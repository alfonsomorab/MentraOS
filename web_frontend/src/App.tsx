--- conflicted
+++ resolved
@@ -28,18 +28,12 @@
 import { motion } from "framer-motion";
 import { theme } from "./theme";
 import ExplicitCard from "./components/ExplicitCard";
-<<<<<<< HEAD
-import { IconLayoutSidebarRightCollapse, IconLayoutSidebarRightExpand } from "@tabler/icons-react";
-import {
-  TransitionGroup,
-} from 'react-transition-group';
-import { Collapse } from "@material-ui/core";
-=======
 import {
   IconLayoutSidebarRightCollapse,
   IconLayoutSidebarRightExpand,
 } from "@tabler/icons-react";
->>>>>>> 4ecefaea
+import { TransitionGroup } from "react-transition-group";
+import { Collapse } from "@material-ui/core";
 
 // animate-able components for framer-motion
 // https://github.com/orgs/mantinedev/discussions/1169#discussioncomment-5444975
@@ -66,20 +60,7 @@
 export default function App() {
   const { classes } = useStyles();
 
-<<<<<<< HEAD
   const [entities, setEntities] = useState<Entity[]>([]);
-=======
-  const [entities, setEntities] = useState<Entity[]>([
-    {
-      uuid: "1",
-      agent_name: "Statistician",
-      agent_insight: "GPT-4 is the most powerful AI ever created",
-      agent_references:
-        "https://techcrunch.com/2023/11/06/openai-launches-gpt-4-turbo-and-launches-fine-tuning-program-for-gpt-4/",
-    },
-  ]);
-  const [mountedIds, setMountedIds] = useState(new Set<string>());
->>>>>>> 4ecefaea
   const [explicitInsights, setExplicitInsights] = useState<Insight[]>([]);
   const [isExplicitListening, setIsExplicitListening] = useState(false);
   const [viewMoreUrl, setViewMoreUrl] = useState<string | undefined>();
@@ -192,17 +173,6 @@
       });
   };
 
-<<<<<<< HEAD
-=======
-  // HACK: delay mount reference cards when entities change
-  useEffect(() => {
-    setTimeout(
-      () => setMountedIds(new Set([...entities.map((entity) => entity.uuid)])),
-      100
-    );
-  }, [entities]);
-
->>>>>>> 4ecefaea
   useEffect(() => {
     initUserId();
     setInterval(() => {
@@ -230,7 +200,6 @@
             </Box>
           )}
           {/* Left Panel */}
-<<<<<<< HEAD
           <ScrollArea scrollHideDelay={100} h="100%" type="never">
             <TransitionGroup>
               {isExplicitListening && (
@@ -250,7 +219,9 @@
                   <Collapse key={`entity-${entity.uuid}`} timeout={800}>
                     <ReferenceCard
                       entity={entity}
-                      selected={selectedCardId === entity.uuid && !isExplicitListening}
+                      selected={
+                        selectedCardId === entity.uuid && !isExplicitListening
+                      }
                       onClick={() => {
                         setSelectedCardId(
                           entity.uuid === selectedCardId
@@ -269,54 +240,6 @@
                   </Collapse>
                 ))}
             </TransitionGroup>
-=======
-          <ScrollArea scrollHideDelay={100} h="100%">
-            {isExplicitListening && (
-              <ExplicitCard
-                explicitInsights={explicitInsights}
-                setExplicitInsights={setExplicitInsights}
-                setEntities={setEntities}
-                setIsExplicitListening={setIsExplicitListening}
-              />
-            )}
-            {entities
-              .slice(0)
-              .reverse()
-              .map((entity, i) => (
-                <Transition
-                  mounted={mountedIds.has(entity.uuid)}
-                  transition="slide-down"
-                  duration={800}
-                  timingFunction="ease"
-                  key={`entity-${entity.uuid}`}
-                >
-                  {(styles) => (
-                    <motion.div style={styles} layout>
-                      <ReferenceCard
-                        entity={entity}
-                        selected={selectedCardId === entity.uuid}
-                        onClick={() => {
-                          setSelectedCardId(
-                            entity.uuid === selectedCardId
-                              ? undefined
-                              : entity.uuid
-                          );
-                          setViewMoreUrl(entity.url || entity.agent_references);
-                          setShowExplorePane(
-                            (entity.url !== undefined &&
-                              entity.uuid !== selectedCardId) ||
-                              (entity.agent_references !== undefined &&
-                                entity.uuid !== selectedCardId)
-                          );
-                        }}
-                        large={i === 0 && !isExplicitListening}
-                        pointer={entity.url !== undefined}
-                      />
-                    </motion.div>
-                  )}
-                </Transition>
-              ))}
->>>>>>> 4ecefaea
           </ScrollArea>
         </PContainer>
 
