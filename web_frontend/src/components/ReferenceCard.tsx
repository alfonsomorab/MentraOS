--- conflicted
+++ resolved
@@ -29,7 +29,6 @@
   },
 }));
 
-<<<<<<< HEAD
 
 const rateInsight = (entity: Entity, newState) => {
 
@@ -55,11 +54,8 @@
       console.error(error);
     });
 }
-interface ReferenceCardProps extends CardWrapperProps {
-=======
 interface ReferenceCardProps
   extends Omit<CardWrapperProps, "agentName" | "agentIconSrc"> {
->>>>>>> 033e81e3
   entity: Entity;
 }
 
@@ -94,66 +90,8 @@
       agentName={AGENT_ICON_NAMES[entity.agent_name ?? AgentName.DEFINER]}
       agentIconSrc={AGENT_ICON_PATHS[entity.agent_name ?? AgentName.DEFINER]}
     >
-<<<<<<< HEAD
-      {(entity.image_url || entity.map_image_path) && (
-        <Box
-          sx={{
-            borderRadius: rem(30),
-            flex: `1 1 ${large ? 180 : 120}px`,
-            objectFit: "cover",
-            overflow: "clip",
-            height: "100%",
-            "& > div, & > div > figure, & > div > figure > div": {
-              height: "100%",
-            },
-            background: "white",
-          }}
-        >
-          <Image src={getImageUrl(entity)} fit="cover" height="100%" />
-        </Box>
-      )}
-      <Box p={"lg"} h="100%" w="100%" sx={{ flex: "10 1 0" }}>
-        <Box sx={{ float: "right" }}>
-          <ThumbButtons entity={entity} />
-        </Box>
-        <Text
-          size={rem(33)}
-          pl="sm"
-          sx={{
-            wordWrap: "break-word",
-            wordBreak: "break-word",
-            overflowWrap: "break-word",
-            color: theme.colors.bodyText,
-            lineHeight: "150%",
-            whiteSpace: "pre-line",
-          }}
-        >
-          {/* if there is an entity.name, show the Definer card format. Otherwise show the agent insight */}
-          {entity.name
-            ? `${entity.name}: ${entity.summary}`
-            : entity.agent_insight}
-        </Text>
-        {/* make label stick to bottom-right corner */}
-        <Group p="lg" sx={{ bottom: 0, right: 0, position: "absolute" }}>
-          <Text
-            transform="uppercase"
-            fw="bold"
-            size={rem(22)}
-            sx={{ letterSpacing: rem(1.1) }}
-          >
-            {AGENT_ICON_NAMES[entity.agent_name ?? AgentName.DEFINER]}
-          </Text>
-          <Image
-            src={AGENT_ICON_PATHS[entity.agent_name ?? AgentName.DEFINER]}
-            height={large ? rem(50) : rem(40)}
-            width={large ? rem(50) : rem(40)}
-            radius="md"
-          />
-        </Group>
-=======
       <Box sx={{ float: "right" }}>
-        <ThumbButtons />
->>>>>>> 033e81e3
+        <ThumbButtons entity={entity} />
       </Box>
       <Text
         pl="sm"
