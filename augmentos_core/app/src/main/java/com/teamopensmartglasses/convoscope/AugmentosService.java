package com.teamopensmartglasses.convoscope;

import static com.teamopensmartglasses.augmentoslib.AugmentOSGlobalConstants.AugmentOSManagerPackageName;
import static com.teamopensmartglasses.convoscope.BatteryOptimizationHelper.handleBatteryOptimization;
import static com.teamopensmartglasses.convoscope.BatteryOptimizationHelper.isSystemApp;
import static com.teamopensmartglasses.convoscope.Constants.BUTTON_EVENT_ENDPOINT;
import static com.teamopensmartglasses.convoscope.Constants.DIARIZE_QUERY_ENDPOINT;
import static com.teamopensmartglasses.convoscope.Constants.LLM_QUERY_ENDPOINT;
import static com.teamopensmartglasses.convoscope.Constants.REQUEST_APP_BY_PACKAGE_NAME_DOWNLOAD_LINK_ENDPOINT;
import static com.teamopensmartglasses.convoscope.Constants.UI_POLL_ENDPOINT;
import static com.teamopensmartglasses.convoscope.Constants.GEOLOCATION_STREAM_ENDPOINT;
import static com.teamopensmartglasses.convoscope.Constants.SET_USER_SETTINGS_ENDPOINT;
import static com.teamopensmartglasses.convoscope.Constants.GET_USER_SETTINGS_ENDPOINT;
import static com.teamopensmartglasses.convoscope.Constants.explicitAgentQueriesKey;
import static com.teamopensmartglasses.convoscope.Constants.explicitAgentResultsKey;
import static com.teamopensmartglasses.convoscope.Constants.glassesCardTitle;
import static com.teamopensmartglasses.convoscope.Constants.notificationFilterKey;
import static com.teamopensmartglasses.convoscope.Constants.shouldUpdateSettingsKey;
import static com.teamopensmartglasses.convoscope.Constants.displayRequestsKey;
import static com.teamopensmartglasses.convoscope.Constants.wakeWordTimeKey;
import static com.teamopensmartglasses.convoscope.Constants.augmentOsMainServiceNotificationId;
import static com.teamopensmartglasses.convoscope.statushelpers.JsonHelper.convertJsonToMap;
import static com.teamopensmartglasses.smartglassesmanager.SmartGlassesAndroidService.getSmartGlassesDeviceFromModelName;
import static com.teamopensmartglasses.smartglassesmanager.SmartGlassesAndroidService.savePreferredWearable;
import static com.teamopensmartglasses.smartglassesmanager.smartglassescommunicators.EvenRealitiesG1SGC.deleteEvenSharedPreferences;
import static com.teamopensmartglasses.smartglassesmanager.smartglassescommunicators.EvenRealitiesG1SGC.savePreferredG1DeviceId;

import android.app.Notification;
import android.app.NotificationChannel;
import android.app.NotificationManager;
import android.app.PendingIntent;
import android.app.Service;
import android.content.BroadcastReceiver;
import android.content.ComponentName;
import android.content.Context;
import android.content.Intent;
import android.content.IntentFilter;
import android.content.ServiceConnection;
import android.content.SharedPreferences;
import android.hardware.display.VirtualDisplay;
import android.media.projection.MediaProjection;
import android.os.Binder;
import android.os.Build;
import android.os.Bundle;
import android.os.Handler;
import android.os.IBinder;
import android.os.Looper;
import android.service.notification.NotificationListenerService;
import android.util.Log;

import androidx.annotation.NonNull;
import androidx.core.app.NotificationCompat;
import androidx.preference.PreferenceManager;

import com.google.android.gms.tasks.OnCompleteListener;
import com.google.android.gms.tasks.Task;
import com.google.firebase.auth.FirebaseAuth;
import com.google.firebase.auth.FirebaseUser;
import com.google.firebase.auth.GetTokenResult;
import com.posthog.java.PostHog;
import com.teamopensmartglasses.augmentoslib.DataStreamType;
import com.teamopensmartglasses.augmentoslib.PhoneNotification;
import com.teamopensmartglasses.augmentoslib.ThirdPartyApp;
import com.teamopensmartglasses.augmentoslib.ThirdPartyAppType;
import com.teamopensmartglasses.augmentoslib.events.KillTpaEvent;
import com.teamopensmartglasses.augmentoslib.events.TranslateOutputEvent;
import com.teamopensmartglasses.augmentoslib.events.NotificationEvent;
import com.teamopensmartglasses.augmentoslib.events.SubscribeDataStreamRequestEvent;
import com.teamopensmartglasses.augmentoslib.events.StartAsrStreamRequestEvent;
import com.teamopensmartglasses.augmentoslib.events.StopAsrStreamRequestEvent;
import com.teamopensmartglasses.augmentoslib.SpeechRecUtils;
import com.teamopensmartglasses.convoscope.comms.AugmentOsActionsCallback;
import com.teamopensmartglasses.convoscope.comms.AugmentosBlePeripheral;
import com.teamopensmartglasses.convoscope.events.AugmentosSmartGlassesDisconnectedEvent;
import com.teamopensmartglasses.convoscope.events.GoogleAuthFailedEvent;
import com.teamopensmartglasses.convoscope.convoscopebackend.BackendServerComms;
import com.teamopensmartglasses.convoscope.convoscopebackend.VolleyJsonCallback;
import com.teamopensmartglasses.smartglassesmanager.eventbusmessages.NewAsrLanguagesEvent;
import com.teamopensmartglasses.convoscope.events.NewScreenImageEvent;
import com.teamopensmartglasses.convoscope.events.NewScreenTextEvent;
import com.teamopensmartglasses.convoscope.events.ThirdPartyAppErrorEvent;
import com.teamopensmartglasses.convoscope.events.SignOutEvent;
import com.teamopensmartglasses.convoscope.events.TriggerSendStatusToAugmentOsManagerEvent;
import com.teamopensmartglasses.convoscope.statushelpers.BatteryStatusHelper;
import com.teamopensmartglasses.convoscope.statushelpers.DeviceInfo;
import com.teamopensmartglasses.convoscope.statushelpers.GsmStatusHelper;
import com.teamopensmartglasses.convoscope.statushelpers.WifiStatusHelper;
import com.teamopensmartglasses.convoscope.tpa.TPASystem;
import com.teamopensmartglasses.convoscope.ui.AugmentosUi;

import com.teamopensmartglasses.smartglassesmanager.SmartGlassesAndroidService;
import com.teamopensmartglasses.smartglassesmanager.eventbusmessages.BrightnessLevelEvent;
import com.teamopensmartglasses.smartglassesmanager.eventbusmessages.DisplayGlassesDashboardEvent;
import com.teamopensmartglasses.smartglassesmanager.eventbusmessages.GlassesBluetoothSearchDiscoverEvent;
import com.teamopensmartglasses.smartglassesmanager.eventbusmessages.GlassesBluetoothSearchStopEvent;
import com.teamopensmartglasses.smartglassesmanager.eventbusmessages.BatteryLevelEvent;
import com.teamopensmartglasses.smartglassesmanager.eventbusmessages.GlassesDisplayPowerEvent;
import com.teamopensmartglasses.smartglassesmanager.eventbusmessages.GlassesHeadDownEvent;
import com.teamopensmartglasses.smartglassesmanager.eventbusmessages.GlassesHeadUpEvent;
import com.teamopensmartglasses.smartglassesmanager.eventbusmessages.SetSensingEnabledEvent;
import com.teamopensmartglasses.smartglassesmanager.speechrecognition.AsrStreamKey;
import com.teamopensmartglasses.smartglassesmanager.speechrecognition.SpeechRecFramework;
import com.teamopensmartglasses.smartglassesmanager.speechrecognition.SpeechRecSwitchSystem;
import com.teamopensmartglasses.smartglassesmanager.supportedglasses.SmartGlassesDevice;

import com.teamopensmartglasses.augmentoslib.events.DiarizationOutputEvent;
import com.teamopensmartglasses.augmentoslib.events.GlassesTapOutputEvent;
import com.teamopensmartglasses.augmentoslib.events.SmartGlassesConnectedEvent;
import com.teamopensmartglasses.augmentoslib.events.SmartRingButtonOutputEvent;
import com.teamopensmartglasses.augmentoslib.events.SpeechRecOutputEvent;

import org.greenrobot.eventbus.EventBus;
import org.greenrobot.eventbus.Subscribe;
import org.json.JSONArray;
import org.json.JSONException;
import org.json.JSONObject;

import java.io.File;
import java.text.SimpleDateFormat;
import java.util.ArrayList;
import java.util.Comparator;
import java.util.Date;
import java.util.HashMap;
import java.util.HashSet;
import java.util.Iterator;
import java.util.Locale;
import java.util.Map;
import java.util.Objects;
import java.util.LinkedList;
import java.util.Collections;
import java.util.List;
import java.util.Set;
import java.util.UUID;
//SpeechRecIntermediateOutputEvent
import net.sourceforge.pinyin4j.PinyinHelper;
import net.sourceforge.pinyin4j.format.HanyuPinyinOutputFormat;
import net.sourceforge.pinyin4j.format.HanyuPinyinCaseType;
import net.sourceforge.pinyin4j.format.HanyuPinyinToneType;
import net.sourceforge.pinyin4j.format.HanyuPinyinVCharType;
import net.sourceforge.pinyin4j.format.exception.BadHanyuPinyinOutputFormatCombination;
import com.huaban.analysis.jieba.JiebaSegmenter;
import com.huaban.analysis.jieba.SegToken;
import com.teamopensmartglasses.smartglassesmanager.utils.EnvHelper;
import com.teamopensmartglasses.augmentoslib.enums.AsrStreamType;

import android.app.DownloadManager;
import android.net.Uri;
import android.os.Environment;


public class AugmentosService extends Service implements AugmentOsActionsCallback {
    public final String TAG = "AugmentOS_AugmentOSService";

    private final IBinder binder = new LocalBinder();

    private static final String POSTHOG_API_KEY = "phc_J7nhqRlkNVoUjKxQZnpYtqRoyEeLl3gFCwYsajxFvpc";
    private static final String POSTHOG_HOST = "https://us.i.posthog.com";
    private FirebaseAuth firebaseAuth;
    private FirebaseAuth.AuthStateListener authStateListener;
    private FirebaseAuth.IdTokenListener idTokenListener;
    private final String notificationAppName = "AugmentOS Core";
    private final String notificationDescription = "Running in foreground";
    private final String myChannelId = "augmentos_core";
    public static final String ACTION_START_CORE = "ACTION_START_CORE";
    public static final String ACTION_STOP_CORE = "ACTION_STOP_CORE";

    public static final String ACTION_START_FOREGROUND_SERVICE = "MY_ACTION_START_FOREGROUND_SERVICE";
    public static final String ACTION_STOP_FOREGROUND_SERVICE = "MY_ACTION_STOP_FOREGROUND_SERVICE";

    private BatteryStatusHelper batteryStatusHelper;
    private WifiStatusHelper wifiStatusHelper;
    private GsmStatusHelper gsmStatusHelper;

    //Convoscope stuff
    String authToken = "";
    private BackendServerComms backendServerComms;
    ArrayList<String> responsesBuffer;
    ArrayList<String> transcriptsBuffer;
    ArrayList<String> responsesToShare;
    private final Handler csePollLoopHandler = new Handler(Looper.getMainLooper());
    private Runnable cseRunnableCode;
    private final Handler displayPollLoopHandler = new Handler(Looper.getMainLooper());
    private final Handler locationSendingLoopHandler = new Handler(Looper.getMainLooper());
    private MediaProjection mediaProjection;
    private VirtualDisplay virtualDisplay;
    private Handler screenCaptureHandler = new Handler();
    private Runnable screenCaptureRunnable;
    private Runnable uiPollRunnableCode;
    private Runnable displayRunnableCode;
    private Runnable locationSendingRunnableCode;
    private long lastDataSentTime = 0;
    private final long POLL_INTERVAL_ACTIVE = 200; // 200ms when actively sending data
    private final long POLL_INTERVAL_INACTIVE = 5000; // 5000ms (5s) when inactive
    private final long DATA_SENT_THRESHOLD = 90000; // 90 seconds
    private LocationSystem locationSystem;
    static final String deviceId = "android";
    public String proactiveAgents = "proactive_agent_insights";
    public String explicitAgent = "explicit_agent_insights";
    public String definerAgent = "intelligent_entity_definitions";
    public String languageLearningAgent = "language_learning";
    public String llWordSuggestUpgradeAgent = "ll_word_suggest_upgrade";
    public String llContextConvoAgent = "ll_context_convo";
    public String adhdStmbAgent = "adhd_stmb_agent_summaries";
    public double previousLat = 0;
    public double previousLng = 0;

    //language learning buffer stuff
    private LinkedList<DefinedWord> definedWords = new LinkedList<>();
    private LinkedList<STMBSummary> adhdStmbSummaries = new LinkedList<>();
    private LinkedList<LLUpgradeResponse> llUpgradeResponses = new LinkedList<>();
    private LinkedList<LLCombineResponse> llCombineResponses = new LinkedList<>();
    private LinkedList<ContextConvoResponse> contextConvoResponses = new LinkedList<>();
    private final long llDefinedWordsShowTime = 40 * 1000; // define in milliseconds
    private final long llContextConvoResponsesShowTime = 3 * 60 * 1000; // define in milliseconds
    private final long locationSendTime = 1000 * 10; // define in milliseconds
    private final long adhdSummaryShowTime = 10 * 60 * 1000; // define in milliseconds
    private final long llUpgradeShowTime = 5 * 60 * 1000; // define in milliseconds
    private final long llCombineShowTime = 5 * 60 * 1000; // define in milliseconds
    private final int maxDefinedWordsShow = 4;
    private final int maxLLCombineShow = 5;
    private final int maxAdhdStmbShowNum = 3;
    private final int maxContextConvoResponsesShow = 2;
    private final int maxLLUpgradeResponsesShow = 2;
    private final int charsPerTranscript = 90;
    private final int charsPerHanziTranscript = 36;

    long previousWakeWordTime = -1; // Initialize this at -1
    int numConsecutiveAuthFailures = 0;
    private long currTime = 0;
    private long lastPressed = 0;
    private long lastTapped = 0;

    //clear screen to start
    public boolean clearedScreenYet = false;

    String currentLiveCaption = "";
    String finalLiveCaption = "";
    String llCurrentString = "";

    private String translationText = "";
    private String liveCaptionText = "";

    private String finalLiveCaptionText = "";
    private String finalTranslationText = "";

    // Double clicking constants
    private final long doublePressTimeConst = 420;
    private final long doubleTapTimeConst = 600;
    private boolean segmenterLoaded = false;
    private boolean segmenterLoading = false;
    private boolean hasUserBeenNotified = false;

    public TPASystem tpaSystem;

    PostHog postHog;

    private String userId;

    private AugmentosBlePeripheral blePeripheral;

    public AugmentosSmartGlassesService smartGlassesService;
    private boolean isSmartGlassesServiceBound = false;
    private final List<Runnable> serviceReadyListeners = new ArrayList<>();
    private NotificationSystem notificationSystem;

    private Integer batteryLevel;
    private Integer brightnessLevel;

    private boolean showingDashboardNow = false;
    private boolean contextualDashboardEnabled;
    private final Map<AsrStreamKey, Set<String>> activeStreams = new HashMap<>();
    private final Map<AsrStreamKey, SpeechRecFramework> activeSpeechRecFrameworks = new HashMap<>();

    public AugmentosService() {
    }

    private ServiceConnection connection = new ServiceConnection() {
        @Override
        public void onServiceConnected(ComponentName name, IBinder service) {
            AugmentosSmartGlassesService.LocalBinder binder = (AugmentosSmartGlassesService.LocalBinder) service;
            smartGlassesService = (AugmentosSmartGlassesService) binder.getService();
            isSmartGlassesServiceBound = true;
            tpaSystem.setSmartGlassesService(smartGlassesService);
            for (Runnable action : serviceReadyListeners) {
                action.run();
            }
            serviceReadyListeners.clear();
        }

        @Override
        public void onServiceDisconnected(ComponentName name) {
            Log.d(TAG,"SMART GLASSES SERVICE DISCONNECTED!!!!");
            isSmartGlassesServiceBound = false;
            smartGlassesService = null;
            tpaSystem.setSmartGlassesService(smartGlassesService);

            // TODO: For now, stop all apps on disconnection
            // TODO: Future: Make this nicer
            tpaSystem.stopAllThirdPartyApps();
            sendStatusToAugmentOsManager();
        }
    };

    @Subscribe
    public synchronized void onSubscribeStartAsrStreamRequestEvent(StartAsrStreamRequestEvent event) {
        AsrStreamKey key;
        String transcribeLanguage = event.transcribeLanguage;
        if (event.asrStreamType == AsrStreamType.TRANSLATION) {
            String translateLanguage = event.translateLanguage;
            key = new AsrStreamKey(transcribeLanguage, translateLanguage);
        } else {
            key = new AsrStreamKey(transcribeLanguage);
        }
        addAsrStream(event.packageName, key);
    }

    @Subscribe
    public synchronized void onSubscribeStopAsrStreamRequestEvent(StopAsrStreamRequestEvent event) {
        AsrStreamKey key;
        String transcribeLanguage = event.transcribeLanguage;
        if (event.asrStreamType == AsrStreamType.TRANSLATION) {
            String translateLanguage = event.translateLanguage;
            key = new AsrStreamKey(transcribeLanguage, translateLanguage);
        } else {
            key = new AsrStreamKey(transcribeLanguage);
        }
        removeAsrStream(event.packageName, key);
    }

    private void addAsrStream(String packageName, AsrStreamKey key) {
        Set<String> subscribers = activeStreams.get(key);
        if (subscribers == null) {
            subscribers = new HashSet<>();
            activeStreams.put(key, subscribers);

            // Start the underlying ASR engine
            updateAsrLanguages();
        }

        subscribers.add(packageName);
        Log.d(TAG, "addAsrStream: " + packageName + " subscribed to " + key);
    }

    private void updateAsrLanguages() {
        //send the minimal list of languages to the speech rec framework
        EventBus.getDefault().post(new NewAsrLanguagesEvent(getActiveFilteredStreamKeys()));
    }

    private void removeAsrStream(String packageName, AsrStreamKey key) {
        Set<String> subscribers = activeStreams.get(key);
        if (subscribers == null) {
            Log.d(TAG, "removeAsrStream: Key " + key + " not active. Nothing to stop.");
            return;
        }

        subscribers.remove(packageName);
        Log.d(TAG, "removeAsrStream: " + packageName + " unsubscribed from " + key);

        if (subscribers.isEmpty()) {
            // Stop the underlying ASR
            updateAsrLanguages();

            activeStreams.remove(key);
        }
    }

    public synchronized List<AsrStreamKey> getActiveFilteredStreamKeys() {
        // 1) Find all languages that have at least one TRANSLATION active
        Set<String> translationLanguages = new HashSet<>();
        for (AsrStreamKey key : activeStreams.keySet()) {
            if (key.streamType == AsrStreamType.TRANSLATION) {
                translationLanguages.add(key.transcribeLanguage);
            }
        }

        // 2) Build the filtered list
        List<AsrStreamKey> filteredList = new ArrayList<>();
        for (AsrStreamKey key : activeStreams.keySet()) {
            if (key.streamType == AsrStreamType.TRANSLATION) {
                filteredList.add(key);
            } else if (key.streamType == AsrStreamType.TRANSCRIPTION) {
                if (!translationLanguages.contains(key.transcribeLanguage)) {
                    filteredList.add(key);
                }
            }
        }
        return filteredList;
    }

    @Subscribe
    public void onKillTpaEvent(KillTpaEvent event) {
        String tpaPackageName = event.tpa.packageName;
        Log.d(TAG, "TPA KILLING SELF: " + tpaPackageName);
        unsubscribeTpaFromAllStreams(tpaPackageName);
    }

    private void unsubscribeTpaFromAllStreams(String packageName) {
        for (Map.Entry<AsrStreamKey, Set<String>> entry : activeStreams.entrySet()) {
            entry.getValue().remove(packageName);
        }

        List<AsrStreamKey> keysToRemove = new ArrayList<>();
        for (Map.Entry<AsrStreamKey, Set<String>> entry : activeStreams.entrySet()) {
            AsrStreamKey key = entry.getKey();
            Set<String> subscribers = entry.getValue();

            if (subscribers.isEmpty()) {
                if (key.streamType == AsrStreamType.TRANSCRIPTION
                        && "en-US".equals(key.transcribeLanguage)) {
                    subscribers.add("AugmentOS_INTERNAL");
                } else {
                    keysToRemove.add(key);
                }
            }
        }

        for (AsrStreamKey removableKey : keysToRemove) {
            activeStreams.remove(removableKey);
        }
        updateAsrLanguages();
    }

    @Subscribe
    public void onAugmentosSmartGlassesDisconnectedEvent(AugmentosSmartGlassesDisconnectedEvent event){
        // TODO: For now, stop all apps on disconnection
        // TODO: Future: Make this nicer
        tpaSystem.stopAllThirdPartyApps();
        sendStatusToAugmentOsManager();
    }

    public void onTriggerSendStatusToAugmentOsManagerEvent(TriggerSendStatusToAugmentOsManagerEvent event) {
        sendStatusToAugmentOsManager();
    }

    @Subscribe
    public void onGlassesHeadUpEvent(GlassesHeadUpEvent event){
        EventBus.getDefault().post(new DisplayGlassesDashboardEvent());
    }

    @Subscribe
    public void onGlassesHeadDownEvent(GlassesHeadDownEvent event){
        if (smartGlassesService != null)
            smartGlassesService.windowManager.hideDashboard();
    }



    @Subscribe
    public void onGlassesTapSideEvent(GlassesTapOutputEvent event) {
        int numTaps = event.numTaps;
        boolean sideOfGlasses = event.sideOfGlasses;
        long time = event.timestamp;

        Log.d(TAG, "GLASSES TAPPED X TIMES: " + numTaps + " SIDEOFGLASSES: " + sideOfGlasses);
        if (smartGlassesService == null) return;
        if (numTaps == 2 || numTaps == 3) {
            if (smartGlassesService.windowManager.isDashboardShowing()) {
                smartGlassesService.windowManager.hideDashboard();
            } else {
                Log.d(TAG, "GOT A DOUBLE+ TAP");
                EventBus.getDefault().post(new DisplayGlassesDashboardEvent());
            }
        }
    }

    @Subscribe
    public void onThirdPartyAppErrorEvent(ThirdPartyAppErrorEvent event) {
        if (blePeripheral != null) {
            blePeripheral.sendNotifyManager(event.text, "error");
        }
        if (tpaSystem != null) {
            tpaSystem.stopThirdPartyAppByPackageName(event.packageName);
        }
        if (smartGlassesService != null) {
            smartGlassesService.windowManager.showAppLayer("system", () -> AugmentosSmartGlassesService.sendReferenceCard("App error", event.text), 10);
        }
        sendStatusToAugmentOsManager();
    }

    //TODO NO MORE PASTA
    public ArrayList<String> notificationList = new ArrayList<String>();
    @Subscribe
    public void onDisplayGlassesDashboardEvent(DisplayGlassesDashboardEvent event) {
        if (!contextualDashboardEnabled) {
            return;
        }

        // Get current time and date
        SimpleDateFormat timeFormat = new SimpleDateFormat("h:mm", Locale.getDefault());
        SimpleDateFormat dateFormat = new SimpleDateFormat("MMM dd", Locale.getDefault());
        String currentTime = timeFormat.format(new Date());
        String currentDate = dateFormat.format(new Date());

        // Get battery level
//            IntentFilter iFilter = new IntentFilter(Intent.ACTION_BATTERY_CHANGED);
//            Intent batteryStatus = this.registerReceiver(null, iFilter);
//            int level = batteryStatus != null ?
//                    batteryStatus.getIntExtra(BatteryManager.EXTRA_LEVEL, -1) : -1;
//            int scale = batteryStatus != null ?
//                    batteryStatus.getIntExtra(BatteryManager.EXTRA_SCALE, -1) : -1;
//            float batteryPct = level * 100 / (float)scale;

        // Build dashboard string with fancy formatting
        StringBuilder dashboard = new StringBuilder();
        //     dashboard.append("Dashboard - AugmentOS\n");
        dashboard.append(String.format(Locale.getDefault(), "│ %s, %s, %d%%\n", currentDate, currentTime, batteryLevel));
        //dashboard.append(String.format("│ Date      │ %s\n", currentDate));
//            dashboard.append(String.format("│ Battery │ %.0f%%\n", batteryPct));
//            dashboard.append("│ BLE       │ ON\n");

        boolean recentNotificationFound = false;
        ArrayList<PhoneNotification> notifications = notificationSystem.getNotificationQueue();
        PhoneNotification mostRecentNotification = null;
        long mostRecentTime = 0;
        long now = System.currentTimeMillis();

        for (PhoneNotification notification : notifications) {
            long notificationTime = notification.getTimestamp();
            if ((notificationTime + 5000) > now) {  // 5 seconds in milliseconds
                if (mostRecentTime == 0 || notificationTime > mostRecentTime) {
                    mostRecentTime = notificationTime;
                    mostRecentNotification = notification;
                }
            }
        }

        if (mostRecentNotification != null) {
            dashboard.append(String.format("│ %s - %s\n",
                    mostRecentNotification.getTitle(),
                    mostRecentNotification.getText()));
            recentNotificationFound = true;
        }

        // If no recent notification was found, display from the list
        if (!recentNotificationFound) {
            int notificationCount = Math.min(2, notificationList.size());
            for (int i = 0; i < notificationCount; i++) {
                dashboard.append(String.format("│ %s\n", notificationList.get(i)));
            }
        }

        // Send to text wall
        if (smartGlassesService != null) {
            smartGlassesService.windowManager.showDashboard(()->smartGlassesService.sendTextWall(dashboard.toString()), -1);
        }
        Log.d(TAG, "Dashboard displayed: " + dashboard.toString());
    }

    @Subscribe
    public void onGlassBatteryLevelEvent(BatteryLevelEvent event) {
//        Log.d(TAG, "BATTERY received");
        batteryLevel = event.batteryLevel;
        sendStatusToAugmentOsManager();
    }

    @Subscribe
    public void onBrightnessLevelEvent(BrightnessLevelEvent event) {
//        Log.d(TAG, "BRIGHTNESS received");
        brightnessLevel = event.brightnessLevel;
        PreferenceManager.getDefaultSharedPreferences(this)
                .edit()
                .putString(this.getResources().getString(com.teamopensmartglasses.smartglassesmanager.R.string.SHARED_PREF_BRIGHTNESS), String.valueOf(brightnessLevel))
                .apply();
        sendStatusToAugmentOsManager();
    }

    @Override
    public void onCreate() {
        super.onCreate();

//        createNotificationChannel(); // New method to ensure one-time channel creation
//        startForeground(augmentOsMainServiceNotificationId, updateNotification());
        EnvHelper.init(this);
        //setup event bus subscribers
        EventBus.getDefault().register(this);

        getUserId();
        postHog = new PostHog.Builder(POSTHOG_API_KEY).host(POSTHOG_HOST).build();

        Map<String, Object> props = new HashMap<>();
        props.put("timestamp", System.currentTimeMillis());
        props.put("device_info", DeviceInfo.getDeviceInfo());
        postHog.capture(userId, "augmentos_service_started", props);

        //make responses holder
        responsesBuffer = new ArrayList<>();
        responsesToShare = new ArrayList<>();
        responsesBuffer.add("Welcome to AugmentOS.");

        //make responses holder
        transcriptsBuffer = new ArrayList<>();

        //setup backend comms
        backendServerComms = new BackendServerComms(this);
        batteryStatusHelper = new BatteryStatusHelper(this);
        wifiStatusHelper = new WifiStatusHelper(this);
        gsmStatusHelper = new GsmStatusHelper(this);

        notificationSystem = new NotificationSystem(this);

        contextualDashboardEnabled = getContextualDashboardEnabled();
        //startNotificationService();

        //what is the preferred wearable?
        String preferredWearable = AugmentosSmartGlassesService.getPreferredWearable(this);

        // load pinyin converter in the background
        // new Thread(this::loadSegmenter).start();
//        if (
//            (super.getSelectedLiveCaptionsTranslation(this) == 1 && getChosenTranscribeLanguage(this).equals("Chinese (Pinyin)")) ||
//            (super.getSelectedLiveCaptionsTranslation(this) == 2 && (getChosenSourceLanguage(this).equals("Chinese (Pinyin)") ||
//                getChosenTargetLanguage(this).equals("Chinese (Pinyin)") && getChosenTranscribeLanguage(this).equals(getChosenSourceLanguage(this)))
//            )
//        ) {
//            new Thread(this::loadSegmenter).start();
//        }

        // Init TPA broadcast receivers
        tpaSystem = new TPASystem(this, smartGlassesService);

        //setup english as an ASR language
        AsrStreamKey enKey = new AsrStreamKey("en-US");
        addAsrStream("AugmentOS_INTERNAL", enKey);

        // Initialize BLE Peripheral
        blePeripheral = new AugmentosBlePeripheral(this, this);
        if (!tpaSystem.isAppInstalled(AugmentOSManagerPackageName)) {
            // TODO: While we use simulated puck, disable the BLE Peripheral for testing
            // TODO: For now, just disable peripheral if manager is installed on same device
            // blePeripheral.start();
        }

        completeInitialization();
    }

    private void getUserId() {
        SharedPreferences prefs = PreferenceManager.getDefaultSharedPreferences(this);
        userId = prefs.getString("user_id", "");

        if (userId.isEmpty()) {
            // Generate a random UUID string if no userId exists
            userId = UUID.randomUUID().toString();

            // Save the new userId to SharedPreferences
            prefs.edit()
                    .putString("user_id", userId)
                    .apply();
        }
    }

    private void createNotificationChannel() {
        if (Build.VERSION.SDK_INT >= Build.VERSION_CODES.O) {
            NotificationChannel channel = new NotificationChannel(
                    myChannelId,
                    notificationAppName,
                    NotificationManager.IMPORTANCE_HIGH
            );
            channel.setDescription(notificationDescription);
            NotificationManager manager = getSystemService(NotificationManager.class);
            if (manager != null) {
                manager.createNotificationChannel(channel);
            }
        }
    }

    public void completeInitialization(){
        Log.d(TAG, "COMPLETE CONVOSCOPE INITIALIZATION");
        setUpUiPolling();
        // setUpLocationSending();

        getCurrentMode(this);

        //update settings on backend on launch
        // updateTargetLanguageOnBackend(this);
        // updateSourceLanguageOnBackend(this);
        // updateVocabularyUpgradeOnBackend(this);
        saveCurrentMode(this, getCurrentMode(this));

        saveCurrentMode(this, "");

        // Whitelist AugmentOS from battery optimization when system app
        // If not system app, bring up the settings menu
        if (isSystemApp(this)) {
            handleBatteryOptimization(this);
        }

        // TODO: Uncomment for auto-connect
        String preferredWearable = AugmentosSmartGlassesService.getPreferredWearable(this);
        if(!preferredWearable.isEmpty()) {
            SmartGlassesDevice preferredDevice = AugmentosSmartGlassesService.getSmartGlassesDeviceFromModelName(preferredWearable);
            if (preferredDevice != null) {
                executeOnceSmartGlassesServiceReady(this, () -> {
                    smartGlassesService.connectToSmartGlasses(preferredDevice);
                });
            } else {
                // We have some invalid device saved... delete from preferences
                AugmentosSmartGlassesService.savePreferredWearable(this, "");
            }
        }
    }

    @Override
    public int onStartCommand(Intent intent, int flags, int startId) {
        super.onStartCommand(intent, flags, startId);

        if (intent == null || intent.getAction() == null) {
            Log.e(TAG, "Received null intent or null action");
            return Service.START_STICKY; // Or handle this scenario appropriately
        }

        String action = intent.getAction();
        Bundle extras = intent.getExtras();

        switch (action) {
            case ACTION_START_CORE:
            case ACTION_START_FOREGROUND_SERVICE:
                // start the service in the foreground
                Log.d("TEST", "starting foreground");
                createNotificationChannel(); // New method to ensure one-time channel creation
                startForeground(augmentOsMainServiceNotificationId, updateNotification());

                // Send out the status once AugmentOS_Core is ready :)
                // tpaSystem.stopThirdPartyAppByPackageName(AugmentOSManagerPackageName);
                tpaSystem.startThirdPartyAppByPackageName(AugmentOSManagerPackageName);

                break;
            case ACTION_STOP_CORE:
            case ACTION_STOP_FOREGROUND_SERVICE:
                stopForeground(true);
                stopSelf();
                break;
            default:
                Log.d(TAG, "Unknown action received in onStartCommand");
                Log.d(TAG, action);
        }
        return Service.START_STICKY;
    }


    private Notification updateNotification() {
        Context context = getApplicationContext();

        PendingIntent action = PendingIntent.getActivity(context,
                0, new Intent(context, MainActivity.class),
                PendingIntent.FLAG_CANCEL_CURRENT | PendingIntent.FLAG_MUTABLE); // Flag indicating that if the described PendingIntent already exists, the current one should be canceled before generating a new one.

        NotificationManager manager = (NotificationManager) getSystemService(Context.NOTIFICATION_SERVICE);
        NotificationCompat.Builder builder;

        String CHANNEL_ID = myChannelId;

        NotificationChannel channel = new NotificationChannel(CHANNEL_ID, notificationAppName,
                NotificationManager.IMPORTANCE_HIGH);
        channel.setDescription(notificationDescription);
        manager.createNotificationChannel(channel);

        builder = new NotificationCompat.Builder(this, CHANNEL_ID);

        return builder.setContentIntent(action)
                .setContentTitle(notificationAppName)
                .setContentText(notificationDescription)
                .setSmallIcon(R.drawable.ic_launcher_foreground)
                .setTicker("...")
                .setContentIntent(action)
                .setOngoing(true).build();
    }

    // Method to start the Smart Glasses Service and bind to it
    public void startSmartGlassesService() {
        Intent intent = new Intent(this, AugmentosSmartGlassesService.class);
        // startService(intent);  // Start the service if it's not already running
        bindService(intent, connection, Context.BIND_AUTO_CREATE);  // Bind to the service
    }


    public void stopSmartGlassesService() {
        if (smartGlassesService != null) {
            unbindService(connection);  // Unbind from the service
            isSmartGlassesServiceBound = false;
            smartGlassesService = null;
            tpaSystem.setSmartGlassesService(smartGlassesService);
        }
        Intent intent = new Intent(this, AugmentosSmartGlassesService.class);
        stopService(intent);  // Stop the service
    }

    @Subscribe
    public void onGlassesDisplayPowerEvent(GlassesDisplayPowerEvent event) {
        if (smartGlassesService == null) return;
        if (event.turnedOn) {
            smartGlassesService.windowManager.showAppLayer("system", () -> smartGlassesService.sendReferenceCard("AugmentOS Connected", "Screen back on"), 4);
        }
    }
    @Subscribe
    public void onGlassesConnnected(SmartGlassesConnectedEvent event) {
        Log.d(TAG, "Got event for onGlassesConnected....");
        sendStatusToAugmentOsManager();

        Log.d(TAG, "****************** SENDING REFERENCE CARD: CONNECTED TO AUGMENT OS");
        if (smartGlassesService != null)
            smartGlassesService.windowManager.showAppLayer("system", () -> smartGlassesService.sendReferenceCard("Connected", "Connected to AugmentOS"), 6);

        //start transcribing
        updateAsrLanguages();

        Map<String, Object> props = new HashMap<>();
        props.put("glasses_model_name", event.device.deviceModelName);
        props.put("timestamp", System.currentTimeMillis());
        postHog.capture(userId, "glasses_connected", props);
    }

    public void handleSignOut(){
        EventBus.getDefault().post(new SignOutEvent());
    }

    public void sendSettings(JSONObject settingsObj){
        try{
            settingsObj.put("timestamp", System.currentTimeMillis() / 1000);
            backendServerComms.restRequest(SET_USER_SETTINGS_ENDPOINT, settingsObj, new VolleyJsonCallback(){
                @Override
                public void onSuccess(JSONObject result){
                    try {
                        Log.d(TAG, "GOT Settings update result: " + result.toString());
                        String query_answer = result.getString("message");
                    } catch (JSONException e) {
                        throw new RuntimeException(e);
                    }
                }
                @Override
                public void onFailure(int code){
                    Log.d(TAG, "SOME FAILURE HAPPENED (sendSettings)");

                }

            });
        } catch (JSONException e){
            e.printStackTrace();
        }
    }

    public void getSettings(){
        try{
            Log.d(TAG, "Runnign get settings");
            Context mContext = this.getApplicationContext();
            JSONObject getSettingsObj = new JSONObject();
            backendServerComms.restRequest(GET_USER_SETTINGS_ENDPOINT, getSettingsObj, new VolleyJsonCallback(){
                @Override
                public void onSuccess(JSONObject result){
                    try {
                        Log.d(TAG, "GOT GET Settings update result: " + result.toString());
                        JSONObject settings = result.getJSONObject("settings");
                        Boolean useDynamicTranscribeLanguage = settings.getBoolean("use_dynamic_transcribe_language");
                        String dynamicTranscribeLanguage = settings.getString("dynamic_transcribe_language");
                        Log.d(TAG, "Should use dynamic? " + useDynamicTranscribeLanguage);
                        if (useDynamicTranscribeLanguage){
                            Log.d(TAG, "Switching running transcribe language to: " + dynamicTranscribeLanguage);
                            if (smartGlassesService != null)
                                smartGlassesService.switchRunningTranscribeLanguage(dynamicTranscribeLanguage);
                        } else {
                            if (smartGlassesService != null)
                                smartGlassesService.switchRunningTranscribeLanguage(smartGlassesService.getChosenTranscribeLanguage(mContext));
                        }
                    } catch (JSONException e) {
                        throw new RuntimeException(e);
                    }
                }
                @Override
                public void onFailure(int code){
                    Log.d(TAG, "SOME FAILURE HAPPENED (getSettings)");
                }
            });
        } catch (Exception e){
            e.printStackTrace();
            Log.d(TAG, "SOME FAILURE HAPPENED (getSettings)");
        }
    }

    public void setUpUiPolling(){
        uiPollRunnableCode = new Runnable() {
            @Override
            public void run() {
                if (smartGlassesService != null) {
                    requestUiPoll();
                }
                long currentTime = System.currentTimeMillis();
                long interval = (currentTime - lastDataSentTime < DATA_SENT_THRESHOLD) ? POLL_INTERVAL_ACTIVE : POLL_INTERVAL_INACTIVE;
                csePollLoopHandler.postDelayed(this, interval);
            }
        };
        csePollLoopHandler.post(uiPollRunnableCode);
    }

    public void setUpLocationSending(){
        locationSystem = new LocationSystem(getApplicationContext());

        if (locationSendingLoopHandler != null){
            locationSendingLoopHandler.removeCallbacksAndMessages(this);
        }

        locationSendingRunnableCode = new Runnable() {
            @Override
            public void run() {
                if (smartGlassesService != null)
                    requestLocation();
                locationSendingLoopHandler.postDelayed(this, locationSendTime);
            }
        };
        locationSendingLoopHandler.post(locationSendingRunnableCode);
    }

    @Override
    public void onDestroy(){
        csePollLoopHandler.removeCallbacks(uiPollRunnableCode);
        displayPollLoopHandler.removeCallbacks(displayRunnableCode);
        locationSystem.stopLocationUpdates();
        locationSendingLoopHandler.removeCallbacks(locationSendingRunnableCode);
        locationSendingLoopHandler.removeCallbacksAndMessages(null);
        screenCaptureHandler.removeCallbacks(screenCaptureRunnable);
        if (virtualDisplay != null) virtualDisplay.release();
        if (mediaProjection != null) mediaProjection.stop();
        EventBus.getDefault().unregister(this);

        if (authStateListener != null) {
            firebaseAuth.removeAuthStateListener(authStateListener);
        }
        if (idTokenListener != null) {
            firebaseAuth.removeIdTokenListener(idTokenListener);
        }

//        stopNotificationService();

        if (blePeripheral != null) {
            blePeripheral.destroy();
        }

        if (smartGlassesService != null) {
            unbindService(connection);
            isSmartGlassesServiceBound = false;
            smartGlassesService = null;
            tpaSystem.setSmartGlassesService(smartGlassesService);
        }

        if(tpaSystem != null) {
            tpaSystem.destroy();
        }

        postHog.shutdown();

        super.onDestroy();
    }

    @Subscribe
    public void onSmartRingButtonEvent(SmartRingButtonOutputEvent event) {
        int buttonId = event.buttonId;
        long time = event.timestamp;
        boolean isDown = event.isDown;

        if(!isDown || buttonId != 1) return;
        Log.d(TAG,"DETECTED BUTTON PRESS W BUTTON ID: " + buttonId);
        currTime = System.currentTimeMillis();

        //Detect double presses
        if(isDown && currTime - lastPressed < doublePressTimeConst) {
            Log.d(TAG, "Double tap - CurrTime-lastPressed: "+ (currTime-lastPressed));
//            sendLatestCSEResultViaSms();
        }

        if(isDown) {
            lastPressed = System.currentTimeMillis();
        }
    }

//    public void sendLatestCSEResultViaSms(){
//        if (phoneNum == "") return;
//
//        if (responses.size() > 1) {
//            //Send latest CSE result via sms;
//            String messageToSend = responsesToShare.get(responsesToShare.size() - 1);
//
//            smsComms.sendSms(phoneNum, messageToSend);
//
//            sendReferenceCard("Convoscope", "Sending result(s) via SMS to " + phoneNumName);
//        }
//    }

    @Subscribe
    public void onSubscribeDataStreamRequestEvent(SubscribeDataStreamRequestEvent event){
        Log.d(TAG, "Got a request to subscribe to data stream");

        if (event.dataStreamType == DataStreamType.TRANSCRIPTION_DEFAULT_STREAM) {
            Log.d(TAG, "REQUESTED START TRANSCRIBING IN DEFAULT LANGUAGE");
            if (smartGlassesService != null) {
                smartGlassesService.switchRunningTranscribeLanguage("English");
            }
        } else if (event.dataStreamType == DataStreamType.TRANSCRIPTION_ENGLISH_STREAM) {
            Log.d(TAG, "REQUESTED START TRANSCRIBING IN ENGLISH");
            if (smartGlassesService != null) {
                smartGlassesService.switchRunningTranscribeLanguage("English");
            }
        } else if (event.dataStreamType == DataStreamType.TRANSCRIPTION_CHINESE_STREAM) {
            Log.d(TAG, "REQUESTED START TRANSCRIBING IN CHINESE");
            if (smartGlassesService != null) {
                smartGlassesService.switchRunningTranscribeLanguage("Chinese");
            }
        } else if (event.dataStreamType == DataStreamType.TRANSCRIPTION_RUSSIAN_STREAM) {
            Log.d(TAG, "REQUESTED START TRANSCRIBING IN RUSSIAN");
            if (smartGlassesService != null) {
                smartGlassesService.switchRunningTranscribeLanguage("Russian");
            }
        } else if (event.dataStreamType == DataStreamType.TRANSCRIPTION_FRENCH_STREAM) {
            Log.d(TAG, "REQUESTED START TRANSCRIBING IN FRENCH");
            if (smartGlassesService != null) {
                smartGlassesService.switchRunningTranscribeLanguage("French");
            }
        } else if (event.dataStreamType == DataStreamType.TRANSCRIPTION_SPANISH_STREAM) {
            Log.d(TAG, "REQUESTED START TRANSCRIBING IN SPANISH");
            if (smartGlassesService != null) {
                smartGlassesService.switchRunningTranscribeLanguage("Spanish");
            }
        } else if (event.dataStreamType == DataStreamType.TRANSCRIPTION_JAPANESE_STREAM) {
            Log.d(TAG, "REQUESTED START TRANSCRIBING IN JAPANESE");
            if (smartGlassesService != null) {
                smartGlassesService.switchRunningTranscribeLanguage("Japanese");
            }
        } else if (event.dataStreamType == DataStreamType.TRANSCRIPTION_GERMAN_STREAM) {
            Log.d(TAG, "REQUESTED START TRANSCRIBING IN GERMAN");
            if (smartGlassesService != null) {
                smartGlassesService.switchRunningTranscribeLanguage("German");
            }
        } else if (event.dataStreamType == DataStreamType.TRANSCRIPTION_ARABIC_STREAM) {
            Log.d(TAG, "REQUESTED START TRANSCRIBING IN ARABIC");
            if (smartGlassesService != null) {
                smartGlassesService.switchRunningTranscribeLanguage("Arabic");
            }
        } else if (event.dataStreamType == DataStreamType.TRANSCRIPTION_KOREAN_STREAM) {
            Log.d(TAG, "REQUESTED START TRANSCRIBING IN KOREAN");
            if (smartGlassesService != null) {
                smartGlassesService.switchRunningTranscribeLanguage("Korean");
            }
        } else if (event.dataStreamType == DataStreamType.TRANSCRIPTION_ITALIAN_STREAM) {
            Log.d(TAG, "REQUESTED START TRANSCRIBING IN ITALIAN");
            if (smartGlassesService != null) {
                smartGlassesService.switchRunningTranscribeLanguage("Italian");
            }
        } else if (event.dataStreamType == DataStreamType.TRANSCRIPTION_TURKISH_STREAM) {
            Log.d(TAG, "REQUESTED START TRANSCRIBING IN TURKISH");
            if (smartGlassesService != null) {
                smartGlassesService.switchRunningTranscribeLanguage("Turkish");
            }
        } else if (event.dataStreamType == DataStreamType.TRANSCRIPTION_PORTUGUESE_STREAM) {
            Log.d(TAG, "REQUESTED START TRANSCRIBING IN PORTUGUESE");
            if (smartGlassesService != null) {
                smartGlassesService.switchRunningTranscribeLanguage("Portuguese");
            }
        } else if (event.dataStreamType == DataStreamType.TRANSCRIPTION_DUTCH_STREAM) {
            Log.d(TAG, "REQUESTED START TRANSCRIBING IN DUTCH");
            if (smartGlassesService != null) {
                smartGlassesService.switchRunningTranscribeLanguage("Dutch");
            }
        } else if (event.dataStreamType == DataStreamType.TRANSLATION_DEFAULT_STREAM) {
            Log.d(TAG, "REQUESTED START TRANSLATING TO DEFAULT LANGUAGE");
            if (smartGlassesService != null) {
                smartGlassesService.startTranslationStream("Default");
            }
        } else if (event.dataStreamType == DataStreamType.TRANSLATION_ENGLISH_STREAM) {
            Log.d(TAG, "REQUESTED START TRANSLATING TO ENGLISH");
            if (smartGlassesService != null) {
                smartGlassesService.startTranslationStream("English");
            }
        } else if (event.dataStreamType == DataStreamType.TRANSLATION_CHINESE_STREAM) {
            Log.d(TAG, "REQUESTED START TRANSLATING TO CHINESE");
            if (smartGlassesService != null) {
                smartGlassesService.startTranslationStream("Chinese");
            }
        } else if (event.dataStreamType == DataStreamType.TRANSLATION_RUSSIAN_STREAM) {
            Log.d(TAG, "REQUESTED START TRANSLATING TO RUSSIAN");
            if (smartGlassesService != null) {
                smartGlassesService.startTranslationStream("Russian");
            }
        } else if (event.dataStreamType == DataStreamType.TRANSLATION_FRENCH_STREAM) {
            Log.d(TAG, "REQUESTED START TRANSLATING TO FRENCH");
            if (smartGlassesService != null) {
                smartGlassesService.startTranslationStream("French");
            }
        } else if (event.dataStreamType == DataStreamType.TRANSLATION_SPANISH_STREAM) {
            Log.d(TAG, "REQUESTED START TRANSLATING TO SPANISH");
            if (smartGlassesService != null) {
                smartGlassesService.startTranslationStream("Spanish");
            }
        } else if (event.dataStreamType == DataStreamType.TRANSLATION_JAPANESE_STREAM) {
            Log.d(TAG, "REQUESTED START TRANSLATING TO JAPANESE");
            if (smartGlassesService != null) {
                smartGlassesService.startTranslationStream("Japanese");
            }
        } else if (event.dataStreamType == DataStreamType.TRANSLATION_GERMAN_STREAM) {
            Log.d(TAG, "REQUESTED START TRANSLATING TO GERMAN");
            if (smartGlassesService != null) {
                smartGlassesService.startTranslationStream("German");
            }
        } else if (event.dataStreamType == DataStreamType.TRANSLATION_ARABIC_STREAM) {
            Log.d(TAG, "REQUESTED START TRANSLATING TO ARABIC");
            if (smartGlassesService != null) {
                smartGlassesService.startTranslationStream("Arabic");
            }
        } else if (event.dataStreamType == DataStreamType.TRANSLATION_KOREAN_STREAM) {
            Log.d(TAG, "REQUESTED START TRANSLATING TO KOREAN");
            if (smartGlassesService != null) {
                smartGlassesService.startTranslationStream("Korean");
            }
        } else if (event.dataStreamType == DataStreamType.TRANSLATION_ITALIAN_STREAM) {
            Log.d(TAG, "REQUESTED START TRANSLATING TO ITALIAN");
            if (smartGlassesService != null) {
                smartGlassesService.startTranslationStream("Italian");
            }
        } else if (event.dataStreamType == DataStreamType.TRANSLATION_TURKISH_STREAM) {
            Log.d(TAG, "REQUESTED START TRANSLATING TO TURKISH");
            if (smartGlassesService != null) {
                smartGlassesService.startTranslationStream("Turkish");
            }
        } else if (event.dataStreamType == DataStreamType.TRANSLATION_PORTUGUESE_STREAM) {
            Log.d(TAG, "REQUESTED START TRANSLATING TO PORTUGUESE");
            if (smartGlassesService != null) {
                smartGlassesService.startTranslationStream("Portuguese");
            }
        } else if (event.dataStreamType == DataStreamType.TRANSLATION_DUTCH_STREAM) {
            Log.d(TAG, "REQUESTED START TRANSLATING TO DUTCH");
            if (smartGlassesService != null) {
                smartGlassesService.startTranslationStream("Dutch");
            }
        } else if (event.dataStreamType == DataStreamType.KILL_TRANSLATION_STREAM) {
            Log.d(TAG, "REQUESTED KILL TRANSLATION STREAM");
//            if (smartGlassesService != null) {
//                smartGlassesService.killTranslationStream();
//            }
        }
        else {
            Log.d(TAG, "UNKNOWN DATA STREAM TYPE REQUESTED");
        }
    }

    private Handler debounceHandler = new Handler(Looper.getMainLooper());
    private Runnable debounceRunnable;

    @Subscribe
    public void onDiarizeData(DiarizationOutputEvent event) {
        Log.d(TAG, "SENDING DIARIZATION STUFF");
        try{
            JSONObject jsonQuery = new JSONObject();
            jsonQuery.put("transcript_meta_data", event.diarizationData);
            jsonQuery.put("timestamp", System.currentTimeMillis() / 1000);
            backendServerComms.restRequest(DIARIZE_QUERY_ENDPOINT, jsonQuery, new VolleyJsonCallback(){
                @Override
                public void onSuccess(JSONObject result){
                    try {
                        parseSendTranscriptResult(result);
                    } catch (JSONException e) {
                        throw new RuntimeException(e);
                    }
                }
                @Override
                public void onFailure(int code){
                    Log.d(TAG, "SOME FAILURE HAPPENED (send Diarize Data)");
                }

            });
        } catch (JSONException e){
            e.printStackTrace();
        }
    }

    @Subscribe
    public void onTranscript(SpeechRecOutputEvent event) {
        String text = event.text;
        String languageCode = event.languageCode;
        boolean isFinal = event.isFinal;

<<<<<<< HEAD
        AsrStreamKey streamKey = new AsrStreamKey(languageCode);
=======
        if (isFinal && !isTranslated) {
            transcriptsBuffer.add(text);
            //       sendFinalTranscriptToActivity(text);
        }
>>>>>>> a8458ca1

        if (activeStreams.containsKey(streamKey)) {
            Set<String> activeStreamElements = activeStreams.get(streamKey);

            if (activeStreamElements != null) {
                for (String packageName : activeStreamElements) {
                    if (Objects.equals(packageName, "AugmentOS_INTERNAL")) {
                        continue;
                    }
                    Log.d(TAG, "Active stream element processed: " + packageName);
                    tpaSystem.sendTranscriptEventToTpa(event, packageName);
                }
            } else {
                Log.w(TAG, "Active stream elements are null, nothing to process.");
            }
        }

        if (isFinal) {
            transcriptsBuffer.add(text);
        }
    }

    @Subscribe
    public void onTranslate(TranslateOutputEvent event){
        String fromLanguageCode = event.fromLanguageCode;
        String toLanguageCode = event.toLanguageCode;
        AsrStreamKey streamKey = new AsrStreamKey(fromLanguageCode, toLanguageCode);

        if (activeStreams.containsKey(streamKey)) {
            Set<String> activeStreamElements = activeStreams.get(streamKey);

            if (activeStreamElements != null) {
                for (String packageName : activeStreamElements) {
                    if (Objects.equals(packageName, "AugmentOS_INTERNAL")) {
                        continue;
                    }
                    Log.d(TAG, "Active stream element processed: " + packageName);
                    tpaSystem.sendTranslateEventToTpa(event, packageName);
                }
            } else {
                Log.w(TAG, "Active stream elements are null, nothing to process.");
            }
        }
    }

    private void loadSegmenter() {
        segmenterLoading = true;
        final JiebaSegmenter segmenter = new JiebaSegmenter();
        segmenterLoaded = true;
        segmenterLoading = false;
//        displayQueue.addTask(new DisplayQueue.Task(() -> sendTextWall("Pinyin Converter Loaded!"), true, false));
    }

    private String convertToPinyin(final String chineseText) {
        final JiebaSegmenter segmenter = new JiebaSegmenter();

        final List<SegToken> tokens = segmenter.process(chineseText, JiebaSegmenter.SegMode.SEARCH);

        final HanyuPinyinOutputFormat format = new HanyuPinyinOutputFormat();
        format.setCaseType(HanyuPinyinCaseType.LOWERCASE);
        format.setToneType(HanyuPinyinToneType.WITH_TONE_MARK);
        format.setVCharType(HanyuPinyinVCharType.WITH_U_UNICODE);

        StringBuilder pinyinText = new StringBuilder();

        for (SegToken token : tokens) {
            StringBuilder tokenPinyin = new StringBuilder();
            for (char character : token.word.toCharArray()) {
                try {
                    String[] pinyinArray = PinyinHelper.toHanyuPinyinStringArray(character, format);
                    if (pinyinArray != null) {
                        // Use the first Pinyin representation if there are multiple
                        tokenPinyin.append(pinyinArray[0]);
                    } else {
                        // If character is not a Chinese character, append it as is
                        tokenPinyin.append(character);
                    }
                } catch (BadHanyuPinyinOutputFormatCombination e) {
                    e.printStackTrace();
                }
            }
            // Ensure the token is concatenated with a space only if it's not empty
            if (tokenPinyin.length() > 0) {
                pinyinText.append(tokenPinyin.toString()).append(" ");
            }
        }

        // Replace multiple spaces with a single space, but preserve newlines
        String cleanText = pinyinText.toString().trim().replaceAll("[ \\t]+", " ");  // Replace spaces and tabs only

        return cleanText;
    }

    private long lastSentTime = 0;
    private final long DEBOUNCE_DELAY = 333; // in milliseconds
    private void debounceAndSendTranscript(String transcript, boolean isFinal) {
        debounceHandler.removeCallbacks(debounceRunnable);
        long currentTime = System.currentTimeMillis();
        if (isFinal) {
            sendTranscriptRequest(transcript, isFinal);
        } else { //if intermediate
            if (currentTime - lastSentTime >= DEBOUNCE_DELAY) {
                sendTranscriptRequest(transcript, isFinal);
                lastSentTime = currentTime;
            } else {
                debounceRunnable = () -> {
                    sendTranscriptRequest(transcript, isFinal);
                    lastSentTime = System.currentTimeMillis();
                };
                debounceHandler.postDelayed(debounceRunnable, DEBOUNCE_DELAY);
            }
        }
    }

    public void sendTranscriptRequest(String query, boolean isFinal){
        updateLastDataSentTime();
        try{
            JSONObject jsonQuery = new JSONObject();
            jsonQuery.put("text", query);
            jsonQuery.put("transcribe_language", AugmentosSmartGlassesService.getChosenTranscribeLanguage(this));
            jsonQuery.put("isFinal", isFinal);
            jsonQuery.put("timestamp", System.currentTimeMillis() / 1000);
            backendServerComms.restRequest(LLM_QUERY_ENDPOINT, jsonQuery, new VolleyJsonCallback(){
                @Override
                public void onSuccess(JSONObject result){
                    try {
                        parseSendTranscriptResult(result);
                    } catch (JSONException e) {
                        throw new RuntimeException(e);
                    }
                }
                @Override
                public void onFailure(int code){
                    Log.d(TAG, "SOME FAILURE HAPPENED (sendChatRequest)");
                }

            });
        } catch (JSONException e){
            e.printStackTrace();
        }
    }

    public void requestUiPoll(){
        try{
            JSONObject jsonQuery = new JSONObject();
            jsonQuery.put("deviceId", deviceId);
            backendServerComms.restRequest(UI_POLL_ENDPOINT, jsonQuery, new VolleyJsonCallback(){
                @Override
                public void onSuccess(JSONObject result) throws JSONException {
                    parseAugmentosResults(result);
                }
                @Override
                public void onFailure(int code){
                    Log.d(TAG, "SOME FAILURE HAPPENED (requestUiPoll)");
                    if (code == 401){
                        EventBus.getDefault().post(new GoogleAuthFailedEvent("401 AUTH ERROR (requestUiPoll)"));
                    }
                }
            });
        } catch (JSONException e){
            e.printStackTrace();
        }
    }

    private void parseAugmentosResults(JSONObject jsonResponse) throws JSONException {
        JSONArray rootArray = jsonResponse.getJSONArray(notificationFilterKey);

        if (rootArray.length() == 0) {
            Log.d(TAG, "No data found in response");
            return;
        }

        JSONObject firstEntry = rootArray.getJSONObject(0);

        JSONArray notifications = firstEntry.getJSONArray("notification_data");
        Log.d(TAG, "Got notifications: " + notifications.toString());

        List<JSONObject> sortedNotifications = new ArrayList<>();
        for (int i = 0; i < notifications.length(); i++) {
            sortedNotifications.add(notifications.getJSONObject(i));
        }

        Collections.sort(sortedNotifications, new Comparator<JSONObject>() {
            @Override
            public int compare(JSONObject a, JSONObject b) {
                try {
                    return Integer.compare(a.getInt("rank"), b.getInt("rank"));
                } catch (JSONException e) {
                    // If a rank is missing or unparsable, treat as equal
                    return 0;
                }
            }
        });

        notificationList.clear();
//        Log.d(TAG, "Got notifications: " + sortedNotifications.toString());

        for (int i = 0; i < sortedNotifications.size(); i++) {
            JSONObject notification = sortedNotifications.get(i);
            String summary = notification.getString("summary");
            notificationList.add(summary);
        }
    }

    public void requestLocation(){
//        Log.d(TAG, "running request locatoin");
        try{
            // Get location data as JSONObject
            double latitude = locationSystem.lat;
            double longitude = locationSystem.lng;

            // TODO: Filter here... is it meaningfully different?
            if(latitude == 0 && longitude == 0) return;

//            Log.d(TAG, "Got a GOOD location!");

            JSONObject jsonQuery = new JSONObject();
            jsonQuery.put("deviceId", deviceId);
            jsonQuery.put("lat", latitude);
            jsonQuery.put("lng", longitude);

            backendServerComms.restRequest(GEOLOCATION_STREAM_ENDPOINT, jsonQuery, new VolleyJsonCallback(){
                @Override
                public void onSuccess(JSONObject result){
                    Log.d(TAG, "Request sent Successfully: " + result.toString());
                }
                @Override
                public void onFailure(int code){
                    Log.d(TAG, "SOME FAILURE HAPPENED (requestLocation)");
                    if (code == 401){
                        EventBus.getDefault().post(new GoogleAuthFailedEvent("401 AUTH ERROR (requestLocation)"));
                    }
                }
            });
        } catch (JSONException e){
            e.printStackTrace();
        }
    }

    public void parseSendTranscriptResult(JSONObject response) throws JSONException {
//        Log.d(TAG, "Got result from server: " + response.toString());
        String message = response.getString("message");
        //DEV
        return;
//        if (!message.equals("")) {
//            responses.add(message);
//            sendUiUpdateSingle(message);
//            speakTTS(message);
//        }
    }

//    public String[] calculateLLStringFormatted(JSONArray jsonArray){
//        //clear canvas if needed
//        if (!clearedScreenYet){
//            sendHomeScreen();
//            clearedScreenYet = true;
//        }
//
//        // Assuming jsonArray is your existing JSONArray object
//        int max_rows_allowed = 4;
//
//        String[] inWords = new String[jsonArray.length()];
//        String[] inWordsTranslations = new String[jsonArray.length()];
//        String[] llResults = new String[max_rows_allowed];
//        String enSpace = "\u2002"; // Using en space for padding
//
//        int minSpaces = 2;
//        for (int i = 0; i < jsonArray.length() && i < max_rows_allowed; i++) {
//            try {
//                JSONObject obj = jsonArray.getJSONObject(i);
//                inWords[i] = obj.getString("in_word");
//                inWordsTranslations[i] = obj.getString("in_word_translation");
//                int max_len = Math.max(inWords[i].length(), inWordsTranslations[i].length());
////                llResults[i] = inWords[i] + enSpace.repeat(Math.max(0, max_len - inWords[i].length()) + minSpaces) + "⟶" + enSpace.repeat(Math.max(0, max_len - inWordsTranslations[i].length()) + minSpaces) + inWordsTranslations[i];
//                llResults[i] = inWords[i] + enSpace.repeat(minSpaces) + "⟶" + enSpace.repeat(minSpaces) + inWordsTranslations[i];
//            } catch (JSONException e){
//                e.printStackTrace();
//            }
//        }
//
//        return llResults;
//
////        String enSpace = "\u2002"; // Using en space for padding
////        String llResult = "";
////        for (int i = 0; i < inWords.length; i++) {
////            String inWord = inWords[i];
////            String translation = inWordsTranslations[i];
////            llResult += inWord + enSpace.repeat(3) + "->"+ enSpace.repeat(3) + translation + "\n\n";
////        }
//
////        StringBuilder topLine = new StringBuilder();
////        StringBuilder bottomLine = new StringBuilder();
////
////        // Calculate initial padding for the first word based on the bottom line's first word
////        int initialPaddingLength = (inWordsTranslations[0].length() - inWords[0].length()) / 2;
////        if (initialPaddingLength > 0) {
////            topLine.append(String.valueOf(enSpace).repeat(initialPaddingLength));
////        } else {
////            initialPaddingLength = 0; // Ensure it's not negative for subsequent calculations
////        }
////
////        for (int i = 0; i < inWords.length; i++) {
////            String inWord = inWords[i];
////            String translation = inWordsTranslations[i];
////
////            topLine.append(inWord);
////            bottomLine.append(translation);
////
////            if (i < inWords.length - 1) {
////                // Calculate the minimum necessary space to add based on the length of the next words in both lines
////                int nextTopWordLength = inWords[i + 1].length();
////                int nextBottomWordLength = inWordsTranslations[i + 1].length();
////                int currentTopWordLength = inWord.length();
////                int currentBottomWordLength = translation.length();
////
////                // Calculate additional space needed for alignment
////                int additionalSpaceTop = nextTopWordLength - currentTopWordLength;
////                int additionalSpaceBottom = nextBottomWordLength - currentBottomWordLength;
////
////                // Ensure there's a minimum spacing for readability, reduce this as needed
////                int minSpace = 2; // Reduced minimum space for closer alignment
////                int spacesToAddTop = Math.max(additionalSpaceTop, minSpace);
////                int spacesToAddBottom = Math.max(additionalSpaceBottom, minSpace);
////
////                // Append the calculated spaces to each line
////                topLine.append(String.valueOf(enSpace).repeat(spacesToAddTop));
////                bottomLine.append(String.valueOf(enSpace).repeat(spacesToAddBottom));
////            }
////        }
////
////
////        // Adjust for the initial padding by ensuring the bottom line starts directly under the top line's first word
////        if (initialPaddingLength > 0) {
////            String initialPaddingForBottom = String.valueOf(enSpace).repeat(initialPaddingLength);
////            bottomLine = new StringBuilder(initialPaddingForBottom).append(bottomLine.toString());
////        }
//
////        String llResult = topLine.toString() + "\n" + bottomLine.toString();
//    }

//    public String[] calculateLLStringFormatted(LinkedList<DefinedWord> definedWords) {
//        int max_rows_allowed = 4;
//        String[] llResults = new String[Math.min(max_rows_allowed, definedWords.size())];
//        String enSpace = "\u2002"; // Using en space for padding
//
//        int minSpaces = 2;
//        int index = 0;
//        for (DefinedWord word : definedWords) {
//            if (index >= max_rows_allowed) break;
//            llResults[index] = word.inWord + enSpace.repeat(minSpaces) + "⟶" + enSpace.repeat(minSpaces) + word.inWordTranslation;
//            index++;
//        }
//
//        return llResults;
//    }

    public String[] calculateLLCombineResponseFormatted(LinkedList<LLCombineResponse> llCombineResponses) {
        int max_rows_allowed = 4;

        String[] llCombineResults = new String[Math.min(max_rows_allowed, llCombineResponses.size())];

        int minSpaces = 2;
        int index = 0;
        String enSpace = "\u2002";

        for (LLCombineResponse llCombineResponse : llCombineResponses) {
            if (index >= max_rows_allowed) break;
//            Log.d(TAG, llCombineResponse.toString());
            if(llCombineResponse.inWord!=null && llCombineResponse.inWordTranslation!=null){
                llCombineResults[index] = llCombineResponse.inWord + enSpace.repeat(minSpaces) + "⟶" + enSpace.repeat(minSpaces) + llCombineResponse.inWordTranslation;
            } else if (llCombineResponse.inUpgrade != null && llCombineResponse.inUpgradeMeaning!= null) {
                llCombineResults[index] = "⬆ " + llCombineResponse.inUpgrade + enSpace.repeat(minSpaces) + "-" + enSpace.repeat(minSpaces) + llCombineResponse.inUpgradeMeaning;
            }
            index++;
        }

        return llCombineResults;
    }

    public String[] calculateAdhdStmbStringFormatted(LinkedList<STMBSummary> summaries) {
        int max_rows_allowed = 4;
        String[] stmbResults = new String[Math.min(max_rows_allowed, summaries.size())];

        int minSpaces = 2;
        int index = 0;
        for (STMBSummary summary : summaries) {
            if (index >= max_rows_allowed) break;
            stmbResults[index] = summary.summary;
            index++;
        }

        return stmbResults;
    }

//    public String[] calculateLLUpgradeResponseFormatted(LinkedList<LLUpgradeResponse> llUpgradeResponses) {
//        int max_rows_allowed = 1;
//        String[] llUpgradeResults = new String[Math.min(max_rows_allowed, llUpgradeResponses.size())];
//
//        int minSpaces = 0;
//        int index = 0;
//        for (LLUpgradeResponse llUpgradeResponse : llUpgradeResponses) {
//            if (index >= max_rows_allowed) break;
//            llUpgradeResults[index] = "Upgrade: " + llUpgradeResponse.inUpgrade + " ( " + llUpgradeResponse.inUpgradeMeaning + " ) ";
//            index++;
//        }
//
//        return llUpgradeResults;
//    }

    public String[] calculateLLContextConvoResponseFormatted(LinkedList<ContextConvoResponse> contextConvoResponses) {
        int max_rows_allowed = 4;

        if (!clearedScreenYet) {
            if (smartGlassesService != null)
                smartGlassesService.sendHomeScreen();
            clearedScreenYet = true;
        }

        String[] llResults = new String[Math.min(max_rows_allowed, contextConvoResponses.size())];

        int index = 0;
        for (ContextConvoResponse contextConvoResponse: contextConvoResponses) {
            if (index >= max_rows_allowed) break;
            llResults[index] = contextConvoResponse.response;
            index++;
        }

        return llResults;
    }

    private String processString(String str) {
        if (str.length() > charsPerTranscript) {
            int startIndex = str.length() - charsPerTranscript;

            // Move startIndex forward to the next space to avoid splitting a word
            while (startIndex < str.length() && str.charAt(startIndex) != ' ') {
                startIndex++;
            }

            // If a space is found, start from the next character after the space
            if (startIndex < str.length()) {
                str = str.substring(startIndex + 1);
            } else {
                // If no space is found, it means the substring is a single long word
                // In this case, start from the original startIndex
                str = str.substring(str.length() - charsPerTranscript);
            }
        }

        int len = str.length();
        if (len > 2 * charsPerTranscript / 3) {
            // Insert newlines to split into three lines
            int index1 = len / 3;
            int index2 = 2 * len / 3;

            // Find the last space before index1
            while (index1 > 0 && str.charAt(index1) != ' ') {
                index1--;
            }
            // Insert first newline
            if (index1 > 0) {
                str = str.substring(0, index1) + "\n" + str.substring(index1 + 1);
                index2 += 1; // Adjust index2 after insertion
            }

            // Find the last space before index2
            while (index2 > index1 && str.charAt(index2) != ' ') {
                index2--;
            }
            // Insert second newline
            if (index2 > index1) {
                str = str.substring(0, index2) + "\n" + str.substring(index2 + 1);
            }
        } else if (len > charsPerTranscript / 3) {
            // Insert newline to split into two lines
            int index = len / 2;
            while (index > 0 && str.charAt(index) != ' ') {
                index--;
            }
            if (index > 0) {
                str = str.substring(0, index) + "\n" + str.substring(index + 1) + "\n";
            }
        } else {
            str = str + "\n\n";
        }

        return str;
    }

    private String processHanziString(String str) {
        if (str.length() > charsPerHanziTranscript) {
            str = str.substring(str.length() - charsPerHanziTranscript);
        }

        int len = str.length();
        if (len > 2 * charsPerHanziTranscript / 3) {
            // Split into three lines without searching for spaces
            int index1 = len / 3;
            int index2 = 2 * len / 3;

            // Insert first newline after index1
            str = str.substring(0, index1) + "\n" + str.substring(index1);

            // Adjust index2 after the first insertion
            index2 += 1;

            // Insert second newline after index2
            str = str.substring(0, index2) + "\n" + str.substring(index2);

        } else if (len > charsPerHanziTranscript / 3) {
            // Split into two lines
            int index = len / 2;

            // Insert newline at the middle
            str = str.substring(0, index) + "\n" + str.substring(index) + "\n";
        } else {
            // If string is shorter, add two newlines at the end
            str = str + "\n\n";
        }

        return str;
    }

    public void sendTextWallLiveCaptionLL(final String newLiveCaption, final String llString, final boolean isFinal) {
//        String textBubble = "\uD83D\uDDE8";
//        if (!llString.isEmpty()) {
//            llCurrentString = llString;
//        } else if (!newLiveCaption.isEmpty()) {
//            if (AugmentosSmartGlassesService.getChosenTranscribeLanguage(this).equals("Chinese (Hanzi)") ||
//                    AugmentosSmartGlassesService.getChosenTranscribeLanguage(this).equals("Chinese (Hanzi)") && !segmenterLoaded) {
//                currentLiveCaption = processHanziString(finalLiveCaption + " " + newLiveCaption);
//            } else {
//                currentLiveCaption = processString(finalLiveCaption + " " + newLiveCaption);
//            }
//            if (isFinal) {
//                finalLiveCaption += " " + newLiveCaption;
//            }
//
//            // Limit the length of the final live caption, in case it gets too long
//            if (finalLiveCaption.length() > 5000) {
//                finalLiveCaption = finalLiveCaption.substring(finalLiveCaption.length() - 5000);
//            }
//        }
//
//        final String finalLiveCaption = textBubble + currentLiveCaption;
//        if (smartGlassesService != null)
//            smartGlassesService.windowManager.addTask(new WindowManager.Task(() -> smartGlassesService.sendDoubleTextWall(llCurrentString, finalLiveCaption), true, false, true));
    }

    public void sendTextWallLiveTranslationLiveCaption(final String newText, final boolean isTranslated, final boolean isFinal) {
//        if (!newText.isEmpty()) {
//            if (isTranslated) {
//                if (getChosenSourceLanguage(this).equals("Chinese (Hanzi)") ||
//                        getChosenSourceLanguage(this).equals("Chinese (Pinyin)") && !segmenterLoaded) {
//                    translationText = processHanziString(finalTranslationText + " " + newText);
//                } else {
//                    translationText = processString(finalTranslationText + " " + newText);
//                }
//
//                if (isFinal) {
//                    finalTranslationText += " " + newText;
//                }
//
//                // Limit the length of the final translation text
//                if (finalTranslationText.length() > 5000) {
//                    finalTranslationText = finalTranslationText.substring(finalTranslationText.length() - 5000);
//                }
//            } else {
//                if (AugmentosSmartGlassesService.getChosenTranscribeLanguage(this).equals("Chinese (Hanzi)") ||
//                        AugmentosSmartGlassesService.getChosenTranscribeLanguage(this).equals("Chinese (Pinyin)") && !segmenterLoaded) {
//                    liveCaptionText = processHanziString(finalLiveCaptionText + " " + newText);
//                } else {
//                    liveCaptionText = processString(finalLiveCaptionText + " " + newText);
//                }
//
//                if (isFinal) {
//                    finalLiveCaptionText += " " + newText;
//                }
//
//                // Limit the length of the final live caption text
//                if (finalLiveCaptionText.length() > 5000) {
//                    finalLiveCaptionText = finalLiveCaptionText.substring(finalLiveCaptionText.length() - 5000);
//                }
//            }
//        }
//
//        String textBubble = "\uD83D\uDDE8";
//
//        final String finalLiveTranslationDisplayText;
//        if (!translationText.isEmpty()) {
//            finalLiveTranslationDisplayText = textBubble + translationText + "\n";
//        } else {
//            finalLiveTranslationDisplayText = "\n\n\n";
//        }
//
//        final String finalLiveCaptionDisplayText;
//        if (!liveCaptionText.isEmpty()) {
//            finalLiveCaptionDisplayText = textBubble + liveCaptionText;
//        } else {
//            finalLiveCaptionDisplayText = "\n\n\n";
//        }
//
//        if (smartGlassesService != null)
//            smartGlassesService.windowManager.addTask(new WindowManager.Task(() -> smartGlassesService.sendDoubleTextWall(finalLiveTranslationDisplayText, finalLiveCaptionDisplayText), true, false, true));
    }

    public void parseConvoscopeResults(JSONObject response) throws JSONException {
        if (Objects.equals(getCurrentMode(this), "Language Learning") && AugmentosSmartGlassesService.getSelectedLiveCaptionsTranslation(this) == 2) return;
//        Log.d(TAG, "GOT CSE RESULT: " + response.toString());
        String imgKey = "image_url";
        String mapImgKey = "map_image_path";

        boolean isLiveCaptionsChecked = SmartGlassesAndroidService.getSelectedLiveCaptionsTranslation(this) != 0;

        //explicit queries
        JSONArray explicitAgentQueries = response.has(explicitAgentQueriesKey) ? response.getJSONArray(explicitAgentQueriesKey) : new JSONArray();

        JSONArray explicitAgentResults = response.has(explicitAgentResultsKey) ? response.getJSONArray(explicitAgentResultsKey) : new JSONArray();

        //displayResults
        JSONArray displayRequests = response.has(displayRequestsKey) ? response.getJSONArray(displayRequestsKey) : new JSONArray();

//        //proactive agents
//        JSONArray proactiveAgentResults = response.has(proactiveAgentResultsKey) ? response.getJSONArray(proactiveAgentResultsKey) : new JSONArray();
//        JSONArray entityDefinitions = response.has(entityDefinitionsKey) ? response.getJSONArray(entityDefinitionsKey) : new JSONArray();
//
//        //adhd STMB results
//        JSONArray adhdStmbResults = response.has(adhdStmbAgentKey) ? response.getJSONArray(adhdStmbAgentKey) : new JSONArray();
//        if (adhdStmbResults.length() != 0) {
//            Log.d(TAG, "ADHD RESULTS: ");
//            Log.d(TAG, adhdStmbResults.toString());
//
//            if (!clearedScreenYet) {
//                smartGlassesService.sendHomeScreen();
//                clearedScreenYet = true;
//            }
//
//            updateAdhdSummaries(adhdStmbResults);
//            String dynamicSummary = adhdStmbResults.getJSONObject(0).getString("summary");
//            String [] adhdResults = calculateAdhdStmbStringFormatted(getAdhdStmbSummaries());
//            smartGlassesService.windowManager.addTask(new WindowManager.Task(() -> smartGlassesService.sendRowsCard(adhdResults), false, true, false));
//            sendUiUpdateSingle(dynamicSummary);
//            responsesBuffer.add(dynamicSummary);
//        }
//
//        JSONArray languageLearningResults = response.has(languageLearningKey) ? response.getJSONArray(languageLearningKey) : new JSONArray();
//        JSONArray llWordSuggestUpgradeResults = response.has(llWordSuggestUpgradeKey) ? response.getJSONArray(llWordSuggestUpgradeKey) : new JSONArray();
//        updateCombineResponse(languageLearningResults, llWordSuggestUpgradeResults);
//        if (Objects.equals(getCurrentMode(this), "Language Learning") && (languageLearningResults.length() != 0 || llWordSuggestUpgradeResults.length() != 0)) {
//            String [] llCombineResults = calculateLLCombineResponseFormatted(getLLCombineResponse());
//            String newLineSeparator = isLiveCaptionsChecked ? "\n" : "\n\n";
//            if (smartGlassesService.getConnectedDeviceModelOs() != SmartGlassesOperatingSystem.AUDIO_WEARABLE_GLASSES) {
//                String textWallString = Arrays.stream(llCombineResults)
//                        .reduce((a, b) -> b + newLineSeparator + a)
//                        .orElse("");
//                if (isLiveCaptionsChecked) sendTextWallLiveCaptionLL("", textWallString, false);
//                else {
//                    smartGlassesService.windowManager.addTask(new WindowManager.Task(() -> smartGlassesService.sendTextWall(textWallString), true, true, true));
//                }
//            }
////            Log.d(TAG, "ll combine results"+ llCombineResults.toString());
//            sendUiUpdateSingle(String.join("\n", llCombineResults));
//            responsesBuffer.add(String.join("\n", llCombineResults));
//        }

//        JSONArray llContextConvoResults = response.has(llContextConvoKey) ? response.getJSONArray(llContextConvoKey) : new JSONArray();
//
//        updateContextConvoResponses(llContextConvoResults); //sliding buffer, time managed context convo card
//        String[] llContextConvoResponses;
//
//        if (llContextConvoResults.length() != 0) {
//            llContextConvoResponses = calculateLLContextConvoResponseFormatted(getContextConvoResponses());
//            if (smartGlassesService.getConnectedDeviceModelOs() != SmartGlassesOperatingSystem.AUDIO_WEARABLE_GLASSES) {
//                String textWallString = Arrays.stream(llContextConvoResponses)
//                        .reduce((a, b) -> b + "\n\n" + a)
//                        .orElse("");
//                //sendRowsCard(llContextConvoResponses);
//
//                if (isLiveCaptionsChecked) sendTextWallLiveCaptionLL("", textWallString, false);
//                else {
//                    smartGlassesService.windowManager.addTask(new WindowManager.Task(() -> smartGlassesService.sendTextWall(textWallString), false, true, false));
//                }
//            }
//            List<String> list = Arrays.stream(Arrays.copyOfRange(llContextConvoResponses, 0, llContextConvoResults.length())).filter(Objects::nonNull).collect(Collectors.toList());
//            Collections.reverse(list);
//            sendUiUpdateSingle(String.join("\n", list));
//            responsesBuffer.add(String.join("\n", list));
//
//            try {
//                JSONObject llContextConvoResult = llContextConvoResults.getJSONObject(0);
////                Log.d(TAG, llContextConvoResult.toString());
//                JSONObject toTTS = llContextConvoResult.getJSONObject("to_tts");
//                String text = toTTS.getString("text");
//                String language = toTTS.getString("language");
////                Log.d(TAG, "Text: " + text + ", Language: " + language);
//                //sendTextToSpeech(text, language);
//                smartGlassesService.windowManager.addTask(new WindowManager.Task(() -> smartGlassesService.sendTextToSpeech(text, language), false, false, false));
//            } catch (JSONException e) {
//                e.printStackTrace();
//            }
//        }

        // displayResults
        for (int i = 0; i < displayRequests.length(); i++) {
            try {
                JSONObject obj = displayRequests.getJSONObject(i);
                JSONObject req = obj.getJSONObject("data");
                JSONObject content = req.getJSONObject("content");
                String layout = req.getString("layout");
                String title;
                String body;
                switch (layout){
                    case "REFERENCE_CARD":
                        title = content.getString("title");
                        body = content.getString("body");
                        queueOutput(title + ": " + body);
                        smartGlassesService.windowManager.showAppLayer("server", () -> smartGlassesService.sendReferenceCard(title, body), -1);
                        break;
                    case "TEXT_WALL":
                    case "TEXT_LINE":
                        body = content.getString("body");
                        queueOutput(body);
                        smartGlassesService.windowManager.showAppLayer("server", () -> smartGlassesService.sendTextWall(body), -1);
                        break;
                    case "DOUBLE_TEXT_WALL":
                        String bodyTop = content.getString("bodyTop");
                        String bodyBottom = content.getString("bodyBottom");
                        queueOutput(bodyTop + "\n\n" + bodyBottom);
                        smartGlassesService.windowManager.showAppLayer("server", () -> smartGlassesService.sendDoubleTextWall(bodyTop, bodyBottom), -1);
                        break;
                    case "ROWS_CARD":
                        JSONArray rowsArray = content.getJSONArray("rows");
                        String[] stringsArray = new String[rowsArray.length()];
                        for (int k = 0; k < rowsArray.length(); k++)
                            stringsArray[k] = rowsArray.getString(k);
                        queueOutput(String.join("\n", stringsArray));
                        smartGlassesService.windowManager.showAppLayer("server", () -> smartGlassesService.sendRowsCard(stringsArray), -1);
                        break;
                    default:
                        Log.d(TAG, "SOME ISSUE");
                }
            }
            catch (JSONException e){
                e.printStackTrace();
            }
        }

//        // entityDefinitions
//        for (int i = 0; i < entityDefinitions.length(); i++) {
//            try {
//                JSONObject obj = entityDefinitions.getJSONObject(i);
//                String name = obj.getString("name");
//                String body = obj.getString("summary");
//                if (smartGlassesService != null)
//                    smartGlassesService.windowManager.addTask(new WindowManager.Task(() -> smartGlassesService.sendReferenceCard("" + name + "", body), false, false, false));
//                queueOutput(name + ": " + body);
//            } catch (JSONException e){
//                e.printStackTrace();
//            }
//        }

        long wakeWordTime = response.has(wakeWordTimeKey) ? response.getLong(wakeWordTimeKey) : -1;

        // Wake word indicator
        if (wakeWordTime != -1 && wakeWordTime != previousWakeWordTime){
            previousWakeWordTime = wakeWordTime;
            String body = "Listening... ";
            if (smartGlassesService != null)
                smartGlassesService.windowManager.showAppLayer("server", () -> smartGlassesService.sendReferenceCard(glassesCardTitle, body), -1);
            queueOutput(body);
        }

        //go through explicit agent queries and add to resultsToDisplayList
        // "Processing query: " indicator
        for (int i = 0; i < explicitAgentQueries.length(); i++){
            try {
                JSONObject obj = explicitAgentQueries.getJSONObject(i);
                String title = "Processing Query";
                String body = "\"" + obj.getString("query") + "\"";
                if (smartGlassesService != null)
                    smartGlassesService.windowManager.showAppLayer("server", () -> smartGlassesService.sendReferenceCard(title, body), -1);
                queueOutput(body);
            } catch (JSONException e){
                e.printStackTrace();
            }
        }

        //go through explicit agent results and add to resultsToDisplayList
        // Show Wake Word Query
        for (int i = 0; i < explicitAgentResults.length(); i++){
            Log.d(TAG, "explicitAgentResults.toString() *************");
            Log.d(TAG, explicitAgentResults.toString());
            try {
                JSONObject obj = explicitAgentResults.getJSONObject(i);
                //String body = "Response: " + obj.getString("insight");
                String body = obj.getString("insight");
                if (smartGlassesService != null)
                    smartGlassesService.windowManager.showAppLayer("server", () -> smartGlassesService.sendReferenceCard(glassesCardTitle, body), -1);
                queueOutput(body);
            } catch (JSONException e){
                e.printStackTrace();
            }
        }

//        //go through proactive agent results and add to resultsToDisplayList
//        for (int i = 0; i < proactiveAgentResults.length(); i++){
//            try {
//                JSONObject obj = proactiveAgentResults.getJSONObject(i);
//                String name = obj.getString("agent_name") + " says";
//                String body = obj.getString("agent_insight");
//                if (smartGlassesService != null)
//                    smartGlassesService.windowManager.addTask(new WindowManager.Task(() -> smartGlassesService.sendReferenceCard(name, body), false, false, false));
//                queueOutput(name + ": " + body);
//            } catch (JSONException e){
//                e.printStackTrace();
//            }
//        }

        //see if we should update user settings
        boolean shouldUpdateSettingsResult = response.has(shouldUpdateSettingsKey) && response.getBoolean(shouldUpdateSettingsKey);
        if (shouldUpdateSettingsResult){
            Log.d(TAG, "Running get settings because shouldUpdateSettings true");
            getSettings();
        }
    }

    public void parseLocationResults(JSONObject response) throws JSONException {
        Log.d(TAG, "GOT LOCATION RESULT: " + response.toString());
        // ll context convo
    }

    // Display things to the phone screen
    public void queueOutput(String item){
        responsesBuffer.add(item);
        sendUiUpdateSingle(item);
    }

    public void speakTTS(String toSpeak){
        if (smartGlassesService != null)
            smartGlassesService.sendTextLine(toSpeak);
    }

    public void sendUiUpdateFull(){
        Intent intent = new Intent();
        intent.setAction(AugmentosUi.UI_UPDATE_FULL);
        intent.putStringArrayListExtra(AugmentosUi.CONVOSCOPE_MESSAGE_STRING, responsesBuffer);
        intent.putStringArrayListExtra(AugmentosUi.TRANSCRIPTS_MESSAGE_STRING, transcriptsBuffer);
        sendBroadcast(intent);
    }

    public void sendUiUpdateSingle(String message) {
        Intent intent = new Intent();
        intent.setAction(AugmentosUi.UI_UPDATE_SINGLE);
        intent.putExtra(AugmentosUi.CONVOSCOPE_MESSAGE_STRING, message);
        sendBroadcast(intent);
    }

    public void sendFinalTranscriptToActivity(String transcript){
        Intent intent = new Intent();
        intent.setAction(AugmentosUi.UI_UPDATE_FINAL_TRANSCRIPT);
        intent.putExtra(AugmentosUi.FINAL_TRANSCRIPT, transcript);
        sendBroadcast(intent);
    }

    public void buttonDownEvent(int buttonNumber, boolean downUp){ //downUp if true if down, false if up
        if (!downUp){
            return;
        }

        try{
            JSONObject jsonQuery = new JSONObject();
            jsonQuery.put("button_num", buttonNumber);
            jsonQuery.put("button_activity", downUp);
            jsonQuery.put("timestamp", System.currentTimeMillis() / 1000);
            backendServerComms.restRequest(BUTTON_EVENT_ENDPOINT, jsonQuery, new VolleyJsonCallback(){
                @Override
                public void onSuccess(JSONObject result){
                    try {
                        Log.d(TAG, "GOT BUTTON RESULT: " + result.toString());
                        String query_answer = result.getString("message");
                        sendUiUpdateSingle(query_answer);
                        speakTTS(query_answer);
                    } catch (JSONException e) {
                        throw new RuntimeException(e);
                    }
                }
                @Override
                public void onFailure(int code){
                    Log.d(TAG, "SOME FAILURE HAPPENED (buttonDownEvent)");
                }

            });
        } catch (JSONException e){
            e.printStackTrace();
        }
    }

    public void setupAuthTokenMonitor(){
        idTokenListener = new FirebaseAuth.IdTokenListener() {
            @Override
            public void onIdTokenChanged(@NonNull FirebaseAuth firebaseAuth) {
                FirebaseUser user = firebaseAuth.getCurrentUser();
                if (user != null) {
                    user.getIdToken(true).addOnCompleteListener(new OnCompleteListener<GetTokenResult>() {
                        @Override
                        public void onComplete(@NonNull Task<GetTokenResult> task) {
                            if (task.isSuccessful()) {
                                String idToken = task.getResult().getToken();
                                Log.d(TAG, "GOT ONIDTOKENCHANGED Auth Token: " + idToken);
                                authToken = idToken;
                                PreferenceManager.getDefaultSharedPreferences(getApplicationContext())
                                        .edit()
                                        .putString("auth_token", idToken)
                                        .apply();
                            } else {
                                Log.d(TAG, "Task failure in setAuthToken");
                                EventBus.getDefault().post(new GoogleAuthFailedEvent("#1 ERROR IN (setupAuthTokenMonitor)"));
                            }
                        }
                    });
                }
            }
        };
    }

    public void manualSetAuthToken() {
        Log.d(TAG, "GETTING AUTH TOKEN");
        FirebaseUser user = FirebaseAuth.getInstance().getCurrentUser();
        if (user != null) {
            user.getIdToken(true)
                    .addOnCompleteListener(new OnCompleteListener<GetTokenResult>() {
                        public void onComplete(@NonNull Task<GetTokenResult> task) {
                            if (task.isSuccessful()) {
                                String idToken = task.getResult().getToken();
                                Log.d(TAG, "GOT dat MANUAL Auth Token: " + idToken);
                                authToken = idToken;
                                PreferenceManager.getDefaultSharedPreferences(getApplicationContext())
                                        .edit()
                                        .putString("auth_token", idToken)
                                        .apply();
                            } else {
                                Log.d(TAG, "Task failure in setAuthToken");
                                EventBus.getDefault().post(new GoogleAuthFailedEvent("#1 ERROR IN (SETAUTHTOKEN)"));
                            }
                        }
                    });
        } else {
            // not logged in, must log in
            Log.d(TAG, "User is null in setAuthToken");
            EventBus.getDefault().post(new GoogleAuthFailedEvent("#2 ERROR IN (SETAUTHTOKEN) (USER IS NULL)"));
        }
    }

    public static void saveChosenTargetLanguage(Context context, String targetLanguageString) {
        Log.d("CONVOSCOPE", "SAVING TARGET LANGUAGE: " + targetLanguageString);
        PreferenceManager.getDefaultSharedPreferences(context)
                .edit()
                .putString(context.getResources().getString(R.string.SHARED_PREF_TARGET_LANGUAGE), targetLanguageString)
                .apply();
    }

//    public Boolean isVocabularyUpgradeEnabled(Context context) {
//        return PreferenceManager.getDefaultSharedPreferences(context)
//                .getBoolean(context.getResources().getString(R.string.SHARED_PREF_VOCABULARY_UPGRADE), false);
//    }

    public static Boolean isVocabularyUpgradeEnabled(Context context) {
        return PreferenceManager.getDefaultSharedPreferences(context)
                .getBoolean(context.getResources().getString(R.string.SHARED_PREF_VOCABULARY_UPGRADE), true);
    }

    public static void setVocabularyUpgradeEnabled(Context context, boolean isEnabled) {
        PreferenceManager.getDefaultSharedPreferences(context)
                .edit()
                .putBoolean(context.getResources().getString(R.string.SHARED_PREF_VOCABULARY_UPGRADE), isEnabled)
                .apply();
    }

    public static void saveChosenSourceLanguage(Context context, String sourceLanguageString) {
        PreferenceManager.getDefaultSharedPreferences(context)
                .edit()
                .putString(context.getResources().getString(R.string.SHARED_PREF_SOURCE_LANGUAGE), sourceLanguageString)
                .apply();
    }

    public static String getChosenTargetLanguage(Context context) {
        String targetLanguageString = PreferenceManager.getDefaultSharedPreferences(context).getString(context.getResources().getString(R.string.SHARED_PREF_TARGET_LANGUAGE), "");
        if (targetLanguageString.equals("")){
            saveChosenTargetLanguage(context, "Russian");
            targetLanguageString = "Russian";
        }
        return targetLanguageString;
    }

    public static String getChosenSourceLanguage(Context context) {
        String sourceLanguageString = PreferenceManager.getDefaultSharedPreferences(context).getString(context.getResources().getString(R.string.SHARED_PREF_SOURCE_LANGUAGE), "");
        if (sourceLanguageString.equals("")){
            saveChosenSourceLanguage(context, "English");
            sourceLanguageString = "English";
        }
        return sourceLanguageString;
    }

//    public void changeMode(String currentModeString){
//        if (currentModeString.equals("Proactive Agents")){
//            features = new String[]{explicitAgent, proactiveAgents, definerAgent};
//        } else if (currentModeString.equals("Language Learning")){
//            features = new String[]{explicitAgent, languageLearningAgent, llContextConvoAgent};
//        } else if (currentModeString.equals("ADHD Glasses")){
//            Log.d(TAG, "Settings features for ADHD Glasses");
//            features = new String[]{explicitAgent, adhdStmbAgent};
//        }
//    }

    public static void saveCurrentModeLocal(Context context, String currentModeString) {
        //save the new mode
        PreferenceManager.getDefaultSharedPreferences(context)
                .edit()
                .putString(context.getResources().getString(R.string.SHARED_PREF_CURRENT_MODE), currentModeString)
                .apply();
    }

    public void saveCurrentMode(Context context, String currentModeString) {
//        if (smartGlassesService != null)
//            smartGlassesService.sendHomeScreen();

        saveCurrentModeLocal(context, currentModeString);

        try{
            JSONObject settingsObj = new JSONObject();
            settingsObj.put("current_mode", currentModeString);
            //     sendSettings(settingsObj);
        } catch (JSONException e){
            e.printStackTrace();
        }
    }

    public String getCurrentMode(Context context) {
        String currentModeString = PreferenceManager.getDefaultSharedPreferences(context).getString(context.getResources().getString(R.string.SHARED_PREF_CURRENT_MODE), "");
        // if (currentModeString.equals("")){
        //     currentModeString = "Proactive Agents";
        //     saveCurrentMode(context, currentModeString);
        // }
//        return currentModeString;
        return "Hard Coded Mode"; // TODO: hard coded mode
    }

    public void updateVocabularyUpgradeOnBackend(Context context){
        Boolean upgradeEnabled = isVocabularyUpgradeEnabled(context);
        try{
            JSONObject settingsObj = new JSONObject();
            settingsObj.put("vocabulary_upgrade_enabled", upgradeEnabled);
            sendSettings(settingsObj);
        } catch (JSONException e){
            e.printStackTrace();
        }
    }
    public void updateTargetLanguageOnBackend(Context context){
        String targetLanguage = getChosenTargetLanguage(context);
        try{
            JSONObject settingsObj = new JSONObject();
            settingsObj.put("target_language", targetLanguage);
            sendSettings(settingsObj);
        } catch (JSONException e){
            e.printStackTrace();
        }
    }


    public void updateSourceLanguageOnBackend(Context context){
        String sourceLanguage = getChosenSourceLanguage(context);
        try{
            JSONObject settingsObj = new JSONObject();
            settingsObj.put("source_language", sourceLanguage);
            sendSettings(settingsObj);
        } catch (JSONException e){
            e.printStackTrace();
        }
    }


    //language learning
    public void updateDefinedWords(JSONArray newData) {
        long currentTime = System.currentTimeMillis();

        // Add new data to the list
        for (int i = 0; i < newData.length(); i++) {
            try {
                JSONObject wordData = newData.getJSONObject(i);
                definedWords.addFirst(new DefinedWord(
                        wordData.getString("in_word"),
                        wordData.getString("in_word_translation"),
                        wordData.getLong("timestamp"),
                        wordData.getString("uuid")
                ));
            } catch (JSONException e){
                e.printStackTrace();
            }
        }

        // Remove old words based on time constraint
        definedWords.removeIf(word -> (currentTime - (word.timestamp * 1000)) > llDefinedWordsShowTime);

        // Ensure list does not exceed max size
        while (definedWords.size() > maxDefinedWordsShow) {
            definedWords.removeLast();
        }
    }

    public void updateCombineResponse(JSONArray llData, JSONArray ugData) {
        long currentTime = System.currentTimeMillis();
        // Add new data to the list
        for (int i = 0; i < llData.length(); i++) {
            try {
                JSONObject wordData = llData.getJSONObject(i);
                llCombineResponses.addFirst(new LLCombineResponse(
                        null,
                        null,
                        wordData.getString("in_word"),
                        wordData.getString("in_word_translation"),
                        wordData.getLong("timestamp"),
                        wordData.getString("uuid")
                ));
            } catch (JSONException e){
                e.printStackTrace();
            }
        }

        for (int i = 0; i < ugData.length(); i++) {
            try {
                JSONObject resData = ugData.getJSONObject(i);
                llCombineResponses.addFirst(new LLCombineResponse(
                        resData.getString("in_upgrade"),
                        resData.getString("in_upgrade_meaning"),
                        null,
                        null,
                        resData.getLong("timestamp"),
                        resData.getString("uuid")
                ));
            } catch (JSONException e){
                e.printStackTrace();
            }
        }

        // Remove old words based on time constraint
        llCombineResponses.removeIf(word -> (currentTime - (word.timestamp * 1000)) > llCombineShowTime);

        // Ensure list does not exceed max size
        while (llCombineResponses.size() > maxLLCombineShow) {
            llCombineResponses.removeLast();
        }
    }

    public void updateAdhdSummaries(JSONArray newData) {
        long currentTime = System.currentTimeMillis();
        boolean foundNewFalseShift = false;
        STMBSummary newFalseShiftSummary = null;

        // First, identify if there's a new summary with true_shift = false and prepare it
        for (int i = 0; i < newData.length(); i++) {
            try {
                JSONObject summaryData = newData.getJSONObject(i);
                if (!summaryData.getBoolean("true_shift")) {
                    foundNewFalseShift = true;
                    newFalseShiftSummary = new STMBSummary(
                            summaryData.getString("summary"),
                            summaryData.getLong("timestamp"),
                            false,
                            summaryData.getString("uuid"));
                    break; // Stop after finding the first false shift as only one should exist
                }
            } catch (JSONException e) {
                e.printStackTrace();
            }
        }

        // If a new false shift summary exists, remove the old false shift summary
        if (foundNewFalseShift) {
            adhdStmbSummaries.removeIf(summary -> !summary.true_shift);
        }

        // Now, add new data while excluding the newly identified false shift summary
        for (int i = 0; i < newData.length(); i++) {
            try {
                JSONObject summaryData = newData.getJSONObject(i);
                if (summaryData.getBoolean("true_shift") || !foundNewFalseShift || !summaryData.getString("uuid").equals(newFalseShiftSummary.uuid)) {
                    adhdStmbSummaries.addFirst(new STMBSummary(
                            summaryData.getString("summary"),
                            summaryData.getLong("timestamp"),
                            summaryData.getBoolean("true_shift"),
                            summaryData.getString("uuid")
                    ));
                }
            } catch (JSONException e) {
                e.printStackTrace();
            }
        }

        // Add the new false shift summary at the beginning if it exists
        if (newFalseShiftSummary != null) {
            adhdStmbSummaries.addFirst(newFalseShiftSummary);
        }

        // Remove old words based on time constraint
        adhdStmbSummaries.removeIf(summary -> (currentTime - (summary.timestamp * 1000)) > adhdSummaryShowTime);

        // Ensure list does not exceed max size
        while (adhdStmbSummaries.size() > maxAdhdStmbShowNum) {
            adhdStmbSummaries.removeLast();
        }
    }

    // Getter for the list, if needed
    public LinkedList<DefinedWord> getDefinedWords() {
        return definedWords;
    }

    public LinkedList<STMBSummary> getAdhdStmbSummaries() {
        return adhdStmbSummaries;
    }

    public LinkedList<LLUpgradeResponse> getLLUpgradeResponse() {
        return llUpgradeResponses;
    }

    public LinkedList<LLCombineResponse> getLLCombineResponse() {
        return llCombineResponses;
    }

    // A simple representation of your word data
    private static class DefinedWord {
        String inWord;
        String inWordTranslation;
        long timestamp;
        String uuid;

        DefinedWord(String inWord, String inWordTranslation, long timestamp, String uuid) {
            this.inWord = inWord;
            this.inWordTranslation = inWordTranslation;
            this.timestamp = timestamp;
            this.uuid = uuid;
        }
    }

    // A simple representation of upgrade word data
    // private static class UpgradeWord {
    //     String inUpgrade;
    //     String inUpgradeMeaning;
    //     long timestamp;
    //     String uuid;

    //     UpgradeWord(String inUpgrade, String inUpgradeMeaning, long timestamp, String uuid) {
    //         this.inUpgrade = inUpgrade;
    //         this.inUpgradeMeaning = inUpgradeMeaning;
    //         this.timestamp = timestamp;
    //         this.uuid = uuid;
    //     }
    // }

    // A simple representation of ADHD STMB data
    private static class STMBSummary {
        String summary;
        long timestamp;
        boolean true_shift;
        String uuid;

        STMBSummary(String summary, long timestamp, boolean true_shift, String uuid) {
            this.summary = summary;
            this.timestamp = timestamp;
            this.true_shift = true_shift;
            this.uuid = uuid;
        }
    }


    //context convo
    public void updateContextConvoResponses(JSONArray newData) {
        long currentTime = System.currentTimeMillis();
//        Log.d(TAG, "GOT NEW DATA: ");
//        Log.d(TAG, newData.toString());

        // Add new data to the list
        for (int i = 0; i < newData.length(); i++) {
            try {
                JSONObject wordData = newData.getJSONObject(i);
                contextConvoResponses.addFirst(new ContextConvoResponse(
                        wordData.getString("ll_context_convo_response"),
                        wordData.getLong("timestamp"),
                        wordData.getString("uuid")
                ));
            } catch (JSONException e){
                e.printStackTrace();
            }
        }

        contextConvoResponses.removeIf(contextConvoResponse -> (currentTime - (contextConvoResponse.timestamp * 1000)) > llContextConvoResponsesShowTime);

        // Ensure list does not exceed max size
        while (contextConvoResponses.size() > maxContextConvoResponsesShow) {
            contextConvoResponses.removeLast();
        }
    }

    public void updateLLUpgradeResponse(JSONArray newData) {
        long currentTime = System.currentTimeMillis();
        // Add new data to the list
        for (int i = 0; i < newData.length(); i++) {
            try {
                JSONObject resData = newData.getJSONObject(i);
                llUpgradeResponses.addFirst(new LLUpgradeResponse(
                        resData.getString("in_upgrade"),
                        resData.getString("in_upgrade_meaning"),
                        resData.getLong("timestamp"),
                        resData.getString("uuid")
                ));
            } catch (JSONException e){
                e.printStackTrace();
            }
        }

        llUpgradeResponses.removeIf(llupgradeResponse -> (currentTime - (llupgradeResponse.timestamp * 1000)) > llUpgradeShowTime);

        // Ensure list does not exceed max size
        while (llUpgradeResponses.size() > maxLLUpgradeResponsesShow) {
            llUpgradeResponses.removeLast();
        }
    }



    // Getter for the list, if needed
    public LinkedList<ContextConvoResponse> getContextConvoResponses() {
        return contextConvoResponses;
    }

    // A simple representation of your word data
    private static class ContextConvoResponse {
        String response;
        long timestamp;
        String uuid;

        ContextConvoResponse(String response, long timestamp, String uuid) {
            this.response = response;
            this.timestamp = timestamp;
            this.uuid = uuid;
        }
    }

    private static class LLUpgradeResponse {
        String inUpgrade;
        String inUpgradeMeaning;
        long timestamp;
        String uuid;

        LLUpgradeResponse(String inUpgrade, String inUpgradeMeaning, long timestamp, String uuid) {
            this.inUpgrade = inUpgrade;
            this.inUpgradeMeaning = inUpgradeMeaning;
            this.timestamp = timestamp;
            this.uuid = uuid;
        }
    }

    // A simple representation of combination of ll rare and ll upgrade
    private static class LLCombineResponse {
        String inUpgrade;
        String inUpgradeMeaning;
        String inWord;
        String inWordTranslation;
        long timestamp;
        String uuid;

        LLCombineResponse(String inUpgrade, String inUpgradeMeaning,String inWord, String inWordTranslation, long timestamp, String uuid) {
            this.inUpgrade = inUpgrade;
            this.inUpgradeMeaning = inUpgradeMeaning;
            this.inWord = inWord;
            this.inWordTranslation = inWordTranslation;
            this.timestamp = timestamp;
            this.uuid = uuid;
        }
    }

    //retry auth right away if it failed, but don't do it too much as we have a max # refreshes/day
    private int max_google_retries = 3;
    private int googleAuthRetryCount = 0;
    private long lastGoogleAuthRetryTime = 0;

    @Subscribe
    public void onGoogleAuthFailedEvent(GoogleAuthFailedEvent event) {
        Log.d(TAG, "onGoogleAuthFailedEvent triggered: " + event.reason);
        numConsecutiveAuthFailures += 1;
        if(numConsecutiveAuthFailures > 10) {
            Log.d("TAG", "ATTEMPT SIGN OUT");
            handleSignOut();
        }
    }

    // Used for notifications and for screen mirror
    @Subscribe
    public void onNewScreenTextEvent(NewScreenTextEvent event) {
//        // Notification
//        if (event.title != null && event.body != null) {
//            if (smartGlassesService != null)
//                smartGlassesService.windowManager.addTask(new WindowManager.Task(() -> smartGlassesService.sendReferenceCard(event.title, event.body), false, false, false));
//        }
//        else if (event.body != null){ //Screen mirror text
//            if (smartGlassesService != null)
//                smartGlassesService.windowManager.addTask(new WindowManager.Task(() -> smartGlassesService.sendTextWall(event.body), false, true, false));
//        }
    }

    @Subscribe
    public void onGlassesBluetoothSearchDiscoverEvent(GlassesBluetoothSearchDiscoverEvent event){
        blePeripheral.sendGlassesBluetoothDiscoverResultToManager(event.modelName, event.deviceName);
    }

    @Subscribe
    public void onGlassesBluetoothSearchStopEvent(GlassesBluetoothSearchStopEvent event){
        blePeripheral.sendGlassesBluetoothStopToManager(event.modelName);
    }

    @Subscribe
    public void onNewScreenImageEvent(NewScreenImageEvent event) {
        if (smartGlassesService != null)
            smartGlassesService.windowManager.showAppLayer("server", () -> smartGlassesService.sendBitmap(event.bmp), -1);
    }

    private void updateLastDataSentTime() {
        lastDataSentTime = System.currentTimeMillis();
    }

    private void startNotificationService() {
        Intent notificationServiceIntent = new Intent(this, MyNotificationListeners.class);
        startService(notificationServiceIntent);

        NotificationListenerService.requestRebind(
                new ComponentName(this, MyNotificationListeners.class));
    }

    private void stopNotificationService() {
        Intent notificationServiceIntent = new Intent(this, MyNotificationListeners.class);
        stopService(notificationServiceIntent);
    }

    public boolean getIsSearchingForGlasses() {
        return isSmartGlassesServiceBound && smartGlassesService.getConnectedSmartGlasses() == null;
    }

    private void executeOnceSmartGlassesServiceReady(Context context, Runnable action) {
        if (smartGlassesService != null && smartGlassesService != null) {
            // If the service is already bound, execute the action immediately
            action.run();
            return;
        }

        // Add the action to the queue
        serviceReadyListeners.add(action);

        // Ensure the service is started and bound
        if (smartGlassesService == null) {
            startSmartGlassesService();
        }
    }

    public JSONObject generateStatusJson() {
        try {
            // Creating the main status object
            JSONObject status = new JSONObject();

            // Adding puck battery life and charging status
            status.put("puck_battery_life", batteryStatusHelper.getBatteryLevel());
            status.put("charging_status", batteryStatusHelper.isBatteryCharging());
            status.put("sensing_enabled", SpeechRecSwitchSystem.sensing_enabled);
            status.put("contextual_dashboard_enabled", this.contextualDashboardEnabled);
            status.put("default_wearable", AugmentosSmartGlassesService.getPreferredWearable(this));
            Log.d(TAG, "PREFER - Got default wearabe: " + AugmentosSmartGlassesService.getPreferredWearable(this));

            // Adding connected glasses object
            JSONObject connectedGlasses = new JSONObject();
            if(smartGlassesService != null && smartGlassesService.getConnectedSmartGlasses() != null) {
                connectedGlasses.put("model_name", smartGlassesService.getConnectedSmartGlasses().deviceModelName);
                connectedGlasses.put("battery_life", (batteryLevel == null) ? -1: batteryLevel); //-1 if unknown
                String brightnessString;
                if (brightnessLevel == null) {
                    brightnessString = "-";
                } else if (brightnessLevel == -1){
                    brightnessString = "AUTO";
                } else {
                    brightnessString = brightnessLevel.toString() + "%";
                }
                connectedGlasses.put("brightness", brightnessString);
            }
            else {
                connectedGlasses.put("is_searching", getIsSearchingForGlasses());
            }
            status.put("connected_glasses", connectedGlasses);

            // Adding wifi status
            JSONObject wifi = new JSONObject();
            wifi.put("is_connected", wifiStatusHelper.isWifiConnected());
            wifi.put("ssid", wifiStatusHelper.getSSID());
            wifi.put("signal_strength", wifiStatusHelper.getSignalStrength());
            status.put("wifi", wifi);

            // Adding gsm status
            JSONObject gsm = new JSONObject();
            gsm.put("is_connected", gsmStatusHelper.isConnected());
            gsm.put("carrier", gsmStatusHelper.getNetworkType());
            gsm.put("signal_strength", gsmStatusHelper.getSignalStrength());
            status.put("gsm", gsm);

            // Adding apps array
            JSONArray apps = new JSONArray();

            for (ThirdPartyApp tpa : tpaSystem.getThirdPartyApps()) {
                if(tpa.appType != ThirdPartyAppType.APP) continue;

                JSONObject tpaObj = tpa.toJson(false);
                //JSONObject tpaObj = new JSONObject();
                //tpaObj.put("name", tpa.appName);
                //tpaObj.put("description", tpa.appDescription);
                tpaObj.put("is_running", tpaSystem.checkIsThirdPartyAppRunningByPackageName(tpa.packageName));
                tpaObj.put("is_foreground", tpaSystem.checkIsThirdPartyAppRunningByPackageName(tpa.packageName));
                tpaObj.put("version", tpa.version);
                //tpaObj.put("package_name", tpa.packageName);
                //tpaObj.put("type", tpa.appType.name());
                apps.put(tpaObj);
            }

            // Adding apps array to the status object
            status.put("apps", apps);



            // Wrapping the status object inside a main object (as shown in your example)
            JSONObject mainObject = new JSONObject();
            mainObject.put("status", status);

            try {
                Map<String, Object> props = convertJsonToMap(status);
                postHog.capture(userId, "status", props);
            } catch (JSONException e) {
                throw new RuntimeException(e);
            }

            return mainObject;
        } catch (JSONException e) {
            throw new RuntimeException(e);
        }
    }

    // AugmentOS_Manager Comms Callbacks
    public void sendStatusToAugmentOsManager(){
        // Build status obj, send to aosmanager
        JSONObject status = generateStatusJson();
        blePeripheral.sendDataToAugmentOsManager(status.toString());
    }

    @Override
    public void requestPing() {
        Log.d("AugmentOsService", "Requesting ping: ");
        blePeripheral.sendPing();
    }

    @Override
    public void requestStatus() {
        Log.d("AugmentOsService", "Requesting status: ");
        sendStatusToAugmentOsManager();
    }

    @Override
    public void searchForCompatibleDeviceNames(String modelName) {
        Log.d("AugmentOsService", "Searching for compatible device names for model: " + modelName);
        SmartGlassesDevice device = getSmartGlassesDeviceFromModelName(modelName);
        if (device == null) {
            blePeripheral.sendNotifyManager("Incorrect model name: " + modelName, "error");
            return;
        }

        executeOnceSmartGlassesServiceReady(this, () -> {
            smartGlassesService.findCompatibleDeviceNames(device);
            // blePeripheral.sendGlassesSearchResultsToManager(modelName, compatibleDeviceNames);
        });
    }

    @Override
    public void connectToWearable(String modelName, String deviceName) {
        Log.d("AugmentOsService", "Connecting to wearable: " + modelName + ". DeviceName: " + deviceName + ".");
        // Logic to connect to wearable
        SmartGlassesDevice device = getSmartGlassesDeviceFromModelName(modelName);
        if (device == null) {
            blePeripheral.sendNotifyManager("Incorrect model name: " + modelName, "error");
            return;
        }

        // TODO: Good lord this is hacky
        // TODO: Find a good way to conditionally send a glasses bt device name to SGC
        if (!deviceName.isEmpty() && modelName.contains("Even Realities"))
            savePreferredG1DeviceId(this, deviceName);

        executeOnceSmartGlassesServiceReady(this, () -> {
            smartGlassesService.connectToSmartGlasses(device);
            sendStatusToAugmentOsManager();
        });
    }

    @Override
    public void disconnectWearable(String wearableId) {
        Log.d("AugmentOsService", "Disconnecting from wearable: " + wearableId);
        // Logic to disconnect wearable
        stopSmartGlassesService();

        //reset some local variables
        brightnessLevel = null;
        batteryLevel = null;
    }

    @Override
    public void forgetSmartGlasses() {
        Log.d("AugmentOsService", "Forgetting wearable");
        savePreferredWearable(this, "");
        deleteEvenSharedPreferences(this);
        stopSmartGlassesService();
        sendStatusToAugmentOsManager();
    }

    @Override
    public void startApp(String packageName) {
        Log.d("AugmentOsService", "Starting app: " + packageName);
        // Logic to start the app by package name

        // Only allow starting apps if glasses are connected
        if (smartGlassesService != null && smartGlassesService.getConnectedSmartGlasses() != null) {
            tpaSystem.startThirdPartyAppByPackageName(packageName);
            sendStatusToAugmentOsManager();
        } else {
            blePeripheral.sendNotifyManager("Must connect glasses to start an app", "error");
        }

        Map<String, Object> props = new HashMap<>();
        props.put("package_name", packageName);
        props.put("timestamp", System.currentTimeMillis());
        postHog.capture(userId, "start_app", props);
    }

    @Override
    public void stopApp(String packageName) {
        Log.d("AugmentOsService", "Stopping app: " + packageName);
        tpaSystem.stopThirdPartyAppByPackageName(packageName);
        sendStatusToAugmentOsManager();

        Map<String, Object> props = new HashMap<>();
        props.put("package_name", packageName);
        props.put("timestamp", System.currentTimeMillis());
        postHog.capture(userId, "stop_app", props);
    }

    @Override
    public void setSensingEnabled(boolean sensingEnabled) {
        if (smartGlassesService != null) {
            EventBus.getDefault().post(new SetSensingEnabledEvent(sensingEnabled));
        } else {
            blePeripheral.sendNotifyManager("Connect glasses to toggle sensing", "error");
        }

        Map<String, Object> props = new HashMap<>();
        props.put("sensing_enabled", sensingEnabled);
        props.put("timestamp", System.currentTimeMillis());
        postHog.capture(userId, "set_sensing_enabled", props);
    }

    @Override
    public void setContextualDashboardEnabled(boolean contextualDashboardEnabled) {
        saveContextualDashboardEnabled(contextualDashboardEnabled);
        this.contextualDashboardEnabled = contextualDashboardEnabled;
    }

    public boolean getContextualDashboardEnabled() {
        return this.getSharedPreferences("AugmentOSPrefs", Context.MODE_PRIVATE).getBoolean("contextual_dashboard_enabled", true);
    }

    public void saveContextualDashboardEnabled(boolean enabled) {
        SharedPreferences sharedPreferences = this.getSharedPreferences("AugmentOSPrefs", Context.MODE_PRIVATE);
        SharedPreferences.Editor editor = sharedPreferences.edit();
        editor.putBoolean("contextual_dashboard_enabled", enabled);
        editor.apply();
    }

    @Override
    public void installAppFromRepository(String repository, String packageName) throws JSONException {
        Log.d("AugmentOsService", "Installing app from repository: " + packageName);

        JSONObject jsonQuery = new JSONObject();
        jsonQuery.put("packageName", packageName);

        backendServerComms.restRequest(REQUEST_APP_BY_PACKAGE_NAME_DOWNLOAD_LINK_ENDPOINT, jsonQuery, new VolleyJsonCallback() {
            @Override
            public void onSuccess(JSONObject result) {
                Log.d(TAG, "GOT INSTALL APP RESULT: " + result.toString());

                try {
                    String downloadLink = result.optString("download_url");
                    String appName = result.optString("app_name");
                    String version = result.optString("version");
                    if (!downloadLink.isEmpty()) {
                        Log.d(TAG, "Download link received: " + downloadLink);

                        if (downloadLink.startsWith("https://api.augmentos.org/")) {
                            if (Build.VERSION.SDK_INT >= Build.VERSION_CODES.TIRAMISU) {
                                downloadApk(downloadLink, packageName, appName, version);
                            }
                        } else {
                            Log.e(TAG, "The download link does not match the required domain.");
                            throw new UnsupportedOperationException("Download links outside of https://api.augmentos.org/ are not supported.");
                        }
                    } else {
                        Log.e(TAG, "Download link is missing in the response.");
                    }
                } catch (Exception e) {
                    Log.e(TAG, "Error parsing download link: ", e);
                }
            }

            @Override
            public void onFailure(int code) {
                Log.d(TAG, "SOME FAILURE HAPPENED (installAppFromRepository)");
            }
        });
    }

    private void downloadApk(String downloadLink, String packageName, String appName, String version) { // TODO: Add fallback if the download doesn't succeed
        DownloadManager downloadManager = (DownloadManager) this.getSystemService(Context.DOWNLOAD_SERVICE);

        if (downloadManager != null) {
            Uri uri = Uri.parse(downloadLink);
            DownloadManager.Request request = new DownloadManager.Request(uri);
            request.setTitle("Downloading " + appName);
//            request.setDescription("Downloading APK for " + appName);
            request.setNotificationVisibility(DownloadManager.Request.VISIBILITY_VISIBLE_NOTIFY_COMPLETED);
            String downloadedAppName = appName.replace(" ", "") + "_" + version + ".apk";
            request.setDestinationInExternalPublicDir(Environment.DIRECTORY_DOWNLOADS, downloadedAppName);
//            blePeripheral.sendAppIsInstalledEventToManager(packageName);

            long downloadId = downloadManager.enqueue(request);

            BroadcastReceiver receiver = new BroadcastReceiver() {
                @Override
                public void onReceive(Context context, Intent intent) {
                    long id = intent.getLongExtra(DownloadManager.EXTRA_DOWNLOAD_ID, -1);
                    if (id == downloadId) {
                        installApk(packageName, downloadedAppName);

                        context.unregisterReceiver(this);
                    }
                }
            };

            this.registerReceiver(receiver, new IntentFilter(DownloadManager.ACTION_DOWNLOAD_COMPLETE));
        }
    }

    private void installApk(String packageName, String downloadedAppName) {
        File apkFile = new File(
                Environment.getExternalStoragePublicDirectory(Environment.DIRECTORY_DOWNLOADS),
                downloadedAppName
        );
        if (!apkFile.exists() || apkFile.length() == 0) {
            Log.e("Installer", "APK file is missing or 0 bytes.");
            return;
        }

        Log.d("Installer", "APK file exists: " + apkFile.getAbsolutePath());

        blePeripheral.sendAppIsInstalledEventToManager(packageName);

//        Uri apkUri;
//        Intent intent = new Intent(Intent.ACTION_VIEW);
//        apkUri = FileProvider.getUriForFile(
//                getApplicationContext(),
//                getApplicationContext().getPackageName() + ".provider",
//                apkFile
//        );
//        intent.addFlags(Intent.FLAG_GRANT_READ_URI_PERMISSION);
//
//        intent.setDataAndType(apkUri, "application/vnd.android.package-archive");
//        intent.addFlags(Intent.FLAG_ACTIVITY_NEW_TASK);
//        startActivity(intent);
//        blePeripheral.sendNotifyManager("App installed", "Success");
    }

    @Override
    public void uninstallApp(String uninstallPackageName) {
        Log.d(TAG, "uninstallApp not implemented");
        blePeripheral.sendNotifyManager("Uninstalling is not implemented yet", "error");
    }

    @Override
    public void requestAppInfo(String packageNameToGetDetails) {
        ThirdPartyApp tpa = tpaSystem.getThirdPartyAppByPackageName(packageNameToGetDetails);
        if (tpa == null) {
            blePeripheral.sendNotifyManager("Could not find app", "error");
            sendStatusToAugmentOsManager();
            return;
        }
        JSONArray settings = tpa.getSettings(this);
        if (settings == null) {
            blePeripheral.sendNotifyManager("Could not get app's details", "error");
            return;
        }
        blePeripheral.sendAppInfoToManager(tpa);

        Map<String, Object> props = new HashMap<>();
        props.put("package_name", packageNameToGetDetails);
        props.put("timestamp", System.currentTimeMillis());
        postHog.capture(userId, "request_app_info", props);
    }

    @Override
    public void handleNotificationData(JSONObject notificationData){
        try {
            if (notificationData != null) {
                String appName = notificationData.getString("appName");
                String title = notificationData.getString("title");
                String text = notificationData.getString("text");
                long timestamp = notificationData.getLong("timestamp");
                String uuid = notificationData.getString("uuid");

                EventBus.getDefault().post(new NotificationEvent(title, text, appName, timestamp, uuid));
            } else {
                System.out.println("Notification Data is null");
            }
        } catch (JSONException e) {
            Log.d(TAG, "JSONException occurred while handling notification data: " + e.getMessage());
        }
    }

    @Override
    public void updateGlassesBrightness(int brightness) {
        Log.d("AugmentOsService", "Updating glasses brightness: " + brightness);
        if (smartGlassesService != null) {
            String title = "Brightness Adjustment";
            String body = "Updating glasses brightness to " + brightness + "%.";
            smartGlassesService.windowManager.showAppLayer("system", () -> SmartGlassesAndroidService.sendReferenceCard(title, body), 6);
            smartGlassesService.updateGlassesBrightness(brightness);
        } else {
            blePeripheral.sendNotifyManager("Connect glasses to update brightness", "error");
        }
    }

    @Override
    public void setAuthSecretKey(String authSecretKey) {
        Log.d("AugmentOsService", "Setting auth secret key: " + authSecretKey);
        // Logic to set the authentication key
        // Save the new authSecretKey & verify it

        // NOTE: This wont be used until phase 2
    }

    @Override
    public void verifyAuthSecretKey() {
        Log.d("AugmentOsService", "Deleting auth secret key");
        // Logic to verify the authentication key
        // (Ping a server /login or /verify route & return the result to aosManager)

        // NOTE: This wont be used until phase 2
    }

    @Override
    public void deleteAuthSecretKey() {
        Log.d("AugmentOsService", "Deleting auth secret key");
        // Logic to delete the authentication key
        // Delete our authSecretKey

        // NOTE: This wont be used until phase 2
    }

    @Override
    public void updateAppSettings(String targetApp, JSONObject settings) {
        Log.d("AugmentOsService", "Updating settings for app: " + targetApp);
        ThirdPartyApp tpa = tpaSystem.getThirdPartyAppByPackageName(targetApp);
        if (tpa == null) {
            blePeripheral.sendNotifyManager("Could not find app", "error");
            return;
        }

        boolean allSuccess = true;
        try {
            // New loop over all keys in the settings object
            Iterator<String> keys = settings.keys();
            while (keys.hasNext()) {
                String key = keys.next();
                Object value = settings.get(key);
                if(!tpa.updateSetting(this, key, value)) {
                    allSuccess = false;
                }
            }
        } catch (JSONException e) {
            Log.e("AugmentOsService", "Failed to parse settings object", e);
            allSuccess = false;
        }

        if (!allSuccess) {
            blePeripheral.sendNotifyManager("Error updating settings", "error");
            return;
        }
    }

    public class LocalBinder extends Binder {
        public AugmentosService getService() {
            // Return this instance of LocalService so clients can call public methods
            return AugmentosService.this;
        }
    }

    @Override
    public IBinder onBind(Intent intent) {
        return binder;
    }
}<|MERGE_RESOLUTION|>--- conflicted
+++ resolved
@@ -1174,14 +1174,7 @@
         String languageCode = event.languageCode;
         boolean isFinal = event.isFinal;
 
-<<<<<<< HEAD
         AsrStreamKey streamKey = new AsrStreamKey(languageCode);
-=======
-        if (isFinal && !isTranslated) {
-            transcriptsBuffer.add(text);
-            //       sendFinalTranscriptToActivity(text);
-        }
->>>>>>> a8458ca1
 
         if (activeStreams.containsKey(streamKey)) {
             Set<String> activeStreamElements = activeStreams.get(streamKey);
