package com.augmentos.augmentos_core;

import static com.augmentos.augmentos_core.smarterglassesmanager.smartglassescommunicators.EvenRealitiesG1SGC.deleteEvenSharedPreferences;
import static com.augmentos.augmentos_core.smarterglassesmanager.smartglassescommunicators.EvenRealitiesG1SGC.savePreferredG1DeviceId;
import static com.augmentos.augmentos_core.statushelpers.CoreVersionHelper.getCoreVersion;
import static com.augmentos.augmentos_core.statushelpers.JsonHelper.processJSONPlaceholders;
import static com.augmentos.augmentoslib.AugmentOSGlobalConstants.AUGMENTOS_NOTIFICATION_ID;
import static com.augmentos.augmentoslib.AugmentOSGlobalConstants.AugmentOSAsgClientPackageName;
import static com.augmentos.augmentoslib.AugmentOSGlobalConstants.AugmentOSManagerPackageName;
import static com.augmentos.augmentos_core.BatteryOptimizationHelper.handleBatteryOptimization;
import static com.augmentos.augmentos_core.BatteryOptimizationHelper.isSystemApp;
import static com.augmentos.augmentos_core.Constants.notificationFilterKey;
import static com.augmentos.augmentos_core.Constants.newsSummaryKey;


import android.app.Notification;
import android.app.NotificationChannel;
import android.app.NotificationManager;
import android.app.PendingIntent;
import android.app.Service;
import android.content.ComponentName;
import android.content.Context;
import android.content.Intent;
import android.content.ServiceConnection;
import android.content.SharedPreferences;
import android.graphics.Bitmap;
import android.hardware.display.VirtualDisplay;
import android.media.projection.MediaProjection;
import android.os.Binder;
import android.os.Build;
import android.os.Bundle;
import android.os.Handler;
import android.os.IBinder;
import android.os.Looper;
import android.service.notification.NotificationListenerService;
import android.util.Log;

import androidx.core.app.NotificationCompat;
import androidx.lifecycle.LifecycleService;
import androidx.preference.PreferenceManager;

import com.augmentos.augmentos_core.augmentos_backend.AuthHandler;
import com.augmentos.augmentos_core.augmentos_backend.ServerComms;
import com.augmentos.augmentos_core.augmentos_backend.ServerCommsCallback;
import com.augmentos.augmentos_core.augmentos_backend.ThirdPartyCloudApp;
import com.augmentos.augmentos_core.augmentos_backend.WebSocketLifecycleManager;
import com.augmentos.augmentos_core.augmentos_backend.WebSocketManager;
import com.augmentos.augmentos_core.smarterglassesmanager.eventbusmessages.BatteryLevelEvent;
import com.augmentos.augmentos_core.smarterglassesmanager.eventbusmessages.CaseEvent;
import com.augmentos.augmentos_core.smarterglassesmanager.eventbusmessages.BrightnessLevelEvent;
import com.augmentos.augmentos_core.smarterglassesmanager.eventbusmessages.GlassesBluetoothSearchDiscoverEvent;
import com.augmentos.augmentos_core.smarterglassesmanager.eventbusmessages.GlassesBluetoothSearchStopEvent;
import com.augmentos.augmentos_core.smarterglassesmanager.eventbusmessages.GlassesHeadDownEvent;
import com.augmentos.augmentos_core.smarterglassesmanager.eventbusmessages.GlassesHeadUpEvent;
import com.augmentos.augmentos_core.smarterglassesmanager.eventbusmessages.GlassesDisplayPowerEvent;
import com.augmentos.augmentos_core.smarterglassesmanager.eventbusmessages.GlassesWifiScanResultEvent;
import com.augmentos.augmentos_core.smarterglassesmanager.eventbusmessages.GlassesWifiStatusChange;
import com.augmentos.augmentos_core.smarterglassesmanager.eventbusmessages.HeadUpAngleEvent;
import com.augmentos.augmentos_core.smarterglassesmanager.eventbusmessages.KeepAliveAckEvent;
import com.augmentos.augmentos_core.smarterglassesmanager.eventbusmessages.MicModeChangedEvent;
import com.augmentos.augmentos_core.smarterglassesmanager.eventbusmessages.RtmpStreamStatusEvent;
import com.augmentos.augmentos_core.smarterglassesmanager.smartglassescommunicators.MentraLiveSGC;
import com.augmentos.augmentos_core.smarterglassesmanager.smartglassescommunicators.SmartGlassesCommunicator;
import com.augmentos.augmentos_core.smarterglassesmanager.supportedglasses.SmartGlassesDevice;
import com.augmentos.augmentos_core.smarterglassesmanager.utils.BitmapJavaUtils;
import com.augmentos.augmentos_core.smarterglassesmanager.utils.SmartGlassesConnectionState;
import com.augmentos.augmentos_core.smarterglassesmanager.SmartGlassesManager;
import com.augmentos.augmentoslib.ThirdPartyEdgeApp;
import com.augmentos.augmentos_core.comms.AugmentOsActionsCallback;
import com.augmentos.augmentos_core.comms.AugmentosBlePeripheral;
import com.augmentos.augmentos_core.events.NewScreenImageEvent;
import com.augmentos.augmentos_core.events.ThirdPartyEdgeAppErrorEvent;
import com.augmentos.augmentos_core.events.TriggerSendStatusToAugmentOsManagerEvent;
import com.augmentos.augmentos_core.statushelpers.BatteryStatusHelper;
import com.augmentos.augmentos_core.statushelpers.GsmStatusHelper;
import com.augmentos.augmentos_core.statushelpers.WifiStatusHelper;
import com.augmentos.augmentos_core.tpa.EdgeTPASystem;


import com.augmentos.augmentoslib.events.GlassesTapOutputEvent;
import com.augmentos.augmentoslib.events.HomeScreenEvent;
import com.augmentos.augmentoslib.events.SmartRingButtonOutputEvent;

import org.greenrobot.eventbus.EventBus;
import org.greenrobot.eventbus.Subscribe;
import org.json.JSONArray;
import org.json.JSONException;
import org.json.JSONObject;

import java.text.SimpleDateFormat;
import java.util.ArrayList;
import java.util.Comparator;
import java.util.Date;
import java.util.HashMap;
import java.util.Iterator;
import java.util.Locale;
import java.util.Collections;
import java.util.List;
import java.util.Map;
//SpeechRecIntermediateOutputEvent

import com.augmentos.augmentos_core.smarterglassesmanager.eventbusmessages.isMicEnabledForFrontendEvent;
import com.augmentos.augmentos_core.smarterglassesmanager.hci.PhoneMicrophoneManager;

import java.util.regex.Matcher;
import java.util.regex.Pattern;

import com.augmentos.augmentos_core.smarterglassesmanager.eventbusmessages.GlassesVersionInfoEvent;

public class AugmentosService extends LifecycleService implements AugmentOsActionsCallback {
    public static final String TAG = "AugmentOSService";

   private final IBinder binder = new LocalBinder();

    private final String notificationAppName = "AugmentOS";
    private final String notificationDescription = "";
    private final String myChannelId = "augmentos_core";
    public static final String ACTION_START_CORE = "ACTION_START_CORE";
    public static final String ACTION_STOP_CORE = "ACTION_STOP_CORE";

    public static final String ACTION_START_FOREGROUND_SERVICE = "MY_ACTION_START_FOREGROUND_SERVICE";
    public static final String ACTION_STOP_FOREGROUND_SERVICE = "MY_ACTION_STOP_FOREGROUND_SERVICE";

    private BatteryStatusHelper batteryStatusHelper;
    private WifiStatusHelper wifiStatusHelper;
    private GsmStatusHelper gsmStatusHelper;

    private AuthHandler authHandler;
    private MediaProjection mediaProjection;
    private VirtualDisplay virtualDisplay;
    private final Handler screenCaptureHandler = new Handler();
    private Runnable screenCaptureRunnable;
    private LocationSystem locationSystem;
    private long currTime = 0;
    private long lastPressed = 0;
    private final long lastTapped = 0;

    // Double clicking constants
    private final long doublePressTimeConst = 420;
    private final long doubleTapTimeConst = 600;

    public EdgeTPASystem edgeTpaSystem;

    private String userId;
    public SmartGlassesConnectionState previousSmartGlassesConnectionState = SmartGlassesConnectionState.DISCONNECTED;


    public AugmentosBlePeripheral blePeripheral;

    public SmartGlassesManager smartGlassesManager;
    private boolean smartGlassesManagerBound = false;
    private final List<Runnable> smartGlassesReadyListeners = new ArrayList<>();
    
    /**
     * Connection to SmartGlassesManager service
     */
    private ServiceConnection smartGlassesServiceConnection = new ServiceConnection() {
        @Override
        public void onServiceConnected(ComponentName className, IBinder service) {
            SmartGlassesManager.SmartGlassesBinder binder = (SmartGlassesManager.SmartGlassesBinder) service;
            smartGlassesManager = binder.getService();
            smartGlassesManager.setLifecycleOwnerAndEventHandler(AugmentosService.this, smartGlassesEventHandler);
            smartGlassesManagerBound = true;
            
            // Set it in the EdgeTPASystem 
            if (edgeTpaSystem != null) {
                edgeTpaSystem.setSmartGlassesManager(smartGlassesManager);
            }
            
            // Execute any pending actions
            for (Runnable action : smartGlassesReadyListeners) {
                action.run();
            }
            smartGlassesReadyListeners.clear();
            
            Log.d(TAG, "SmartGlassesManager service bound");
        }

        @Override
        public void onServiceDisconnected(ComponentName className) {
            smartGlassesManager = null;
            smartGlassesManagerBound = false;
            Log.d(TAG, "SmartGlassesManager service unbound");
            
            // Update EdgeTPASystem
            if (edgeTpaSystem != null) {
                edgeTpaSystem.setSmartGlassesManager(null);
            }
            
            // Update connection state
            if (webSocketLifecycleManager != null) {
                webSocketLifecycleManager.updateSmartGlassesState(SmartGlassesConnectionState.DISCONNECTED);
            }
        }
    };
    private NotificationSystem notificationSystem;
    private CalendarSystem calendarSystem;

    private Integer batteryLevel;
    private Integer caseBatteryLevel;
    private Boolean caseCharging;
    private Boolean caseOpen;
    private Boolean caseRemoved;
    private Integer brightnessLevel;
    private Boolean autoBrightness;
    private Integer headUpAngle;
    private Integer dashboardHeight;
    private Integer dashboardDepth;
    
    // WiFi status for glasses that require WiFi (e.g., Mentra Live)
    private boolean glassesNeedWifiCredentials = false;
    private boolean glassesWifiConnected = false;
    private String glassesWifiSsid = "";
    
    // WiFi scan results
    private List<String> wifiNetworks = new ArrayList<>();
    private String preferredMic;

    private final boolean showingDashboardNow = false;
    private boolean contextualDashboardEnabled;
    private boolean alwaysOnStatusBarEnabled;
    private AsrPlanner asrPlanner;

    JSONObject cachedDashboardDisplayObject;
    private JSONObject cachedDisplayData;
    {
        cachedDisplayData = new JSONObject();
        try {
            JSONObject layout = new JSONObject();
            layout.put("layoutType", "empty");
            cachedDisplayData.put("layout", layout);
        } catch (JSONException e) {
            Log.e(TAG, "Failed to construct cachedDisplayData JSON", e);
        }
    }

    Runnable cachedDashboardDisplayRunnable;
    private String cachedDashboardTopLine;
 
    List<ThirdPartyCloudApp> cachedThirdPartyAppList = new ArrayList<>(); // Initialize here to avoid NPE
    private WebSocketManager.IncomingMessageHandler.WebSocketStatus webSocketStatus = WebSocketManager.IncomingMessageHandler.WebSocketStatus.DISCONNECTED;
    private final Handler serverCommsHandler = new Handler(Looper.getMainLooper());

    private WebSocketLifecycleManager webSocketLifecycleManager;
    private boolean isMicEnabledForFrontend = false;

    private boolean isInitializing = false;

    private boolean metricSystemEnabled;

    private boolean updatingScreen = false;

    // Handler and Runnable for periodic datetime sending
    private final Handler datetimeHandler = new Handler(Looper.getMainLooper());
    private Runnable datetimeRunnable;

    // Add fields to cache latest glasses version info
    private String glassesAppVersion = null;
    private String glassesBuildNumber = null;
    private String glassesDeviceModel = null;
    private String glassesAndroidVersion = null;

    public AugmentosService() {
    }

    // Smart glasses event handler
    private final SmartGlassesManager.SmartGlassesEventHandler smartGlassesEventHandler = 
        new SmartGlassesManager.SmartGlassesEventHandler() {
            @Override
            public void onGlassesConnectionStateChanged(SmartGlassesDevice device, SmartGlassesConnectionState connectionState) {
                if (connectionState == previousSmartGlassesConnectionState) return;
                previousSmartGlassesConnectionState = connectionState;

                webSocketLifecycleManager.updateSmartGlassesState(connectionState);

                ServerComms.getInstance().sendGlassesConnectionState(device == null ? null : device.deviceModelName, connectionState.name());

                if (connectionState == SmartGlassesConnectionState.CONNECTED) {
                    Log.d(TAG, "Got event for onGlassesConnected.. CONNECTED ..");
                    Log.d(TAG, "****************** SENDING REFERENCE CARD: CONNECTED TO AUGMENT OS");
                    isInitializing = true;
                    playStartupSequenceOnSmartGlasses();
                    asrPlanner.updateAsrLanguages();
                    ServerComms.getInstance().requestSettingsFromServer();
                } else if (connectionState == SmartGlassesConnectionState.DISCONNECTED) {
                    edgeTpaSystem.stopAllThirdPartyApps();
                    
                    // Reset WiFi status when glasses disconnect
                    glassesWifiConnected = false;
                    glassesWifiSsid = "";
                }

                sendStatusToAugmentOsManager();
            }
        };

    public void onTriggerSendStatusToAugmentOsManagerEvent(TriggerSendStatusToAugmentOsManagerEvent event) {
        sendStatusToAugmentOsManager();
    }

    @Subscribe
    public void onGlassesHeadUpEvent(GlassesHeadUpEvent event){
        ServerComms.getInstance().sendHeadPosition("up");
        // BATTERY OPTIMIZATION: Directly call method instead of posting additional event
        if (contextualDashboardEnabled && smartGlassesManager != null) {
            try {
                displayGlassesDashboardEvent();
            } catch (JSONException e) {
                Log.e(TAG, "Error displaying dashboard", e);
            }
        }
    }

    @Subscribe
    public void onGlassesHeadDownEvent(GlassesHeadDownEvent event){
        ServerComms.getInstance().sendHeadPosition("down");
        if (smartGlassesManager != null)
            smartGlassesManager.windowManager.hideDashboard();
    }

    @Subscribe
    public void onGlassesTapSideEvent(GlassesTapOutputEvent event) {
        int numTaps = event.numTaps;
        boolean sideOfGlasses = event.sideOfGlasses;
        long time = event.timestamp;

        Log.d(TAG, "GLASSES TAPPED X TIMES: " + numTaps + " SIDEOFGLASSES: " + sideOfGlasses);
        
        if (smartGlassesManager == null) return;
        if (numTaps == 2 || numTaps == 3) {
            if (smartGlassesManager.windowManager.isDashboardShowing()) {
                smartGlassesManager.windowManager.hideDashboard();
            } else {
                // BATTERY OPTIMIZATION: Directly call method instead of posting additional event
                if (contextualDashboardEnabled) {
                    try {
                        Log.d(TAG, "GOT A DOUBLE+ TAP");
                        displayGlassesDashboardEvent();
                    } catch (JSONException e) {
                        Log.e(TAG, "Error displaying dashboard", e);
                    }
                }
            }
        }
    }

    @Subscribe
    public void onThirdPartyAppErrorEvent(ThirdPartyEdgeAppErrorEvent event) {
        if (blePeripheral != null) {
            blePeripheral.sendNotifyManager(event.text, "error");
        }
        if (edgeTpaSystem != null) {
            edgeTpaSystem.stopThirdPartyAppByPackageName(event.packageName);
        }
        if (smartGlassesManager != null) {
            smartGlassesManager.windowManager.showAppLayer("system", () -> smartGlassesManager.sendReferenceCard("App error", event.text), 10);
        }
        sendStatusToAugmentOsManager();
    }

    //TODO NO MORE PASTA
    public ArrayList<String> notificationList = new ArrayList<String>();
    public JSONArray latestNewsArray = new JSONArray();
    private int latestNewsIndex = 0;
    @Subscribe
    public void displayGlassesDashboardEvent() throws JSONException {
        if (!contextualDashboardEnabled) {
            return;
        }

        if (cachedDashboardDisplayObject != null) {
            if(smartGlassesManager != null) {
                Runnable dashboardDisplayRunnable = parseDisplayEventMessage(cachedDashboardDisplayObject);

                smartGlassesManager.windowManager.showDashboard(dashboardDisplayRunnable,
                        -1
                );
            }

            if(blePeripheral != null) {
                JSONObject newMsg = generateTemplatedJsonFromServer(cachedDashboardDisplayObject);
                blePeripheral.sendGlassesDisplayEventToManager(newMsg);
            }
            return;
        }

        // SHOW FALLBACK DASHBOARD

        // --- Build date/time line ---
        SimpleDateFormat currentTimeFormat = new SimpleDateFormat("h:mm", Locale.getDefault());
        SimpleDateFormat currentDateFormat = new SimpleDateFormat("MMM d", Locale.getDefault());
        String currentTime = currentTimeFormat.format(new Date());
        String currentDate = currentDateFormat.format(new Date());

        // Battery, date/time, etc.
        String leftHeaderLine = String.format(Locale.getDefault(), "◌ %s %s, %d%%\n", currentTime, currentDate, batteryLevel);

        String connString = webSocketStatus == null ? "Not connected" : webSocketStatus.name();;

        if (smartGlassesManager != null) {
            smartGlassesManager.windowManager.showDashboard(() ->
                            smartGlassesManager.sendDoubleTextWall(leftHeaderLine, connString),
                    -1
            );
        }
    }

    @Subscribe
    public void onGlassBatteryLevelEvent(BatteryLevelEvent event) {
        if (batteryLevel != null && event.batteryLevel == batteryLevel) return;
        batteryLevel = event.batteryLevel;
        ServerComms.getInstance().sendGlassesBatteryUpdate(event.batteryLevel, false, -1);
        sendStatusToAugmentOsManager();
    }

    @Subscribe
    public void onGlassCaseEvent(CaseEvent event) {
        // if (batteryLevel != null && event.batteryLevel == batteryLevel) return;
        // batteryLevel = event.batteryLevel;
        // ServerComms.getInstance().sendGlassesBatteryUpdate(event.batteryLevel, false, -1);
        caseBatteryLevel = event.caseBatteryLevel;
        caseCharging = event.caseCharging;
        caseOpen = event.caseOpen;
        caseRemoved = event.caseRemoved;

        Log.d("AugmentOsService", "Case event: " + event.caseBatteryLevel + " " + event.caseCharging + " " + event.caseOpen + " " + event.caseRemoved);
        
        sendStatusToAugmentOsManager();
    }

    // @Subscribe
    // public void onBrightnessLevelEvent(BrightnessLevelEvent event) {
    //     brightnessLevel = event.brightnessLevel;
    //     autoBrightness = event.autoBrightness;

        // if (brightnessLevel != -1) {
        //     PreferenceManager.getDefaultSharedPreferences(this)
        //         .edit()
        //         .putString(this.getResources().getString(R.string.SHARED_PREF_BRIGHTNESS), String.valueOf(brightnessLevel))
        //         .apply();
        //     PreferenceManager.getDefaultSharedPreferences(this)
        //         .edit()
        //         .putBoolean(this.getResources().getString(R.string.SHARED_PREF_AUTO_BRIGHTNESS), false)
        //         .apply();
        // } else {
        //     PreferenceManager.getDefaultSharedPreferences(this)
        //         .edit()
        //         .putBoolean(this.getResources().getString(R.string.SHARED_PREF_AUTO_BRIGHTNESS), autoBrightness)
        //         .apply();
        // }

        // sendStatusToAugmentOsManager();
        // sendStatusToBackend();
    // }

    @Subscribe
    public void onHeadUpAngleEvent(HeadUpAngleEvent event) {
        headUpAngle = event.headUpAngle;
        sendStatusToAugmentOsManager();
        sendStatusToBackend();
    }

    @Override
    public void onCreate() {
        super.onCreate();

//        EnvHelper.init(this);

        EventBus.getDefault().register(this);

        ServerComms.getInstance(this);

        authHandler = new AuthHandler(this);

        userId = authHandler.getUniqueIdForAnalytics();

        batteryStatusHelper = new BatteryStatusHelper(this);
        wifiStatusHelper = new WifiStatusHelper(this);
        gsmStatusHelper = new GsmStatusHelper(this);

        notificationSystem = new NotificationSystem(this, userId);
        calendarSystem = CalendarSystem.getInstance(this);

        // Initialize settings with default values
        brightnessLevel = 50;
        autoBrightness = false;
        headUpAngle = 20;
        dashboardHeight = 4;
        dashboardDepth = 5;

        // Request settings from server
        ServerComms.getInstance().requestSettingsFromServer();
        preferredMic = PreferenceManager.getDefaultSharedPreferences(this).getString(getResources().getString(R.string.PREFERRED_MIC), "glasses");

        contextualDashboardEnabled = true;
        metricSystemEnabled = false;
        updatingScreen = false;

        alwaysOnStatusBarEnabled = false;

        edgeTpaSystem = new EdgeTPASystem(this, null); // We'll set smartGlassesManager after it's created
        asrPlanner = new AsrPlanner(edgeTpaSystem);

        // Initialize BLE Peripheral
        blePeripheral = new AugmentosBlePeripheral(this, this);

        // If this is the ASG client, start the peripheral
        if (getPackageName().equals(AugmentOSAsgClientPackageName)) {
        //    blePeripheral.start();
        }

        // Whitelist AugmentOS from battery optimization when system app
        // If not system app, bring up the settings menu
        if (isSystemApp(this)) {
            handleBatteryOptimization(this);
        }

        // Automatically connect to glasses on service start
        String preferredWearable = SmartGlassesManager.getPreferredWearable(this);
        if(!preferredWearable.isEmpty()) {
            SmartGlassesDevice preferredDevice = SmartGlassesManager.getSmartGlassesDeviceFromModelName(preferredWearable);
            if (preferredDevice != null) {
                // Initialize SmartGlassesManager
                startSmartGlassesManager();
                
                // Store the device to connect when SmartGlassesManager is ready
                final SmartGlassesDevice deviceToConnect = preferredDevice;
                
                // Add a listener that will be called when the service is connected
                executeOnceSmartGlassesManagerReady(() -> {
                    // Connect to glasses once the manager is available
                    if (smartGlassesManager != null) {
                        Log.d(TAG, "Connecting to preferred smart glasses: " + deviceToConnect.deviceModelName);
                        smartGlassesManager.connectToSmartGlasses(deviceToConnect);
                        sendStatusToAugmentOsManager();
                    } else {
                        Log.e(TAG, "SmartGlassesManager still null when ready listener called!");
                    }
                });
            } else {
                // We have some invalid device saved... delete from preferences
                SmartGlassesManager.savePreferredWearable(this, "");
            }
        }

        // cachedThirdPartyAppList is already initialized as a class member

        webSocketLifecycleManager = new WebSocketLifecycleManager(this, authHandler);

        // Set up backend comms
        //if(authHandler.getCoreToken() != null)
        //    ServerComms.getInstance().connectWebSocket(authHandler.getCoreToken());
        initializeServerCommsCallbacks();

        locationSystem = new LocationSystem(this);

        // Start periodic datetime sending
        datetimeRunnable = new Runnable() {
            @Override
            public void run() {
                try {
                    java.text.SimpleDateFormat sdf = new java.text.SimpleDateFormat("yyyy-MM-dd'T'HH:mm:ssXXX", java.util.Locale.US);
                    String isoDatetime = sdf.format(new java.util.Date());
                    ServerComms.getInstance().sendUserDatetimeToBackend(userId, isoDatetime);
                } catch (Exception e) {
                    Log.e(TAG, "Exception while sending periodic datetime: " + e.getMessage());
                }
                // Schedule next run in 60 seconds
                datetimeHandler.postDelayed(this, 60 * 1000);
            }
        };
        datetimeHandler.postDelayed(datetimeRunnable, 60 * 1000); // Start after 60 seconds
    }

    private void createNotificationChannel() {
        if (Build.VERSION.SDK_INT >= Build.VERSION_CODES.O) {
            NotificationChannel channel = new NotificationChannel(
                    myChannelId,
                    notificationAppName,
                    NotificationManager.IMPORTANCE_HIGH
            );
            channel.setDescription(notificationDescription);
            channel.enableLights(false);
            channel.enableVibration(false);
            NotificationManager manager = getSystemService(NotificationManager.class);
            if (manager != null) {
                manager.createNotificationChannel(channel);
            }
        }
    }

    // Flag to track if we should restart when killed
    private boolean shouldRestartOnKill = true;
    
    @Override
    public int onStartCommand(Intent intent, int flags, int startId) {
        super.onStartCommand(intent, flags, startId);

        if (intent == null || intent.getAction() == null) {
            Log.e(TAG, "Received null intent or null action");
            // If we get null intent/action, maintain the sticky behavior for embedded systems
            return shouldRestartOnKill ? Service.START_STICKY : Service.START_NOT_STICKY;
        }

        String action = intent.getAction();
        Bundle extras = intent.getExtras();

        switch (action) {
            case ACTION_START_CORE:
            case ACTION_START_FOREGROUND_SERVICE:
                // start the service in the foreground
                Log.d("TEST", "starting foreground");
                createNotificationChannel(); // New method to ensure one-time channel creation
                startForeground(AUGMENTOS_NOTIFICATION_ID, this.buildSharedForegroundNotification(this));
                
                // Reset restart flag to true when service starts
                shouldRestartOnKill = true;

                // Send out the status once AugmentOS_Core is ready :)
                edgeTpaSystem.startThirdPartyAppByPackageName(AugmentOSManagerPackageName);

                if (!NewPermissionUtils.areAllPermissionsGranted(this)) {
                    blePeripheral.sendPermissionsErrorToManager();
                }

                break;
            case ACTION_STOP_CORE:
            case ACTION_STOP_FOREGROUND_SERVICE:
                // Set flag to not restart - this is an explicit stop request
                shouldRestartOnKill = false;
                
                // Clean up resources before stopping
                Log.d(TAG, "Stopping service from ACTION_STOP");
                cleanupAllResources();
                stopForeground(true);
                stopSelf();
                break;
            default:
                Log.d(TAG, "Unknown action received in onStartCommand");
                Log.d(TAG, action);
        }
        
        // Return START_STICKY by default for embedded hardware,
        // but the shouldRestartOnKill flag will be checked in onTaskRemoved/onDestroy
        return shouldRestartOnKill ? Service.START_STICKY : Service.START_NOT_STICKY;
    }

    private Notification updateNotification() {
        Context context = getApplicationContext();

        PendingIntent action = PendingIntent.getActivity(context,
                0, new Intent(context, MainActivity.class),
                PendingIntent.FLAG_CANCEL_CURRENT | PendingIntent.FLAG_MUTABLE); // Flag indicating that if the described PendingIntent already exists, the current one should be canceled before generating a new one.

        NotificationManager manager = (NotificationManager) getSystemService(Context.NOTIFICATION_SERVICE);
        NotificationCompat.Builder builder;

        String CHANNEL_ID = myChannelId;

        NotificationChannel channel = new NotificationChannel(CHANNEL_ID, notificationAppName,
                NotificationManager.IMPORTANCE_HIGH);
        channel.setDescription(notificationDescription);
        channel.enableVibration(false);
        channel.enableLights(false);
        manager.createNotificationChannel(channel);

        builder = new NotificationCompat.Builder(this, CHANNEL_ID);

        return builder.setContentIntent(action)
                .setContentTitle(notificationAppName)
                .setContentText(notificationDescription)
                .setSmallIcon(R.drawable.ic_launcher_foreground)
                .setTicker("...")
                .setContentIntent(action)
                .setOngoing(true).build();
    }
    
    // Replacement for buildSharedForegroundNotification that was previously imported from AugmentOSLib
    private Notification buildSharedForegroundNotification(Context context) {
        // Create a notification similar to updateNotification
        NotificationManager manager = (NotificationManager) context.getSystemService(Context.NOTIFICATION_SERVICE);
        
        // Create the notification channel if it doesn't exist
        if (Build.VERSION.SDK_INT >= Build.VERSION_CODES.O) {
            NotificationChannel channel = new NotificationChannel(
                    myChannelId,
                    notificationAppName,
                    NotificationManager.IMPORTANCE_HIGH
            );
            channel.setDescription(notificationDescription);
            channel.enableLights(false);
            channel.enableVibration(false);
            if (manager != null) {
                manager.createNotificationChannel(channel);
            }
        }
        
        // Create the intent for when notification is tapped
        PendingIntent pendingIntent = PendingIntent.getActivity(
                context,
                0,
                new Intent(context, MainActivity.class),
                PendingIntent.FLAG_UPDATE_CURRENT | PendingIntent.FLAG_MUTABLE
        );
        
        // Build the notification
        NotificationCompat.Builder builder = new NotificationCompat.Builder(context, myChannelId)
                .setContentTitle(notificationAppName)
                .setContentText(notificationDescription)
                .setSmallIcon(R.drawable.ic_launcher_foreground)
                .setPriority(NotificationCompat.PRIORITY_HIGH)
                .setContentIntent(pendingIntent)
                .setOngoing(true);
                
        return builder.build();
    }

    // Method to initialize the SmartGlassesManager by binding to the service
    public void startSmartGlassesManager() {
        if (!smartGlassesManagerBound && smartGlassesManager == null) {
            Log.d(TAG, "Binding to SmartGlassesManager service");
            
            // Start and bind to the SmartGlassesManager service
            Intent intent = new Intent(this, SmartGlassesManager.class);
            
            // Start the service as a foreground service for Android O+
            if (Build.VERSION.SDK_INT >= Build.VERSION_CODES.O) {
                startForegroundService(intent);
            } else {
                startService(intent);
            }
            
            // Bind to the service
            bindService(intent, smartGlassesServiceConnection, Context.BIND_AUTO_CREATE);
            
            // The service connection callbacks will handle the rest
        } else if (smartGlassesManager != null) {
            Log.d(TAG, "SmartGlassesManager already initialized");
        }
    }

    // Method to clean up the SmartGlassesManager
    public void stopSmartGlassesManager() {
        if (smartGlassesManagerBound) {
            Log.d(TAG, "Unbinding from SmartGlassesManager service");
            
            // Unbind from the service
            unbindService(smartGlassesServiceConnection);
            smartGlassesManagerBound = false;
            
            // Stop the service
            Intent intent = new Intent(this, SmartGlassesManager.class);
            stopService(intent);
            
            // Clean up references
            if (smartGlassesManager != null) {
                smartGlassesManager = null;
            }
            
            // Update state
            if (edgeTpaSystem != null) {
                edgeTpaSystem.setSmartGlassesManager(null);
            }
            if (webSocketLifecycleManager != null) {
                webSocketLifecycleManager.updateSmartGlassesState(SmartGlassesConnectionState.DISCONNECTED);
            }
        }
    }

    @Subscribe
    public void onGlassesDisplayPowerEvent(GlassesDisplayPowerEvent event) {
        if (smartGlassesManager == null) return;
        if (event.turnedOn) {
            // BATTERY OPTIMIZATION: Using direct lambda instead of creating a new Runnable object
            smartGlassesManager.windowManager.showAppLayer(
                "system", 
                () -> smartGlassesManager.sendReferenceCard("AugmentOS Connected", "Screen back on"), 
                4
            );
        }
    }

    /**
     * Send a dedicated WiFi status change event to the AugmentOS manager
     * @param isConnected Whether the glasses are connected to WiFi
     * @param ssid The SSID of the connected network (if connected)
     */
    private void sendWifiStatusChangeEvent(boolean isConnected, String ssid) {
        try {
            JSONObject wifiStatusEvent = new JSONObject();
            JSONObject wifiStatus = new JSONObject();
            wifiStatus.put("connected", isConnected);
            wifiStatus.put("ssid", ssid != null ? ssid : "");
            wifiStatusEvent.put("glasses_wifi_status_change", wifiStatus);

            if (blePeripheral != null) {
                blePeripheral.sendDataToAugmentOsManager(wifiStatusEvent.toString());
                Log.d(TAG, "Sent WiFi status change event: connected=" + isConnected + ", ssid=" + ssid);
            }
        } catch (JSONException e) {
            Log.e(TAG, "Error creating WiFi status change event JSON", e);
        }
    }

    @Subscribe
    public void onGlassesNeedWifiCredentialsEvent(GlassesWifiStatusChange event) {
        glassesWifiConnected = event.isWifiConnected;
        glassesWifiSsid = event.currentSsid;

        Log.d(TAG, "Received GlassesNeedWifiCredentialsEvent: device=" + event.deviceModel +
              ", wifiConnected=" + event.isWifiConnected +
              ", SSID=" + event.currentSsid);

        
        // Send the dedicated WiFi status change event
        sendWifiStatusChangeEvent(glassesWifiConnected, glassesWifiSsid);
        
        // Also update the general status
        sendStatusToAugmentOsManager();
    }
    
    @Subscribe
    public void onGlassesWifiScanResultEvent(GlassesWifiScanResultEvent event) {
        Log.d(TAG, "Received WiFi scan results from glasses: " + event.networks.size() + " networks");
        
        // Send a dedicated message for WiFi scan results (not part of status)
        try {
            JSONObject wifiScanResultObj = new JSONObject();
            JSONArray networksArray = new JSONArray();
            
            for (String network : event.networks) {
                networksArray.put(network);
            }
            
            wifiScanResultObj.put("wifi_scan_results", networksArray);
            
            // Send to the manager app
            if (blePeripheral != null) {
                blePeripheral.sendDataToAugmentOsManager(wifiScanResultObj.toString());
                blePeripheral.sendNotifyManager("Found " + event.networks.size() + " WiFi networks", "success");
            }
        } catch (JSONException e) {
            Log.e(TAG, "Error creating WiFi scan results JSON", e);
        }
        
        // If glasses need WiFi credentials, trigger the credentials input UI in the Manager app
        // and show a message on the glasses
//        if (!event.isWifiConnected && smartGlassesManager != null &&
//            smartGlassesManager.getConnectedSmartGlasses() != null) {
//
//            // Send a specific notification to trigger the WiFi setup UI in the Manager app
//            if (blePeripheral != null) {
//                blePeripheral.sendWifiCredentialsRequestToManager(event.deviceModel);
//            }
//
//            // Show a message on the glasses to inform the user
//            smartGlassesManager.windowManager.showAppLayer(
//                "system",
//                () -> smartGlassesManager.sendReferenceCard("WiFi Required",
//                                                           "Please set up WiFi in the AugmentOS Manager app"),
//                10
//            );
//        }
    }
    
    @Subscribe
    public void onRtmpStreamStatusEvent(RtmpStreamStatusEvent event) {
        Log.d(TAG, "Received RTMP stream status event: " + event.statusMessage.toString());
        
        // Forward to ServerComms for cloud communication
        ServerComms.getInstance().sendRtmpStreamStatus(event.statusMessage);
        
        // Update local state and notify manager
        sendStatusToAugmentOsManager();
    }
    
    @Subscribe
    public void onKeepAliveAckEvent(KeepAliveAckEvent event) {
        Log.d(TAG, "Received keep-alive ACK event: " + event.ackMessage.toString());
        
        // Forward to ServerComms for cloud communication
        ServerComms.getInstance().sendKeepAliveAck(event.ackMessage);
    }

    private static final String[] ARROW_FRAMES = {
           // "↑", "↗", "–", "↘", "↓", "↙", "–", "↖"
            "↑", "↗", "↑", "↖"
    };

    // BATTERY OPTIMIZATION: Use a single Handler instance for the service
    private final Handler uiHandler = new Handler(Looper.getMainLooper());
    private Runnable animationRunnable;
    
    private void playStartupSequenceOnSmartGlasses() {
        if (smartGlassesManager == null || smartGlassesManager.windowManager == null) return;

        // Cancel any existing animation to prevent multiple animations running
        if (animationRunnable != null) {
            uiHandler.removeCallbacks(animationRunnable);
        }
        
        int delay = 250; // Frame delay
        int totalFrames = ARROW_FRAMES.length;
        int totalCycles = 3;

        animationRunnable = new Runnable() {
            int frameIndex = 0;
            int cycles = 0;

            @Override
            public void run() {
                // Check for null each time before updating the UI
                if (smartGlassesManager == null || smartGlassesManager.windowManager == null) {
                    return;
                }

                if (cycles >= totalCycles) {
                    // End animation with final message
                    smartGlassesManager.windowManager.showAppLayer(
                            "system",
                            () -> smartGlassesManager.sendTextWall("                  /// AugmentOS Connected \\\\\\"),
                            6
                    );

//                    if (alwaysOnStatusBarEnabled) {
//                        // BATTERY OPTIMIZATION: Use the existing handler instead of creating a new one
//                        uiHandler.postDelayed(() ->
//                                smartGlassesManager.windowManager.showAppLayer(
//                                    "serverappid",
//                                    () -> smartGlassesManager.sendTextWall(cachedDashboardTopLine),
//                                    0
//                            ), 3000); // Delay of 3 seconds
//                    }

                    // Set isInitializing to false after booting sequence is finished, with 100ms delay
                    uiHandler.postDelayed(() -> isInitializing = false, 500);
                    return; // Stop looping
                }

                // Send current frame
                String currentAnimationTextFrame = "                    " + ARROW_FRAMES[frameIndex] + " AugmentOS Booting " + ARROW_FRAMES[frameIndex];
                smartGlassesManager.windowManager.showAppLayer(
                        "system",
                        () -> {
                                smartGlassesManager.sendTextWall(currentAnimationTextFrame);
                        },
                        6
                );
                // Send the same text wall to AugmentOS Manager in JSONObject format
                JSONObject displayJson = new JSONObject();
                try {
                    JSONObject layoutJson = new JSONObject();
                    layoutJson.put("layoutType", "text_wall");
                    layoutJson.put("text", currentAnimationTextFrame);
                    displayJson.put("layout", layoutJson);
                    //blePeripheral.sendGlassesDisplayEventToManager(displayJson);
                } catch (JSONException e) {
                    Log.e(TAG, "Error creating display JSON", e);
                }

                // Move to next frame
                frameIndex = (frameIndex + 1) % totalFrames;

                // Count full cycles
                if (frameIndex == 0) cycles++;

                // Schedule next frame
                uiHandler.postDelayed(this, delay);
            }
        };

        // Start animation with the reused handler
        uiHandler.postDelayed(animationRunnable, 350);
    }

    @Subscribe
    public void onSmartRingButtonEvent(SmartRingButtonOutputEvent event) {
        int buttonId = event.buttonId;
        long time = event.timestamp;
        boolean isDown = event.isDown;

        if(!isDown || buttonId != 1) return;
        Log.d(TAG,"DETECTED BUTTON PRESS W BUTTON ID: " + buttonId);
        currTime = System.currentTimeMillis();

        ServerComms.getInstance().sendButtonPress("ring", "single");

        //Detect double presses
        if(isDown && currTime - lastPressed < doublePressTimeConst) {
            Log.d(TAG, "Double tap - CurrTime-lastPressed: "+ (currTime-lastPressed));
            ServerComms.getInstance().sendButtonPress("ring", "double");
        }

        if(isDown) {
            lastPressed = System.currentTimeMillis();
        }
    }

    private JSONObject generateTemplatedJsonFromServer(JSONObject rawMsg) {
        // Process all placeholders in the entire JSON structure in a single pass
        SimpleDateFormat sdf = new SimpleDateFormat("M/dd, h:mm");
        String formattedDate = sdf.format(new Date());

        // 12-hour time format (with leading zeros for hours)
        SimpleDateFormat time12Format = new SimpleDateFormat("hh:mm");
        String time12 = time12Format.format(new Date());

        // 24-hour time format
        SimpleDateFormat time24Format = new SimpleDateFormat("HH:mm");
        String time24 = time24Format.format(new Date());

        // Current date with format MM/dd
        SimpleDateFormat dateFormat = new SimpleDateFormat("MM/dd");
        String currentDate = dateFormat.format(new Date());

        Map<String, String> placeholders = new HashMap<>();
        placeholders.put("$no_datetime$", formattedDate);
        placeholders.put("$DATE$", currentDate);
        placeholders.put("$TIME12$", time12);
        placeholders.put("$TIME24$", time24);
        placeholders.put("$GBATT$", (batteryLevel == null ? "" : batteryLevel + "%"));

        try {
            JSONObject msg = processJSONPlaceholders(rawMsg, placeholders);
            return msg;
        } catch (JSONException e) {
            //throw new RuntimeException(e);
            Log.d(TAG, "Error processing JSON placeholders: " + e.getMessage());
            return rawMsg;
        }
    }

    private void parseAugmentosResults(JSONObject jsonResponse) throws JSONException {
        JSONArray notificationArray = jsonResponse.getJSONArray(notificationFilterKey);
        JSONArray newsSummaryArray = jsonResponse.getJSONArray(newsSummaryKey);

        if (notificationArray.length() > 0) {
            JSONArray notifications = notificationArray.getJSONObject(0).getJSONArray("notification_data");
            Log.d(TAG, "Got notifications: " + notifications);

            List<JSONObject> sortedNotifications = new ArrayList<>();
            for (int i = 0; i < notifications.length(); i++) {
                sortedNotifications.add(notifications.getJSONObject(i));
            }

            Collections.sort(sortedNotifications, new Comparator<JSONObject>() {
                @Override
                public int compare(JSONObject a, JSONObject b) {
                    try {
                        return Integer.compare(a.getInt("rank"), b.getInt("rank"));
                    } catch (JSONException e) {
                        // If a rank is missing or unparsable, treat as equal
                        return 0;
                    }
                }
            });

            notificationList.clear();
//        Log.d(TAG, "Got notifications: " + sortedNotifications.toString());

            for (int i = 0; i < sortedNotifications.size(); i++) {
                JSONObject notification = sortedNotifications.get(i);
                String summary = notification.getString("summary");
                notificationList.add(summary);
            }
        }

        if (newsSummaryArray.length() > 0) {
            JSONObject newsSummary = newsSummaryArray.getJSONObject(0);
            latestNewsArray = newsSummary.getJSONObject("news_data").getJSONArray("news_summaries");
            Log.d(TAG, "Latest news: " + latestNewsArray);
        }
    }

    public Runnable parseDisplayEventMessage(JSONObject rawMsg) {
        if(isInitializing) {
            return () -> {};
        }

        try {
            JSONObject msg = generateTemplatedJsonFromServer(rawMsg);

//                Log.d(TAG, "Parsed message: " + msg.toString());

                JSONObject layout = msg.getJSONObject("layout");
                String layoutType = layout.getString("layoutType");
                String title;
                String text;
                switch (layoutType) {
                    case "empty":
                        return () -> smartGlassesManager.sendTextWall(cachedDashboardTopLine);
                    case "reference_card":
//                        if (alwaysOnStatusBarEnabled && cachedDashboardTopLine != null
//                                && !layout.getString("title").contains("AugmentOS")) {
//                            title = layout.getString("title") + " | " + cachedDashboardTopLine;
//                        } else {
                            title = layout.getString("title");
//                        }
                        text = layout.getString("text");
                        return () -> smartGlassesManager.sendReferenceCard(title, text);
                    case "text_wall":
                    case "text_line": // This assumes that the dashboard doesn't use textwall layout
                        text = layout.getString("text");
//                        if (alwaysOnStatusBarEnabled && cachedDashboardTopLine != null) {
//                            String finalText = cachedDashboardTopLine + "\n" + text;
//                            return () -> smartGlassesManager.sendTextWall(finalText);
//                        } else {
                            return () -> smartGlassesManager.sendTextWall(text);
//                        }
                    case "double_text_wall":
                        String topText = layout.getString("topText");
                        String bottomText = layout.getString("bottomText");
                        return () -> smartGlassesManager.sendDoubleTextWall(topText, bottomText);
                    case "text_rows":
                        JSONArray rowsArray = layout.getJSONArray("text");
                        String[] stringsArray = new String[rowsArray.length()];
                        for (int k = 0; k < rowsArray.length(); k++)
                            stringsArray[k] = rowsArray.getString(k);
                        return () -> smartGlassesManager.sendRowsCard(stringsArray);
                    case "bitmap_view":
                        String base64Data = layout.getString("data");
                        byte[] decodedBytes = android.util.Base64.decode(base64Data, android.util.Base64.DEFAULT);
                        Bitmap bmp = BitmapJavaUtils.bytesToBitmap(decodedBytes);
                        return () -> smartGlassesManager.sendBitmap(bmp);
                    default:
                        Log.d(TAG, "ISSUE PARSING LAYOUT");
                }
            } catch (JSONException e) {
                e.printStackTrace();
            }
            return () -> {};
    }

    /**
     * Parses the top line of a dashboard display.
     * This function extracts and processes information specifically from the top line
     * of the dashboard display, which typically contains time, date, battery status, etc.
     * 
     * @param msg The JSON object containing the dashboard display data
     * @return The parsed top line string, or null if there was an error in parsing
     */
    public String parseDashboardTopLine(JSONObject msg) {
        try {
            // First check if this is a proper dashboard display with layout
            if (msg == null || !msg.has("layout")) {
                return generateFallbackDashboardTopLine();
            }
            
            JSONObject layout = msg.getJSONObject("layout");
            String layoutType = layout.getString("layoutType");
            
            // Most dashboards use double_text_wall layout
            if ("double_text_wall".equals(layoutType) && layout.has("topText")) {
                String topText = layout.getString("topText");
                if (topText.contains("\n")) {
                    topText = topText.split("\n")[0];
                }

                if (topText.contains("$GBATT$")) {
                    topText = topText.replace("$GBATT$", batteryLevel != null ? String.valueOf(batteryLevel) : "");
                }

                // Process special tokens in the top line if needed
                if (topText.contains("$no_datetime$")) {
                    SimpleDateFormat sdf = new SimpleDateFormat("M/dd, h:mm", Locale.getDefault());
                    String formatted = sdf.format(new Date());
                    topText = topText.replace("$no_datetime$", formatted);
                }
                
                return topText;
            } else if ("text_rows".equals(layoutType) && layout.has("text")) {
                // For text_rows layout, the first row is typically the header
                JSONArray rowsArray = layout.getJSONArray("text");
                if (rowsArray.length() > 0) {
                    return rowsArray.getString(0);
                }
            }
            
            // If we can't parse the dashboard format or it's not what we expect,
            // generate a fallback header line
            return generateFallbackDashboardTopLine();
            
        } catch (JSONException e) {
            Log.e(TAG, "Error parsing dashboard top line", e);
            return generateFallbackDashboardTopLine();
        }
    }
    
    /**
     * Generates a fallback dashboard top line when the normal parsing fails.
     * This ensures that even if there are issues with the dashboard data,
     * we still display useful information to the user.
     * 
     * @return A formatted string with time, date, and battery information
     */
    private String generateFallbackDashboardTopLine() {
        SimpleDateFormat currentTimeFormat = new SimpleDateFormat("h:mm", Locale.getDefault());
        SimpleDateFormat currentDateFormat = new SimpleDateFormat("MMM d", Locale.getDefault());
        String currentTime = currentTimeFormat.format(new Date());
        String currentDate = currentDateFormat.format(new Date());
        
        // Use a safe default if battery level is null
        int batteryPercentage = (batteryLevel != null) ? batteryLevel : 0;
        
        // Format: "◌ h:mm MMM d, XX%"
        return String.format(Locale.getDefault(), "◌ %s %s, %d%%", 
                currentTime, currentDate, batteryPercentage);
    }

    /**
     * Extracts specific information from a dashboard top line.
     * This function can identify and extract elements like time, battery level,
     * or other structured data from the dashboard top line.
     * 
     * @param topLine The dashboard top line string to analyze
     * @return A JSONObject containing the extracted information
     */
    public JSONObject extractDashboardTopLineInfo(String topLine) {
        JSONObject result = new JSONObject();
        
        try {
            // Check for null or empty input
            if (topLine == null || topLine.trim().isEmpty()) {
                return result;
            }
            
            // Extract time pattern (like "h:mm" or "hh:mm")
            Pattern timePattern = Pattern.compile("\\d{1,2}:\\d{2}");
            Matcher timeMatcher = timePattern.matcher(topLine);
            if (timeMatcher.find()) {
                result.put("time", timeMatcher.group());
            }
            
            // Extract date pattern (like "MMM d" or "Month day")
            Pattern datePattern = Pattern.compile("(Jan|Feb|Mar|Apr|May|Jun|Jul|Aug|Sep|Oct|Nov|Dec)\\s+\\d{1,2}");
            Matcher dateMatcher = datePattern.matcher(topLine);
            if (dateMatcher.find()) {
                result.put("date", dateMatcher.group());
            }
            
            // Extract battery percentage (like "85%" or "100%")
            Pattern batteryPattern = Pattern.compile("(\\d{1,3})%");
            Matcher batteryMatcher = batteryPattern.matcher(topLine);
            if (batteryMatcher.find()) {
                result.put("battery", Integer.parseInt(batteryMatcher.group(1)));
            }
            
            // Detect if this is a status line (contains specific indicators)
            boolean isStatusLine = topLine.contains("◌") || 
                                 (result.has("time") && result.has("battery"));
            result.put("isStatusLine", isStatusLine);
            
        } catch (JSONException e) {
            Log.e(TAG, "Error creating dashboard top line info JSON", e);
        }
        
        return result;
    }

    @Subscribe
    public void onGlassesBluetoothSearchDiscoverEvent(GlassesBluetoothSearchDiscoverEvent event){
        blePeripheral.sendGlassesBluetoothDiscoverResultToManager(event.modelName, event.deviceName);
    }

    @Subscribe
    public void onGlassesBluetoothSearchStopEvent(GlassesBluetoothSearchStopEvent event){
        blePeripheral.sendGlassesBluetoothStopToManager(event.modelName);
    }

    @Subscribe
    public void onNewScreenImageEvent(NewScreenImageEvent event) {
        if (smartGlassesManager != null)
            smartGlassesManager.windowManager.showAppLayer("server", () -> smartGlassesManager.sendBitmap(event.bmp), -1);
    }

    private void startNotificationService() {
        Intent notificationServiceIntent = new Intent(this, MyNotificationListeners.class);
        startService(notificationServiceIntent);

        NotificationListenerService.requestRebind(
                new ComponentName(this, MyNotificationListeners.class));
    }

    private void stopNotificationService() {
        Intent notificationServiceIntent = new Intent(this, MyNotificationListeners.class);
        stopService(notificationServiceIntent);
    }

    public boolean getIsSearchingForGlasses() {
        return smartGlassesManager != null
                && smartGlassesManager.getSmartGlassesConnectState() != SmartGlassesConnectionState.DISCONNECTED
                && smartGlassesManager.getSmartGlassesConnectState() != SmartGlassesConnectionState.CONNECTED;
    }

    /**
     * Executes an action once the SmartGlassesManager is ready.
     * If the manager is already initialized, the action is executed immediately.
     * Otherwise, it's queued to be executed when the manager is bound.
     */
    private void executeOnceSmartGlassesManagerReady(Runnable action) {
        if (smartGlassesManager != null) {
            // If the manager is already initialized, execute the action immediately
            action.run();
            return;
        }

        // Add the action to the queue
        smartGlassesReadyListeners.add(action);

        // Ensure the manager is started
        startSmartGlassesManager();
    }
    
    /**
     * Overloaded version that takes a context parameter (for backward compatibility)
     */
    private void executeOnceSmartGlassesManagerReady(Context context, Runnable action) {
        executeOnceSmartGlassesManagerReady(action);
    }

    public JSONObject generateStatusJson() {
        try {
            // Creating the main status object
            JSONObject status = new JSONObject();

            // Adding puck battery life and charging status
            JSONObject coreInfo = new JSONObject();
            coreInfo.put("augmentos_core_version", getCoreVersion(this));
            coreInfo.put("core_token", authHandler.getCoreToken());
            coreInfo.put("cloud_connection_status", webSocketStatus.name());
            coreInfo.put("puck_battery_life", batteryStatusHelper.getBatteryLevel());
            coreInfo.put("charging_status", batteryStatusHelper.isBatteryCharging());
            coreInfo.put("sensing_enabled", SmartGlassesManager.getSensingEnabled(this));
            coreInfo.put("bypass_vad_for_debugging", SmartGlassesManager.getBypassVadForDebugging(this));
            coreInfo.put("bypass_audio_encoding_for_debugging", SmartGlassesManager.getBypassAudioEncodingForDebugging(this));
            coreInfo.put("contextual_dashboard_enabled", this.contextualDashboardEnabled);
            coreInfo.put("always_on_status_bar_enabled", this.alwaysOnStatusBarEnabled);
            coreInfo.put("force_core_onboard_mic", "phone".equals(SmartGlassesManager.getPreferredMic(this))); // Deprecated - use preferred_mic instead
            coreInfo.put("preferred_mic", preferredMic);
            coreInfo.put("default_wearable", SmartGlassesManager.getPreferredWearable(this));
            coreInfo.put("is_mic_enabled_for_frontend", isMicEnabledForFrontend);
            coreInfo.put("metric_system_enabled", this.metricSystemEnabled);
            coreInfo.put("is_searching", getIsSearchingForGlasses());
            status.put("core_info", coreInfo);
            //Log.d(TAG, "PREFER - Got default wearable: " + SmartGlassesManager.getPreferredWearable(this));

            // Adding connected glasses object
            JSONObject connectedGlasses = new JSONObject();
            if(smartGlassesManager != null && smartGlassesManager.getConnectedSmartGlasses() != null) {
                connectedGlasses.put("model_name", smartGlassesManager.getConnectedSmartGlasses().deviceModelName);
                connectedGlasses.put("battery_level", (batteryLevel == null) ? -1: batteryLevel); //-1 if unknown
                connectedGlasses.put("case_battery_level", (caseBatteryLevel == null) ? -1: caseBatteryLevel); //-1 if unknown
                connectedGlasses.put("case_charging", (caseCharging == null) ? false: caseCharging);
                connectedGlasses.put("case_open", (caseOpen == null) ? false: caseOpen);
                connectedGlasses.put("case_removed", (caseRemoved == null) ? true: caseRemoved);
                
                // Add WiFi status information for glasses that need WiFi
                String deviceModel = smartGlassesManager.getConnectedSmartGlasses().deviceModelName;

                // Check if these are glasses that support WiFi
                boolean usesWifi = deviceModel != null && (deviceModel.contains("Mentra Live") || deviceModel.contains("Android Smart Glasses"));

                // Add the general WiFi support flag for all models
                connectedGlasses.put("glasses_use_wifi", usesWifi);

                // Add detailed WiFi status, but only for models that support it
                if (usesWifi) {
                    connectedGlasses.put("glasses_wifi_connected", glassesWifiConnected);
                    connectedGlasses.put("glasses_wifi_ssid", glassesWifiSsid);
                }

                // Add ASG client version information for Mentra Live glasses
                if (deviceModel != null && deviceModel.contains("Mentra Live")) {
                    // Add glasses version info
                    connectedGlasses.put("glasses_app_version", glassesAppVersion != null ? glassesAppVersion : "");
                    connectedGlasses.put("glasses_build_number", glassesBuildNumber != null ? glassesBuildNumber : "");
                    connectedGlasses.put("glasses_device_model", glassesDeviceModel != null ? glassesDeviceModel : "");
                    connectedGlasses.put("glasses_android_version", glassesAndroidVersion != null ? glassesAndroidVersion : "");
                }
            }
            status.put("connected_glasses", connectedGlasses);

            // Adding glasses settings
            JSONObject glassesSettings = new JSONObject();
            glassesSettings.put("auto_brightness", autoBrightness);
            glassesSettings.put("head_up_angle", headUpAngle);
            glassesSettings.put("dashboard_height", 4);// TODO: get from settings
            glassesSettings.put("dashboard_depth", 5);// TODO: get from settings
            if (brightnessLevel == null) {
                brightnessLevel = 50;
            }
            glassesSettings.put("brightness", brightnessLevel);
            if (headUpAngle == null) {
                headUpAngle = 20;
            }
            glassesSettings.put("head_up_angle", headUpAngle);
            status.put("glasses_settings", glassesSettings);
            
            
            // Adding wifi status
            JSONObject wifi = new JSONObject();
            wifi.put("is_connected", wifiStatusHelper.isWifiConnected());
            wifi.put("ssid", wifiStatusHelper.getSSID());
            wifi.put("signal_strength", wifiStatusHelper.getSignalStrength());
            status.put("wifi", wifi);

            // Adding gsm status
            JSONObject gsm = new JSONObject();
            gsm.put("is_connected", gsmStatusHelper.isConnected());
            gsm.put("carrier", gsmStatusHelper.getNetworkType());
            gsm.put("signal_strength", gsmStatusHelper.getSignalStrength());
            status.put("gsm", gsm);

            // Adding apps array
            JSONArray apps = new JSONArray();

//            for (ThirdPartyEdgeApp tpa : edgeTpaSystem.getThirdPartyApps()) {
//                if(tpa.appType != ThirdPartyAppType.APP) continue;
//
//                JSONObject tpaObj = tpa.toJson(false);
//                tpaObj.put("is_running", edgeTpaSystem.checkIsThirdPartyAppRunningByPackageName(tpa.packageName));
//                tpaObj.put("is_foreground", edgeTpaSystem.checkIsThirdPartyAppRunningByPackageName(tpa.packageName));
//                apps.put(tpaObj);
//            }

            // Check if cachedThirdPartyAppList is not null before iterating
            if (cachedThirdPartyAppList != null) {
                for (ThirdPartyCloudApp tpa : cachedThirdPartyAppList) {
                    JSONObject tpaObj = tpa.toJson(false);
                    tpaObj.put("is_foreground", false);//tpaSystem.checkIsThirdPartyAppRunningByPackageName(tpa.packageName));
                    apps.put(tpaObj);
                }
            }

            // Adding apps array to the status object
            status.put("apps", apps);

            // Add auth to status object
            status.put("auth", authHandler.toJson());

            // Wrapping the status object inside a main object (as shown in your example)
            JSONObject mainObject = new JSONObject();
            mainObject.put("status", status);

            Log.d(TAG, "Sending status to backend: " + mainObject.toString());

            return mainObject;
        } catch (JSONException e) {
            throw new RuntimeException(e);
        }
    }

    public void initializeServerCommsCallbacks() {
        ServerComms.getInstance().setServerCommsCallback(new ServerCommsCallback() {
            @Override
            public void onConnectionAck() {
                serverCommsHandler.postDelayed(() -> locationSystem.sendLocationToServer(), 500);
                // Send current datetime to backend after server ack
                try {
                    // Format current datetime as ISO 8601 string (yyyy-MM-dd'T'HH:mm:ssZ)
                    java.text.SimpleDateFormat sdf = new java.text.SimpleDateFormat("yyyy-MM-dd'T'HH:mm:ssXXX", java.util.Locale.US);
                    String isoDatetime = sdf.format(new java.util.Date());
                    ServerComms.getInstance().sendUserDatetimeToBackend(userId, isoDatetime);
                } catch (Exception e) {
                    Log.e(TAG, "Exception while sending datetime to backend: " + e.getMessage());
                }
            }

            @Override
            public void onAppStateChange(List<ThirdPartyCloudApp> appList) {
                cachedThirdPartyAppList = appList;
                sendStatusToAugmentOsManager();
            }

            @Override
            public void onDisplayEvent(JSONObject displayData) {
                cachedDisplayData = displayData;
//                Log.d(TAG,"Received display data: " + displayData.toString());
                Runnable newRunnable = parseDisplayEventMessage(displayData);
//                Log.d(TAG, displayData.toString());
//                Log.d(TAG, "Parsed display event message: " + displayData.has("durationMs"));
                int durationMs = displayData.optInt("durationMs", -1);
//                Log.d(TAG, "Received display event with duration: " + durationMs);
//                Log.d("AugmentosService", "Received display event: " + displayData.toString());
                if (smartGlassesManager != null) {
                        smartGlassesManager.windowManager.showAppLayer("serverappid", newRunnable, durationMs / 1000); // TODO: either only use seconds or milliseconds
                }
                if (blePeripheral != null) {
                    JSONObject newMsg = generateTemplatedJsonFromServer(displayData);
                    blePeripheral.sendGlassesDisplayEventToManager(newMsg);  //THIS LINE RIGHT HERE ENDS UP TRIGGERING IT
                }
            }

            @Override
            public void onDashboardDisplayEvent(JSONObject dashboardDisplayData) {
                cachedDashboardDisplayObject = dashboardDisplayData;
                // Parse the top line for logging/debugging
                cachedDashboardTopLine = parseDashboardTopLine(dashboardDisplayData);

//                if (alwaysOnStatusBarEnabled) {
//                    onDisplayEvent(cachedDisplayData);
//                    Log.d("AugmentosService", "Dashboard display event received: " + dashboardDisplayData.toString());
//                }

                // Create the runnable as before
                cachedDashboardDisplayRunnable = parseDisplayEventMessage(dashboardDisplayData);
            }

            @Override
            public void onConnectionError(String errorMsg) {
                if(blePeripheral != null) {
                    blePeripheral.sendNotifyManager("Connection error: " + errorMsg, "error");
                }
            }

            @Override
            public void onAuthError() {
                // TODO: do a thing
                // TODO: is this the way we want to do it? should just be in status maybe???
                // blePeripheral.sendAuthErrorToManager();
                authHandler.deleteAuthSecretKey();
                sendStatusToAugmentOsManager();
            }

            @Override
            public void onMicrophoneStateChange(boolean microphoneEnabled) {
                if (smartGlassesManager != null && SmartGlassesManager.getSensingEnabled(getApplicationContext())) {
                    smartGlassesManager.changeMicrophoneState(microphoneEnabled);
                }
            }

            @Override
            public void onConnectionStatusChange(WebSocketManager.IncomingMessageHandler.WebSocketStatus status) {
                webSocketStatus = status;
                sendStatusToAugmentOsManager();
                if (status == WebSocketManager.IncomingMessageHandler.WebSocketStatus.CONNECTED) {
                    if (smartGlassesManager != null) {
                        smartGlassesManager.sendHomeScreen();
                    }
                }
            }

            @Override
            public void onRequestSingle(String dataType) {
                switch (dataType) {
                    case "core_status_update":
                        Log.d(TAG, "Server wants a core_status");
                        sendStatusToBackend();
                    break;
                    case "photo":
                        Log.d(TAG, "Server wants a photo");
                    default:
                        Log.d(TAG, "Unknown onRequestSingle dataType: " + dataType);
                        break;
                }
            }
            
            @Override
            public void onPhotoRequest(String requestId, String appId) {
                Log.d(TAG, "Photo request received: requestId=" + requestId + ", appId=" + appId);
                
                // Forward the request to the smart glasses manager
                if (smartGlassesManager != null) {
                    boolean requestSent = smartGlassesManager.requestPhoto(requestId, appId);
                    if (!requestSent) {
                        Log.e(TAG, "Failed to send photo request to glasses");
                    }
                } else {
                    Log.e(TAG, "Cannot process photo request: smartGlassesManager is null");
                }
            }

            @Override
            public void onRtmpStreamStartRequest(JSONObject message) {
                String rtmpUrl = message.optString("rtmpUrl", "");
                Log.d(TAG, "RTMP stream request received: rtmpUrl=" + rtmpUrl);
                
                // Forward the request to the smart glasses manager
                if (smartGlassesManager != null) {
                    boolean requestSent = smartGlassesManager.requestRtmpStream(message);
                    if (!requestSent) {
                        Log.e(TAG, "Failed to send RTMP stream request to glasses");
                    }
                } else {
                    Log.e(TAG, "Cannot process RTMP stream request: smartGlassesManager is null");
                }
            }
            
            @Override
            public void onRtmpStreamStop() {
                Log.d(TAG, "RTMP stream stop request received");
                
                // Forward the request to the smart glasses manager
                if (smartGlassesManager != null) {
                    boolean requestSent = smartGlassesManager.stopRtmpStream();
                    if (!requestSent) {
                        Log.e(TAG, "Failed to send RTMP stream stop request to glasses");
                    }
                } else {
                    Log.e(TAG, "Cannot process RTMP stream stop request: smartGlassesManager is null");
                }
            }
            
            @Override
            public void onRtmpStreamKeepAlive(JSONObject message) {
                Log.d(TAG, "RTMP stream keep alive received");
                
                // Forward the keep alive to the smart glasses manager
                if (smartGlassesManager != null) {
                    boolean messageSent = smartGlassesManager.sendRtmpStreamKeepAlive(message);
                    if (!messageSent) {
                        Log.e(TAG, "Failed to send RTMP keep alive to glasses");
                    }
                } else {
                    Log.e(TAG, "Cannot process RTMP keep alive: smartGlassesManager is null");
                }
            }

            @Override
            public void onAppStarted(String packageName) {
                AugmentosService.this.onAppStarted(packageName);
            }

            @Override
            public void onAppStopped(String packageName) {
                AugmentosService.this.onAppStopped(packageName);
            }

            @Override
            public void onSettingsUpdate(JSONObject settings) {
                Log.d("AugmentOsService", "!!!! Settings update received: " + settings.toString() + ".");
                try {
                    if (settings.has("brightness")) {
                        brightnessLevel = settings.getInt("brightness");
                    }
                    if (settings.has("autoBrightness")) {
                        autoBrightness = settings.getBoolean("autoBrightness");
                        Log.d(TAG, "Updating glasses auto brightness: " + autoBrightness);
                    }
                    if (autoBrightness) {
                        smartGlassesManager.updateGlassesAutoBrightness(true);
                    } else {
                        Log.d(TAG, "Updating glasses brightness: " + brightnessLevel);
                        smartGlassesManager.updateGlassesBrightness(brightnessLevel);
                    }

                    if (settings.has("headUpAngle")) {
                        headUpAngle = settings.getInt("headUpAngle");
                        smartGlassesManager.updateGlassesHeadUpAngle(headUpAngle);
                    }

                    if (settings.has("dashboardHeight") && settings.has("dashboardDepth")) {
                        dashboardHeight = settings.getInt("dashboardHeight");
                        dashboardDepth = settings.getInt("dashboardDepth");
                        smartGlassesManager.updateGlassesDepthHeight(dashboardDepth, dashboardHeight);
                    }
                    
                    // if (settings.has("useOnboardMic")) {
                    //     useOnboardMic = settings.getBoolean("useOnboardMic");
                    //     if (useOnboardMic) {
                    //         smartGlassesManager.changeMicrophoneState(false);
                    //     }
                    // }
//                     if (settings.has("sensingEnabled")) {
//                         sensingEnabled = settings.getBoolean("sensingEnabled");
// //                        EventBus.getDefault().post(new SensingEnabledEvent(sensingEnabled));
//                     }
                    // if (settings.has("bypassVad")) {
                    //     bypassVad = settings.getBoolean("bypassVad");
//                        EventBus.getDefault().post(new BypassVadEvent(bypassVad));
                    // }
//                    if (settings.has("bypassAudioEncoding")) {
//                        bypassAudioEncoding = settings.getBoolean("bypassAudioEncoding");
//                        EventBus.getDefault().post(new BypassAudioEncodingEvent(bypassAudioEncoding));
//                    }
                    if (settings.has("contextualDashboard")) {
                        contextualDashboardEnabled = settings.getBoolean("contextualDashboard");
//                        EventBus.getDefault().post(new ContextualDashboardEnabledEvent(contextualDashboardEnabled));
                    }
                    if (settings.has("metricSystemEnabled")) {
                        metricSystemEnabled = settings.getBoolean("metricSystemEnabled");
                    }
                    if (settings.has("alwaysOnStatusBar")) {
                        alwaysOnStatusBarEnabled = settings.getBoolean("alwaysOnStatusBar");
//                        EventBus.getDefault().post(new AlwaysOnStatusBarEnabledEvent(alwaysOnStatusBarEnabled));
                    }
                    Log.d("AugmentOsService", "Settings updated: " + settings.toString() + ".");

                    // Update UI or notify other components about settings change
                    sendStatusToAugmentOsManager();
                } catch (JSONException e) {
                    Log.e(TAG, "Error parsing settings update", e);
                }
            }
        });
    }

    // AugmentOS_Manager Comms Callbacks
    public void sendStatusToBackend() {
        JSONObject status = generateStatusJson();
        Log.d(TAG, "Sending status to backend: " + status.toString());
        ServerComms.getInstance().sendCoreStatus(status);
    }

    public void sendStatusToAugmentOsManager() {
        JSONObject status = generateStatusJson();
        blePeripheral.sendDataToAugmentOsManager(status.toString());
    }

    @Override
    public void requestPing() {
        blePeripheral.sendPing();
    }

    @Override
    public void requestStatus() {
        sendStatusToAugmentOsManager();
    }

    @Override
    public void searchForCompatibleDeviceNames(String modelName) {
        Log.d("AugmentOsService", "Searching for compatible device names for model: " + modelName);
        SmartGlassesDevice device = SmartGlassesManager.getSmartGlassesDeviceFromModelName(modelName);
        if (device == null) {
            blePeripheral.sendNotifyManager("Incorrect model name: " + modelName, "error");
            return;
        }

        // Ensure we have a fresh SmartGlassesManager instance for searching
        // First check if it's already running
        if (smartGlassesManager != null) {
            // Stop the existing instance to ensure a clean state
            try {
                stopSmartGlassesManager();
                smartGlassesManager = null;
                smartGlassesManagerBound = false;
                Log.d(TAG, "Stopped existing SmartGlassesManager before device search");
            } catch (Exception e) {
                Log.e(TAG, "Error stopping SmartGlassesManager: " + e.getMessage());
            }
        }

        // Now execute with a fresh instance
        executeOnceSmartGlassesManagerReady(() -> {
            smartGlassesManager.findCompatibleDeviceNames(device);
            // blePeripheral.sendGlassesSearchResultsToManager(modelName, compatibleDeviceNames);
        });
    }

    @Subscribe
    public void onMicStateForFrontendEvent(isMicEnabledForFrontendEvent event) {
        Log.d("AugmentOsService", "Received mic state for frontend event: " + event.micState);
        isMicEnabledForFrontend = event.micState;
        sendStatusToAugmentOsManager();
    }

    // TODO: This is for debug.. remove before pushing to prod
    @Subscribe
    public void handleMicModeChangedEvent(MicModeChangedEvent event) {
        Log.d(TAG, "Microphone mode changed: " + event.getStatus());

        // Log the new microphone status
        PhoneMicrophoneManager.MicStatus status = event.getStatus();
        //blePeripheral.sendNotifyManager(status.name(), "success");
        switch (status) {
            case SCO_MODE:
                Log.d(TAG, "Microphone using Bluetooth SCO mode");
                break;
            case NORMAL_MODE:
                Log.d(TAG, "Microphone using normal phone mic");
                break;
            case GLASSES_MIC:
                Log.d(TAG, "Microphone using glasses onboard mic");
                break;
            case PAUSED:
                Log.d(TAG, "Microphone recording paused (conflict detected)");
                break;
        }
    }

    @Override
    public void connectToWearable(String modelName, String deviceName) {
        Log.d("AugmentOsService", "Connecting to wearable: " + modelName + ". DeviceName: " + deviceName + ".");
        
        SmartGlassesDevice device = SmartGlassesManager.getSmartGlassesDeviceFromModelName(modelName);
        if (device == null) {
            blePeripheral.sendNotifyManager("Incorrect model name: " + modelName, "error");
            return;
        }

        // Save device address for specific glasses types (just like Even)
        if (!deviceName.isEmpty()) {
            if (modelName.contains("Even Realities")) {
                savePreferredG1DeviceId(this, deviceName);
            } 
            else if (modelName.equals("Mentra Live")) {
                // Save Mentra Live device name in its preferences
                SharedPreferences mentraPrefs = getSharedPreferences("MentraLivePrefs", Context.MODE_PRIVATE);
                mentraPrefs.edit().putString("LastConnectedDeviceName", deviceName).apply();
                Log.d("AugmentOsService", "Saved Mentra Live device name: " + deviceName);
            }
        }

        executeOnceSmartGlassesManagerReady(() -> {
            smartGlassesManager.connectToSmartGlasses(device);
            sendStatusToAugmentOsManager();
        });
    }

    @Override
    public void disconnectWearable(String wearableId) {
        Log.d("AugmentOsService", "Disconnecting from wearable: " + wearableId);

        // Reset WiFi status
        glassesWifiConnected = false;
        glassesWifiSsid = "";
        
        // Reset state AND completely stop the service to get a clean state
        if (smartGlassesManager != null) {
            smartGlassesManager.resetState();
        }

        sendStatusToAugmentOsManager();
    }

    @Override
    public void forgetSmartGlasses() {
        Log.d("AugmentOsService", "Forgetting wearable");
        SmartGlassesManager.savePreferredWearable(this, "");
        deleteEvenSharedPreferences(this);
        
        // Clear MentraLive device name preference
        SharedPreferences mentraPrefs = getSharedPreferences("MentraLivePrefs", Context.MODE_PRIVATE);
        mentraPrefs.edit().remove("LastConnectedDeviceName").apply();
        Log.d("AugmentOsService", "Cleared MentraLive stored device name");
        
        brightnessLevel = null;
        batteryLevel = null;
        
        // Reset WiFi status
        glassesWifiConnected = false;
        glassesWifiSsid = "";
        
        
        // Reset instead of stopping
        if (smartGlassesManager != null) {
            smartGlassesManager.resetState();
        }

        sendStatusToAugmentOsManager();
    }

    // TODO: Can remove this?
    @Override
    public void startApp(String packageName) {
        Log.d("AugmentOsService", "Starting app: " + packageName);
        // Logic to start the app by package name

        ServerComms.getInstance().startApp(packageName);
        if (smartGlassesManager == null || smartGlassesManager.getConnectedSmartGlasses() == null) {
        //    blePeripheral.sendNotifyManager("Connect glasses to use your app", "success");
        }
    }

    // TODO: Can remove this?
    @Override
    public void stopApp(String packageName) {
        Log.d("AugmentOsService", "Stopping app: " + packageName);
        ServerComms.getInstance().stopApp(packageName);
    }

    @Override
    public void setForceCoreOnboardMic(boolean toForceCoreOnboardMic) {
        SmartGlassesManager.saveForceCoreOnboardMic(this, toForceCoreOnboardMic);
        if(smartGlassesManager != null && smartGlassesManager.getConnectedSmartGlasses() != null) {
            blePeripheral.sendNotifyManager(this.getResources().getString(R.string.SETTING_WILL_APPLY_ON_NEXT_GLASSES_CONNECTION), "success");
        }
        sendStatusToBackend();
       sendStatusToAugmentOsManager();
    }

    @Override
    public void setSensingEnabled(boolean sensingEnabled) {
        SmartGlassesManager.saveSensingEnabled(this, sensingEnabled);
        if(smartGlassesManager != null && smartGlassesManager.getConnectedSmartGlasses() != null) {
            blePeripheral.sendNotifyManager(this.getResources().getString(R.string.SETTING_WILL_APPLY_ON_NEXT_GLASSES_CONNECTION), "success");
        }
        sendStatusToBackend();
        sendStatusToAugmentOsManager();
    }

    @Override
    public void setBypassVadForDebugging(boolean bypassVadForDebugging) {
        SmartGlassesManager.saveBypassVadForDebugging(this, bypassVadForDebugging);
        sendStatusToBackend();
    }

    @Override
    public void setBypassAudioEncodingForDebugging(boolean bypassAudioEncodingForDebugging) {
        SmartGlassesManager.saveBypassAudioEncodingForDebugging(this, bypassAudioEncodingForDebugging);
        sendStatusToBackend();
    }

    @Override
    public void setContextualDashboardEnabled(boolean contextualDashboardEnabled) {
        this.contextualDashboardEnabled = contextualDashboardEnabled;
        sendStatusToBackend();
        sendStatusToAugmentOsManager();
    }

    @Override
    public void setAlwaysOnStatusBarEnabled(boolean alwaysOnStatusBarEnabled) {
        // TODO: Fix this

        // if (alwaysOnStatusBarEnabled) {
        //     smartGlassesManager.windowManager.showAppLayer(
        //             "serverappid",
        //             () -> smartGlassesManager.sendTextWall(cachedDashboardTopLine),
        //             0
        //     );
        // }
        // else {
        //     EventBus.getDefault().post(new HomeScreenEvent());
        // }

//        Log.d(TAG, "Setting always on status bar enabled: " + alwaysOnStatusBarEnabled);

        this.alwaysOnStatusBarEnabled = alwaysOnStatusBarEnabled;
        sendStatusToBackend();
//        sendStatusToAugmentOsManager();
    }

    @Override
    public void setMetricSystemEnabled(boolean metricSystemEnabled) {
        this.metricSystemEnabled = metricSystemEnabled;
        sendStatusToBackend();
        sendStatusToAugmentOsManager();
    }

    @Override
    public void setUpdatingScreen(boolean updatingScreen) {
        this.updatingScreen = updatingScreen;
        if (smartGlassesManager != null && updatingScreen) {
            smartGlassesManager.sendExitCommand();
        }
    }

    // TODO: Can remove this?
    @Override
    public void installAppFromRepository(String repository, String packageName) throws JSONException {
        Log.d("AugmentOsService", "Installing app from repository: " + packageName);
        blePeripheral.sendNotifyManager("Not implemented", "error");
    }

    // TODO: Can remove this?
    @Override
    public void uninstallApp(String uninstallPackageName) {
        Log.d(TAG, "uninstallApp not implemented");
        blePeripheral.sendNotifyManager("Not implemented", "error");
    }

    @Override
    public void requestAppInfo(String packageNameToGetDetails) {
        ThirdPartyEdgeApp tpa = edgeTpaSystem.getThirdPartyAppByPackageName(packageNameToGetDetails);
        if (tpa == null) {
            blePeripheral.sendNotifyManager("Could not find app", "error");
            sendStatusToAugmentOsManager();
            return;
        }
        JSONArray settings = tpa.getSettings(this);
        if (settings == null) {
            blePeripheral.sendNotifyManager("Could not get app's details", "error");
            return;
        }
        blePeripheral.sendAppInfoToManager(tpa);
    }

    @Override
    public void handleNotificationData(JSONObject notificationData){
        try {
            if (notificationData != null) {
                String appName = notificationData.optString("app_name");
                String title = notificationData.getString("title");
                String text = notificationData.getString("text");
//                long timestamp = notificationData.getLong("timestamp");
                String uuid = java.util.UUID.randomUUID().toString();

                ServerComms.getInstance().sendPhoneNotification(uuid, appName, title, text, "high");

                //EventBus.getDefault().post(new NotificationEvent(title, text, appName, timestamp, uuid));
            } else {
                System.out.println("Notification Data is null");
            }
        } catch (JSONException e) {
            Log.d(TAG, "JSONException occurred while handling notification data: " + e.getMessage());
        }
    }

    @Override
    public void updateGlassesBrightness(int brightness) {
        Log.d("AugmentOsService", "Updating glasses brightness: " + brightness);
        if (smartGlassesManager != null) {
            String title = "Brightness Adjustment";
            String body = "Updating glasses brightness to " + brightness + "%.";
            smartGlassesManager.windowManager.showAppLayer("system", () -> smartGlassesManager.sendReferenceCard(title, body), 6);
            smartGlassesManager.updateGlassesBrightness(brightness);
        }
        this.brightnessLevel = brightness;
        this.autoBrightness = false;
        
        // Save brightness settings to SharedPreferences
        PreferenceManager.getDefaultSharedPreferences(this)
            .edit()
            .putString(getString(R.string.SHARED_PREF_BRIGHTNESS), String.valueOf(brightness))
            .putBoolean(getString(R.string.SHARED_PREF_AUTO_BRIGHTNESS), false)
            .apply();
        
        sendStatusToBackend();
        sendStatusToAugmentOsManager();
    }

    @Override
    public void updateGlassesAutoBrightness(boolean autoBrightness) {
        Log.d("AugmentOsService", "Updating glasses auto brightness: " + autoBrightness);
        if (smartGlassesManager != null) {
            smartGlassesManager.updateGlassesAutoBrightness(autoBrightness);
        }
        this.autoBrightness = autoBrightness;
        
        // Save auto brightness setting to SharedPreferences
        PreferenceManager.getDefaultSharedPreferences(this)
            .edit()
            .putBoolean(getString(R.string.SHARED_PREF_AUTO_BRIGHTNESS), autoBrightness)
            .apply();
        
        sendStatusToBackend();
        sendStatusToAugmentOsManager();
    }

    @Override
    public void updateGlassesHeadUpAngle(int headUpAngle) {
        Log.d("AugmentOsService", "Updating glasses head up angle: " + headUpAngle);
        if (smartGlassesManager != null) {
            smartGlassesManager.updateGlassesHeadUpAngle(headUpAngle);
            this.headUpAngle = headUpAngle;
            sendStatusToBackend();
            sendStatusToAugmentOsManager();
        } else {
            blePeripheral.sendNotifyManager("Connect glasses to update head up angle", "error");
        }
    }

    @Override
    public void updateGlassesHeight(int dashboardHeight) {
        Log.d("AugmentOsService", "Updating glasses dashboard height: " + dashboardHeight);
        if (smartGlassesManager != null) {
            this.dashboardHeight = dashboardHeight;
            smartGlassesManager.updateGlassesDepthHeight(this.dashboardDepth, this.dashboardHeight);
            sendStatusToBackend();
            sendStatusToAugmentOsManager();
        } else {
            blePeripheral.sendNotifyManager("Connect glasses to update dashboard height", "error");
        }
    }


    @Override
    public void updateGlassesDepth(int depth) {
        Log.d("AugmentOsService", "Updating glasses depth: " + depth);
        if (smartGlassesManager != null) {
            this.dashboardDepth = depth;
            smartGlassesManager.updateGlassesDepthHeight(this.dashboardDepth, this.dashboardHeight);
            sendStatusToBackend();
            sendStatusToAugmentOsManager();
        } else {
            blePeripheral.sendNotifyManager("Connect glasses to update depth", "error");
        }
    }
    
    @Override
    public void setGlassesWifiCredentials(String ssid, String password) {
        Log.d(TAG, "@#@$@ Setting WiFi credentials for glasses, SSID: " + ssid);
        
        if (smartGlassesManager == null || smartGlassesManager.getConnectedSmartGlasses() == null) {
            blePeripheral.sendNotifyManager("No glasses connected to set WiFi credentials", "error");
            return;
        }
        
        String deviceModel = smartGlassesManager.getConnectedSmartGlasses().deviceModelName;
        if (deviceModel == null || !deviceModel.contains("Mentra Live")) {
            blePeripheral.sendNotifyManager("Connected glasses do not support WiFi", "error");
            return;
        }

        // Send WiFi credentials to glasses
        smartGlassesManager.sendWifiCredentials(ssid, password);

        // Show a message on the glasses
        smartGlassesManager.windowManager.showAppLayer(
            "system",
            () -> smartGlassesManager.sendReferenceCard("WiFi Setup",
                                                      "Connecting to: " + ssid),
            8
        );

        // Notify manager app
        blePeripheral.sendNotifyManager("WiFi credentials sent to glasses", "success");

        sendStatusToAugmentOsManager();

    }
    
    @Override
    public void requestWifiScan() {
        Log.d(TAG, "Requesting WiFi scan from glasses");
        
        if (smartGlassesManager == null || smartGlassesManager.getConnectedSmartGlasses() == null) {
            blePeripheral.sendNotifyManager("No glasses connected to scan for WiFi networks", "error");
            return;
        }
        
        String deviceModel = smartGlassesManager.getConnectedSmartGlasses().deviceModelName;
        if (deviceModel == null || !deviceModel.contains("Mentra Live")) {
            blePeripheral.sendNotifyManager("Connected glasses do not support WiFi scanning", "error");
            return;
        }
        
        // Show a message on the glasses
        smartGlassesManager.windowManager.showAppLayer(
            "system",
            () -> smartGlassesManager.sendReferenceCard("WiFi Setup", "Scanning for networks..."),
            5
        );
        
        // Send the scan request to the glasses
        smartGlassesManager.requestWifiScan();
        
        // Notify manager app
        blePeripheral.sendNotifyManager("Scanning for WiFi networks...", "info");
    }

    @Override
    public void setPreferredMic(String mic) {
        Log.d("AugmentOsService", "Setting preferred mic: " + mic);
        preferredMic = mic;
        SmartGlassesManager.setPreferredMic(this, mic);
<<<<<<< HEAD
        
        // Trigger immediate microphone switch if glasses are connected and recording
        if (smartGlassesManager != null && smartGlassesManagerBound) {
            smartGlassesManager.onMicrophonePreferenceChanged();
=======
        setForceCoreOnboardMic(mic.equals("phone"));
        
        // NEW: Trigger immediate microphone switch
        triggerImmediateMicrophoneSwitch();
    }
    
    /**
     * Get PhoneMicrophoneManager instance for immediate microphone switching
     */
    private PhoneMicrophoneManager getPhoneMicrophoneManager() {
        if (smartGlassesManager != null && 
            smartGlassesManager.getSmartGlassesRepresentative() != null) {
            return smartGlassesManager.getSmartGlassesRepresentative().getPhoneMicrophoneManager();
        }
        return null;
    }
    
    /**
     * Trigger immediate microphone switch when user changes preference
     */
    private void triggerImmediateMicrophoneSwitch() {
        Log.d("AugmentOsService", "=== MICROPHONE SWITCH FLOW ===");
        Log.d("AugmentOsService", "User selected: " + preferredMic);
        Log.d("AugmentOsService", "Glasses connected: " + (smartGlassesManager != null && 
            smartGlassesManager.getConnectedSmartGlasses() != null));
        
        PhoneMicrophoneManager phoneMicManager = getPhoneMicrophoneManager();
        Log.d("AugmentOsService", "PhoneMicManager available: " + (phoneMicManager != null));
        
        if (phoneMicManager != null) {
            // Check if glasses are connected
            if (smartGlassesManager != null && 
                smartGlassesManager.getConnectedSmartGlasses() != null) {
                
                Log.d("AugmentOsService", "Triggering immediate microphone switch");
                
                // Check if sensing is enabled - if not, we need to enable it temporarily
                boolean sensingWasEnabled = SmartGlassesManager.getSensingEnabled(this);
                Log.d("AugmentOsService", "Sensing enabled: " + sensingWasEnabled);
                
                if (!sensingWasEnabled) {
                    // Temporarily enable sensing to allow microphone switching
                    Log.d("AugmentOsService", "Temporarily enabling sensing for microphone switch");
                    SmartGlassesManager.saveSensingEnabled(this, true);
                }
                
                // Notify the user that the switch is happening
                blePeripheral.sendNotifyManager("Switching microphone...", "info");
                
                // Trigger the microphone switch
                phoneMicManager.forceSwitchToPreferredMic();
                
                if (!sensingWasEnabled) {
                    // Restore original sensing state after a short delay
                    new Handler(Looper.getMainLooper()).postDelayed(() -> {
                        Log.d("AugmentOsService", "Restoring original sensing state");
                        SmartGlassesManager.saveSensingEnabled(this, sensingWasEnabled);
                        phoneMicManager.pauseRecording();
                    }, 2000); // 2 second delay to ensure switch completes
                }
                
                // Send status updates
                sendStatusToBackend();
                sendStatusToAugmentOsManager();
            } else {
                Log.w("AugmentOsService", "No glasses connected - cannot switch microphone");
                blePeripheral.sendNotifyManager("No glasses connected - cannot switch microphone", "warning");
            }
        } else {
            Log.w("AugmentOsService", "PhoneMicrophoneManager not available for immediate switch");
            blePeripheral.sendNotifyManager("Microphone manager not available", "warning");
>>>>>>> fa80735c
        }
    }

    @Override
    public void setAuthSecretKey(String uniqueUserId, String authSecretKey) {
        Log.d("AugmentOsService", "Setting auth secret key: " + authSecretKey);
        if (authHandler.getCoreToken() == null ||!authHandler.getCoreToken().equals(authSecretKey)) {
            authHandler.setAuthSecretKey(authSecretKey);
            ServerComms.getInstance().disconnectWebSocket();
            ServerComms.getInstance().connectWebSocket(authHandler.getCoreToken());
        }
        authHandler.verifyAuthSecretKey(uniqueUserId);
        sendStatusToAugmentOsManager();
    }

    @Override
    public void verifyAuthSecretKey() {
        Log.d("AugmentOsService", "verify auth secret key");
    }

    @Override
    public void deleteAuthSecretKey() {
        Log.d("AugmentOsService", "Deleting auth secret key");
        authHandler.deleteAuthSecretKey();
        
        // When auth key is deleted (sign out), reset state for the next user
        if (smartGlassesManager != null) {
            smartGlassesManager.resetState();
        }
        
        // Stop all running apps
        if (edgeTpaSystem != null) {
            edgeTpaSystem.stopAllThirdPartyApps();
        }
        
        // Reset cached app data
        cachedThirdPartyAppList = new ArrayList<>();
        cachedDashboardDisplayObject = null;
        // When auth key is deleted (sign out), reset state for the next user
        if (smartGlassesManager != null) {
           smartGlassesManager.resetState();
        }

        // Stop all running apps
        if (edgeTpaSystem != null) {
            edgeTpaSystem.stopAllThirdPartyApps();
        }

        // Reset cached app data
        cachedThirdPartyAppList = new ArrayList<>();
        cachedDashboardDisplayObject = null;

        // Disconnect from server
        ServerComms.getInstance().disconnectWebSocket();
        webSocketLifecycleManager.updateSmartGlassesState(SmartGlassesConnectionState.DISCONNECTED);
        
        sendStatusToAugmentOsManager();
    }

    @Override
    public void updateAppSettings(String targetApp, JSONObject settings) {
        Log.d("AugmentOsService", "Updating settings for app: " + targetApp);
        ThirdPartyEdgeApp tpa = edgeTpaSystem.getThirdPartyAppByPackageName(targetApp);
        if (tpa == null) {
            blePeripheral.sendNotifyManager("Could not find app", "error");
            return;
        }

        boolean allSuccess = true;
        try {
            // New loop over all keys in the settings object
            Iterator<String> keys = settings.keys();
            while (keys.hasNext()) {
                String key = keys.next();
                Object value = settings.get(key);
                if(!tpa.updateSetting(this, key, value)) {
                    allSuccess = false;
                }
            }
        } catch (JSONException e) {
            Log.e("AugmentOsService", "Failed to parse settings object", e);
            allSuccess = false;
        }

        if (!allSuccess) {
            blePeripheral.sendNotifyManager("Error updating settings", "error");
        }
    }

    /**
     * Helper method to clean up all resources, disconnect from devices, 
     * and reset the service state completely
     */
    private void cleanupAllResources() {
        Log.d(TAG, "Cleaning up all resources and connections");
        
        // Stop all running apps
        if(edgeTpaSystem != null) {
            edgeTpaSystem.stopAllThirdPartyApps();
        }
        
        // Stop location updates and cleanup
        if(locationSystem != null) {
            // BATTERY OPTIMIZATION: Use cleanup method instead of just stopping updates
            locationSystem.cleanup();
        }
        
        // Clean up screen capture resources
        if(screenCaptureRunnable != null) {
            screenCaptureHandler.removeCallbacks(screenCaptureRunnable);
        }
        if (virtualDisplay != null) {
            virtualDisplay.release();
            virtualDisplay = null;
        }
        if (mediaProjection != null) {
            mediaProjection.stop();
            mediaProjection = null;
        }
        
        // BATTERY OPTIMIZATION: Clean up our animation handler
        if (animationRunnable != null) {
            uiHandler.removeCallbacks(animationRunnable);
            animationRunnable = null;
        }
        // Remove all pending posts to avoid any UI updates after destruction
        uiHandler.removeCallbacksAndMessages(null);
        
        // Reset glasses connection - unbind from the service
        if (smartGlassesManagerBound) {
            stopSmartGlassesManager(); // This method handles all the cleanup
        } else if (smartGlassesManager != null) {
            smartGlassesManager = null;
            edgeTpaSystem.setSmartGlassesManager(null);
        }
        
        // Reset cached data
        cachedThirdPartyAppList = new ArrayList<>();
        cachedDashboardDisplayObject = null;
        
        // Reset WiFi status
        glassesWifiConnected = false;
        glassesWifiSsid = "";
        
        // Disconnect websockets
        if (webSocketLifecycleManager != null) {
            webSocketLifecycleManager.updateSmartGlassesState(SmartGlassesConnectionState.DISCONNECTED);
            webSocketLifecycleManager.cleanup();
        }
        ServerComms.getInstance().disconnectWebSocket();
        
        // Clear BLE connections
        if (blePeripheral != null) {
            blePeripheral.destroy();
        }
        
        if(edgeTpaSystem != null) {
            edgeTpaSystem.destroy();
        }
    }

    @Override
    public void onDestroy() {
        Log.d(TAG, "Service being destroyed");
        
        // BATTERY OPTIMIZATION: Cleanup resources first, then unregister from EventBus
        // This prevents unhandled EventBus events during cleanup
        cleanupAllResources();
        
        // Unregister from EventBus with proper error handling
        try {
            if (EventBus.getDefault().isRegistered(this)) {
                EventBus.getDefault().unregister(this);
            }
        } catch (Exception e) {
            Log.e(TAG, "Error unregistering from EventBus", e);
        }
        
        // Stop periodic datetime sending
        datetimeHandler.removeCallbacks(datetimeRunnable);
        
        super.onDestroy();
    }


    public class LocalBinder extends Binder {
        public AugmentosService getService() {
            // Return this instance of LocalService so clients can call public methods
            return AugmentosService.this;
        }
    }

    @Override
    public IBinder onBind(Intent intent) {
        super.onBind(intent);
        Log.d(TAG, "Something bound");
        return binder;
    }

    // Called when the backend notifies that an app has started
    public void onAppStarted(String packageName) {
        if (blePeripheral != null) {
            try {
                JSONObject msg = new JSONObject();
                msg.put("type", "app_started");
                msg.put("packageName", packageName);
                blePeripheral.sendDataToAugmentOsManager(msg.toString());
            } catch (JSONException e) {
                // Optionally log or handle error
            }
        }
    }

    // Called when the backend notifies that an app has stopped
    public void onAppStopped(String packageName) {
        if (blePeripheral != null) {
            try {
                JSONObject msg = new JSONObject();
                msg.put("type", "app_stopped");
                msg.put("packageName", packageName);
                blePeripheral.sendDataToAugmentOsManager(msg.toString());
            } catch (JSONException e) {
                // Optionally log or handle error
            }
        }
    }

    @Override
    public void setServerUrl(String url) {
        SharedPreferences prefs = PreferenceManager.getDefaultSharedPreferences(this);
        if (url == null || url.trim().isEmpty()) {
            // Reset to default by removing the override
            prefs.edit().remove("augmentos_server_url_override").apply();
            Log.d(TAG, "Server URL override cleared, using default URL");
        } else {
            // Set the custom URL override
            prefs.edit().putString("augmentos_server_url_override", url).apply();
            Log.d(TAG, "Server URL override set to: " + url);
        }
        // Disconnect and reconnect websocket to use new URL
        ServerComms.getInstance().disconnectWebSocket();
        if (authHandler != null && authHandler.getCoreToken() != null) {
            ServerComms.getInstance().connectWebSocket(authHandler.getCoreToken());
        }
    }

    // Event handler for glasses version info
    @org.greenrobot.eventbus.Subscribe(threadMode = org.greenrobot.eventbus.ThreadMode.MAIN)
    public void onGlassesVersionInfoEvent(GlassesVersionInfoEvent event) {
        this.glassesAppVersion = event.getAppVersion();
        this.glassesBuildNumber = event.getBuildNumber();
        this.glassesDeviceModel = event.getDeviceModel();
        this.glassesAndroidVersion = event.getAndroidVersion();
        Log.d("AugmentOsService", "Glasses version info: " + glassesAppVersion + " " + glassesBuildNumber + " " + glassesDeviceModel + " " + glassesAndroidVersion);
        sendStatusToAugmentOsManager();
    }
}<|MERGE_RESOLUTION|>--- conflicted
+++ resolved
@@ -101,6 +101,7 @@
 
 import com.augmentos.augmentos_core.smarterglassesmanager.eventbusmessages.isMicEnabledForFrontendEvent;
 import com.augmentos.augmentos_core.smarterglassesmanager.hci.PhoneMicrophoneManager;
+import com.augmentos.augmentos_core.smarterglassesmanager.smartglassesconnection.SmartGlassesRepresentative;
 
 import java.util.regex.Matcher;
 import java.util.regex.Pattern;
@@ -2144,86 +2145,24 @@
         Log.d("AugmentOsService", "Setting preferred mic: " + mic);
         preferredMic = mic;
         SmartGlassesManager.setPreferredMic(this, mic);
-<<<<<<< HEAD
-        
-        // Trigger immediate microphone switch if glasses are connected and recording
+        
+        // Trigger immediate microphone switch using direct getter approach
         if (smartGlassesManager != null && smartGlassesManagerBound) {
-            smartGlassesManager.onMicrophonePreferenceChanged();
-=======
-        setForceCoreOnboardMic(mic.equals("phone"));
-        
-        // NEW: Trigger immediate microphone switch
-        triggerImmediateMicrophoneSwitch();
+            SmartGlassesRepresentative rep = smartGlassesManager.getSmartGlassesRepresentative();
+            if (rep != null) {
+                PhoneMicrophoneManager micManager = rep.getPhoneMicrophoneManager();
+                if (micManager != null) {
+                    Log.d("AugmentOsService", "Notifying PhoneMicrophoneManager of preference change");
+                    micManager.onMicrophonePreferenceChanged();
+                } else {
+                    Log.d("AugmentOsService", "No PhoneMicrophoneManager available - preference will take effect on next connection");
+                }
+            } else {
+                Log.d("AugmentOsService", "No SmartGlassesRepresentative available - preference will take effect on next connection");
+            }
+        }
     }
     
-    /**
-     * Get PhoneMicrophoneManager instance for immediate microphone switching
-     */
-    private PhoneMicrophoneManager getPhoneMicrophoneManager() {
-        if (smartGlassesManager != null && 
-            smartGlassesManager.getSmartGlassesRepresentative() != null) {
-            return smartGlassesManager.getSmartGlassesRepresentative().getPhoneMicrophoneManager();
-        }
-        return null;
-    }
-    
-    /**
-     * Trigger immediate microphone switch when user changes preference
-     */
-    private void triggerImmediateMicrophoneSwitch() {
-        Log.d("AugmentOsService", "=== MICROPHONE SWITCH FLOW ===");
-        Log.d("AugmentOsService", "User selected: " + preferredMic);
-        Log.d("AugmentOsService", "Glasses connected: " + (smartGlassesManager != null && 
-            smartGlassesManager.getConnectedSmartGlasses() != null));
-        
-        PhoneMicrophoneManager phoneMicManager = getPhoneMicrophoneManager();
-        Log.d("AugmentOsService", "PhoneMicManager available: " + (phoneMicManager != null));
-        
-        if (phoneMicManager != null) {
-            // Check if glasses are connected
-            if (smartGlassesManager != null && 
-                smartGlassesManager.getConnectedSmartGlasses() != null) {
-                
-                Log.d("AugmentOsService", "Triggering immediate microphone switch");
-                
-                // Check if sensing is enabled - if not, we need to enable it temporarily
-                boolean sensingWasEnabled = SmartGlassesManager.getSensingEnabled(this);
-                Log.d("AugmentOsService", "Sensing enabled: " + sensingWasEnabled);
-                
-                if (!sensingWasEnabled) {
-                    // Temporarily enable sensing to allow microphone switching
-                    Log.d("AugmentOsService", "Temporarily enabling sensing for microphone switch");
-                    SmartGlassesManager.saveSensingEnabled(this, true);
-                }
-                
-                // Notify the user that the switch is happening
-                blePeripheral.sendNotifyManager("Switching microphone...", "info");
-                
-                // Trigger the microphone switch
-                phoneMicManager.forceSwitchToPreferredMic();
-                
-                if (!sensingWasEnabled) {
-                    // Restore original sensing state after a short delay
-                    new Handler(Looper.getMainLooper()).postDelayed(() -> {
-                        Log.d("AugmentOsService", "Restoring original sensing state");
-                        SmartGlassesManager.saveSensingEnabled(this, sensingWasEnabled);
-                        phoneMicManager.pauseRecording();
-                    }, 2000); // 2 second delay to ensure switch completes
-                }
-                
-                // Send status updates
-                sendStatusToBackend();
-                sendStatusToAugmentOsManager();
-            } else {
-                Log.w("AugmentOsService", "No glasses connected - cannot switch microphone");
-                blePeripheral.sendNotifyManager("No glasses connected - cannot switch microphone", "warning");
-            }
-        } else {
-            Log.w("AugmentOsService", "PhoneMicrophoneManager not available for immediate switch");
-            blePeripheral.sendNotifyManager("Microphone manager not available", "warning");
->>>>>>> fa80735c
-        }
-    }
 
     @Override
     public void setAuthSecretKey(String uniqueUserId, String authSecretKey) {
