package com.augmentos.augmentos_core;

import static com.augmentos.augmentos_core.smarterglassesmanager.smartglassescommunicators.EvenRealitiesG1SGC.deleteEvenSharedPreferences;
import static com.augmentos.augmentos_core.smarterglassesmanager.smartglassescommunicators.EvenRealitiesG1SGC.savePreferredG1DeviceId;
import static com.augmentos.augmentos_core.statushelpers.CoreVersionHelper.getCoreVersion;
import static com.augmentos.augmentos_core.statushelpers.JsonHelper.processJSONPlaceholders;
import static com.augmentos.augmentoslib.AugmentOSGlobalConstants.AUGMENTOS_NOTIFICATION_ID;
import static com.augmentos.augmentoslib.AugmentOSGlobalConstants.AugmentOSAsgClientPackageName;
import static com.augmentos.augmentoslib.AugmentOSGlobalConstants.AugmentOSManagerPackageName;
import static com.augmentos.augmentos_core.BatteryOptimizationHelper.handleBatteryOptimization;
import static com.augmentos.augmentos_core.BatteryOptimizationHelper.isSystemApp;
import static com.augmentos.augmentos_core.Constants.notificationFilterKey;
import static com.augmentos.augmentos_core.Constants.newsSummaryKey;
import static com.augmentos.augmentos_core.Constants.augmentOsMainServiceNotificationId;
import static com.augmentos.augmentoslib.AugmentOSGlobalConstants.GROUP_SUMMARY_NOTIFICATION_ID;
import static com.augmentos.augmentoslib.AugmentOSGlobalConstants.SERVICE_CORE_NOTIFICATION_ID;


import android.app.Notification;
import android.app.NotificationChannel;
import android.app.NotificationManager;
import android.app.PendingIntent;
import android.app.Service;
import android.content.ComponentName;
import android.content.Context;
import android.content.Intent;
import android.content.ServiceConnection;
import android.content.SharedPreferences;
import android.graphics.Bitmap;
import android.hardware.display.VirtualDisplay;
import android.icu.util.TimeZone;
import android.media.projection.MediaProjection;
import android.os.Binder;
import android.os.Build;
import android.os.Bundle;
import android.os.Handler;
import android.os.IBinder;
import android.os.Looper;
import android.service.notification.NotificationListenerService;
import android.util.Log;

import java.io.IOException;

import androidx.core.app.NotificationCompat;
import androidx.lifecycle.Lifecycle;
import androidx.lifecycle.LifecycleOwner;
import androidx.lifecycle.LifecycleService;
import androidx.preference.PreferenceManager;

import com.augmentos.augmentos_core.augmentos_backend.AuthHandler;
import com.augmentos.augmentos_core.augmentos_backend.HTTPServerComms;
import com.augmentos.augmentos_core.augmentos_backend.ServerComms;
import com.augmentos.augmentos_core.augmentos_backend.ServerCommsCallback;
import com.augmentos.augmentos_core.augmentos_backend.ThirdPartyCloudApp;
import com.augmentos.augmentos_core.augmentos_backend.WebSocketLifecycleManager;
import com.augmentos.augmentos_core.augmentos_backend.WebSocketManager;
import com.augmentos.augmentos_core.smarterglassesmanager.eventbusmessages.BatteryLevelEvent;
import com.augmentos.augmentos_core.smarterglassesmanager.eventbusmessages.BrightnessLevelEvent;
import com.augmentos.augmentos_core.smarterglassesmanager.eventbusmessages.DisplayGlassesDashboardEvent;
import com.augmentos.augmentos_core.smarterglassesmanager.eventbusmessages.GlassesBluetoothSearchDiscoverEvent;
import com.augmentos.augmentos_core.smarterglassesmanager.eventbusmessages.GlassesBluetoothSearchStopEvent;
import com.augmentos.augmentos_core.smarterglassesmanager.eventbusmessages.GlassesHeadDownEvent;
import com.augmentos.augmentos_core.smarterglassesmanager.eventbusmessages.GlassesHeadUpEvent;
import com.augmentos.augmentos_core.smarterglassesmanager.eventbusmessages.GlassesDisplayPowerEvent;
import com.augmentos.augmentos_core.smarterglassesmanager.eventbusmessages.HeadUpAngleEvent;
import com.augmentos.augmentos_core.smarterglassesmanager.eventbusmessages.MicModeChangedEvent;
import com.augmentos.augmentos_core.smarterglassesmanager.smartglassescommunicators.SmartGlassesCommunicator;
import com.augmentos.augmentos_core.smarterglassesmanager.supportedglasses.SmartGlassesDevice;
import com.augmentos.augmentos_core.smarterglassesmanager.utils.BitmapJavaUtils;
import com.augmentos.augmentos_core.smarterglassesmanager.utils.SmartGlassesConnectionState;
import com.augmentos.augmentos_core.smarterglassesmanager.SmartGlassesManager;
import com.augmentos.augmentoslib.ThirdPartyEdgeApp;
import com.augmentos.augmentos_core.comms.AugmentOsActionsCallback;
import com.augmentos.augmentos_core.comms.AugmentosBlePeripheral;
import com.augmentos.augmentos_core.events.NewScreenImageEvent;
import com.augmentos.augmentos_core.events.ThirdPartyEdgeAppErrorEvent;
import com.augmentos.augmentos_core.events.TriggerSendStatusToAugmentOsManagerEvent;
import com.augmentos.augmentos_core.statushelpers.BatteryStatusHelper;
import com.augmentos.augmentos_core.statushelpers.GsmStatusHelper;
import com.augmentos.augmentos_core.statushelpers.WifiStatusHelper;
import com.augmentos.augmentos_core.tpa.EdgeTPASystem;


import com.augmentos.augmentoslib.events.GlassesTapOutputEvent;
import com.augmentos.augmentoslib.events.HomeScreenEvent;
import com.augmentos.augmentoslib.events.SmartRingButtonOutputEvent;

import org.greenrobot.eventbus.EventBus;
import org.greenrobot.eventbus.Subscribe;
import org.json.JSONArray;
import org.json.JSONException;
import org.json.JSONObject;

import java.text.SimpleDateFormat;
import java.util.ArrayList;
import java.util.Comparator;
import java.util.Date;
import java.util.HashMap;
import java.util.Iterator;
import java.util.Locale;
import java.util.Collections;
import java.util.List;
import java.util.Map;
//SpeechRecIntermediateOutputEvent

import com.augmentos.augmentos_core.smarterglassesmanager.eventbusmessages.isMicEnabledForFrontendEvent;
import com.augmentos.augmentos_core.smarterglassesmanager.hci.PhoneMicrophoneManager;
import com.augmentos.augmentos_core.smarterglassesmanager.utils.EnvHelper;

import okhttp3.Call;
import okhttp3.Callback;
import okhttp3.Response;

import java.util.regex.Matcher;
import java.util.regex.Pattern;

public class AugmentosService extends LifecycleService implements AugmentOsActionsCallback {
    public static final String TAG = "AugmentOS_AugmentOSService";

   private final IBinder binder = new LocalBinder();

    private final String notificationAppName = "AugmentOS";
    private final String notificationDescription = "";
    private final String myChannelId = "augmentos_core";
    public static final String ACTION_START_CORE = "ACTION_START_CORE";
    public static final String ACTION_STOP_CORE = "ACTION_STOP_CORE";

    public static final String ACTION_START_FOREGROUND_SERVICE = "MY_ACTION_START_FOREGROUND_SERVICE";
    public static final String ACTION_STOP_FOREGROUND_SERVICE = "MY_ACTION_STOP_FOREGROUND_SERVICE";

    private BatteryStatusHelper batteryStatusHelper;
    private WifiStatusHelper wifiStatusHelper;
    private GsmStatusHelper gsmStatusHelper;

    private AuthHandler authHandler;
    private MediaProjection mediaProjection;
    private VirtualDisplay virtualDisplay;
    private final Handler screenCaptureHandler = new Handler();
    private Runnable screenCaptureRunnable;
    private LocationSystem locationSystem;
    private long currTime = 0;
    private long lastPressed = 0;
    private final long lastTapped = 0;

    // Double clicking constants
    private final long doublePressTimeConst = 420;
    private final long doubleTapTimeConst = 600;

    public EdgeTPASystem edgeTpaSystem;

    private String userId;
    public SmartGlassesConnectionState previousSmartGlassesConnectionState = SmartGlassesConnectionState.DISCONNECTED;


    public AugmentosBlePeripheral blePeripheral;

    public SmartGlassesManager smartGlassesManager;
    private final List<Runnable> smartGlassesReadyListeners = new ArrayList<>();
    private NotificationSystem notificationSystem;
    private CalendarSystem calendarSystem;

    private Integer batteryLevel;
    private Integer brightnessLevel;
    private Boolean autoBrightness;
    private Integer headUpAngle;
    private String preferredMic;

    private final boolean showingDashboardNow = false;
    private boolean contextualDashboardEnabled;
    private boolean alwaysOnStatusBarEnabled;
    private AsrPlanner asrPlanner;
    private HTTPServerComms httpServerComms;

    JSONObject cachedDashboardDisplayObject;
    private JSONObject cachedDisplayData;
    {
        cachedDisplayData = new JSONObject();
        try {
            JSONObject layout = new JSONObject();
            layout.put("layoutType", "empty");
            cachedDisplayData.put("layout", layout);
        } catch (JSONException e) {
            Log.e(TAG, "Failed to construct cachedDisplayData JSON", e);
        }
    }

    Runnable cachedDashboardDisplayRunnable;
    private String cachedDashboardTopLine;
 
    List<ThirdPartyCloudApp> cachedThirdPartyAppList = new ArrayList<>(); // Initialize here to avoid NPE
    private WebSocketManager.IncomingMessageHandler.WebSocketStatus webSocketStatus = WebSocketManager.IncomingMessageHandler.WebSocketStatus.DISCONNECTED;
    private final Handler serverCommsHandler = new Handler(Looper.getMainLooper());

    private WebSocketLifecycleManager webSocketLifecycleManager;
    private boolean isMicEnabledForFrontend = false;

    private boolean isInitializing = false;

    public AugmentosService() {
    }

    // Smart glasses event handler
    private final SmartGlassesManager.SmartGlassesEventHandler smartGlassesEventHandler = 
        new SmartGlassesManager.SmartGlassesEventHandler() {
            @Override
            public void onGlassesConnectionStateChanged(SmartGlassesDevice device, SmartGlassesConnectionState connectionState) {
                if (connectionState == previousSmartGlassesConnectionState) return;
                previousSmartGlassesConnectionState = connectionState;

                webSocketLifecycleManager.updateSmartGlassesState(connectionState);

                ServerComms.getInstance().sendGlassesConnectionState(device == null ? null : device.deviceModelName, connectionState.name());

                if (connectionState == SmartGlassesConnectionState.CONNECTED) {
                    Log.d(TAG, "Got event for onGlassesConnected.. CONNECTED ..");
                    Log.d(TAG, "****************** SENDING REFERENCE CARD: CONNECTED TO AUGMENT OS");
                    isInitializing = true;
                    playStartupSequenceOnSmartGlasses();
                    asrPlanner.updateAsrLanguages();
                    ServerComms.getInstance().requestSettingsFromServer();
                } else if (connectionState == SmartGlassesConnectionState.DISCONNECTED) {
                    edgeTpaSystem.stopAllThirdPartyApps();
                }

                sendStatusToAugmentOsManager();
            }
        };

    public void onTriggerSendStatusToAugmentOsManagerEvent(TriggerSendStatusToAugmentOsManagerEvent event) {
        sendStatusToAugmentOsManager();
    }

    @Subscribe
    public void onGlassesHeadUpEvent(GlassesHeadUpEvent event){
        ServerComms.getInstance().sendHeadPosition("up");
        // BATTERY OPTIMIZATION: Directly call method instead of posting additional event
        if (contextualDashboardEnabled && smartGlassesManager != null) {
            try {
                displayGlassesDashboardEvent();
            } catch (JSONException e) {
                Log.e(TAG, "Error displaying dashboard", e);
            }
        }
    }

    @Subscribe
    public void onGlassesHeadDownEvent(GlassesHeadDownEvent event){
        ServerComms.getInstance().sendHeadPosition("down");
        if (smartGlassesManager != null)
            smartGlassesManager.windowManager.hideDashboard();
    }

    @Subscribe
    public void onGlassesTapSideEvent(GlassesTapOutputEvent event) {
        int numTaps = event.numTaps;
        boolean sideOfGlasses = event.sideOfGlasses;
        long time = event.timestamp;

        Log.d(TAG, "GLASSES TAPPED X TIMES: " + numTaps + " SIDEOFGLASSES: " + sideOfGlasses);
        
        if (smartGlassesManager == null) return;
        if (numTaps == 2 || numTaps == 3) {
            if (smartGlassesManager.windowManager.isDashboardShowing()) {
                smartGlassesManager.windowManager.hideDashboard();
            } else {
                // BATTERY OPTIMIZATION: Directly call method instead of posting additional event
                if (contextualDashboardEnabled) {
                    try {
                        Log.d(TAG, "GOT A DOUBLE+ TAP");
                        displayGlassesDashboardEvent();
                    } catch (JSONException e) {
                        Log.e(TAG, "Error displaying dashboard", e);
                    }
                }
            }
        }
    }

    @Subscribe
    public void onThirdPartyAppErrorEvent(ThirdPartyEdgeAppErrorEvent event) {
        if (blePeripheral != null) {
            blePeripheral.sendNotifyManager(event.text, "error");
        }
        if (edgeTpaSystem != null) {
            edgeTpaSystem.stopThirdPartyAppByPackageName(event.packageName);
        }
        if (smartGlassesManager != null) {
            smartGlassesManager.windowManager.showAppLayer("system", () -> smartGlassesManager.sendReferenceCard("App error", event.text), 10);
        }
        sendStatusToAugmentOsManager();
    }

    //TODO NO MORE PASTA
    public ArrayList<String> notificationList = new ArrayList<String>();
    public JSONArray latestNewsArray = new JSONArray();
    private int latestNewsIndex = 0;
    @Subscribe
    public void displayGlassesDashboardEvent() throws JSONException {
        if (!contextualDashboardEnabled) {
            return;
        }

        if (cachedDashboardDisplayObject != null) {
            if(smartGlassesManager != null) {
                Runnable dashboardDisplayRunnable = parseDisplayEventMessage(cachedDashboardDisplayObject);

                smartGlassesManager.windowManager.showDashboard(dashboardDisplayRunnable,
                        -1
                );
            }

            if(blePeripheral != null) {
                JSONObject newMsg = generateTemplatedJsonFromServer(cachedDashboardDisplayObject);
                blePeripheral.sendGlassesDisplayEventToManager(newMsg);
            }
            return;
        }

        // SHOW FALLBACK DASHBOARD

        // --- Build date/time line ---
        SimpleDateFormat currentTimeFormat = new SimpleDateFormat("h:mm", Locale.getDefault());
        SimpleDateFormat currentDateFormat = new SimpleDateFormat("MMM d", Locale.getDefault());
        String currentTime = currentTimeFormat.format(new Date());
        String currentDate = currentDateFormat.format(new Date());

        // Battery, date/time, etc.
        String leftHeaderLine = String.format(Locale.getDefault(), "◌ %s %s, %d%%\n", currentTime, currentDate, batteryLevel);

        String connString = webSocketStatus == null ? "Not connected" : webSocketStatus.name();;

        if (smartGlassesManager != null) {
            smartGlassesManager.windowManager.showDashboard(() ->
                            smartGlassesManager.sendDoubleTextWall(leftHeaderLine, connString),
                    -1
            );
        }
    }

    @Subscribe
    public void onGlassBatteryLevelEvent(BatteryLevelEvent event) {
        if (batteryLevel != null && event.batteryLevel == batteryLevel) return;
        batteryLevel = event.batteryLevel;
        ServerComms.getInstance().sendGlassesBatteryUpdate(event.batteryLevel, false, -1);
        sendStatusToAugmentOsManager();
    }

    // @Subscribe
    // public void onBrightnessLevelEvent(BrightnessLevelEvent event) {
    //     brightnessLevel = event.brightnessLevel;
    //     autoBrightness = event.autoBrightness;

        // if (brightnessLevel != -1) {
        //     PreferenceManager.getDefaultSharedPreferences(this)
        //         .edit()
        //         .putString(this.getResources().getString(R.string.SHARED_PREF_BRIGHTNESS), String.valueOf(brightnessLevel))
        //         .apply();
        //     PreferenceManager.getDefaultSharedPreferences(this)
        //         .edit()
        //         .putBoolean(this.getResources().getString(R.string.SHARED_PREF_AUTO_BRIGHTNESS), false)
        //         .apply();
        // } else {
        //     PreferenceManager.getDefaultSharedPreferences(this)
        //         .edit()
        //         .putBoolean(this.getResources().getString(R.string.SHARED_PREF_AUTO_BRIGHTNESS), autoBrightness)
        //         .apply();
        // }

        // sendStatusToAugmentOsManager();
        // sendStatusToBackend();
    // }

    @Subscribe
    public void onHeadUpAngleEvent(HeadUpAngleEvent event) {
        headUpAngle = event.headUpAngle;
        sendStatusToAugmentOsManager();
        sendStatusToBackend();
    }

    @Override
    public void onCreate() {
        super.onCreate();

//        EnvHelper.init(this);

        EventBus.getDefault().register(this);

        ServerComms.getInstance(this);

        authHandler = new AuthHandler(this);

        userId = authHandler.getUniqueIdForAnalytics();

        batteryStatusHelper = new BatteryStatusHelper(this);
        wifiStatusHelper = new WifiStatusHelper(this);
        gsmStatusHelper = new GsmStatusHelper(this);

        notificationSystem = new NotificationSystem(this, userId);
        calendarSystem = CalendarSystem.getInstance(this);

        // Initialize settings with default values
        brightnessLevel = 50;
        autoBrightness = false;
        headUpAngle = 20;

        // Request settings from server
        ServerComms.getInstance().requestSettingsFromServer();
        preferredMic = PreferenceManager.getDefaultSharedPreferences(this).getString(getResources().getString(R.string.PREFERRED_MIC), "glasses");

        contextualDashboardEnabled = true;
        alwaysOnStatusBarEnabled = false;

        edgeTpaSystem = new EdgeTPASystem(this, null); // We'll set smartGlassesManager after it's created
        asrPlanner = new AsrPlanner(edgeTpaSystem);

        // Initialize BLE Peripheral
        blePeripheral = new AugmentosBlePeripheral(this, this);

        // If this is the ASG client, start the peripheral
        if (getPackageName().equals(AugmentOSAsgClientPackageName)) {
        //    blePeripheral.start();
        }

        // Whitelist AugmentOS from battery optimization when system app
        // If not system app, bring up the settings menu
        if (isSystemApp(this)) {
            handleBatteryOptimization(this);
        }

        // Automatically connect to glasses on service start
        String preferredWearable = SmartGlassesManager.getPreferredWearable(this);
        if(!preferredWearable.isEmpty()) {
            SmartGlassesDevice preferredDevice = SmartGlassesManager.getSmartGlassesDeviceFromModelName(preferredWearable);
            if (preferredDevice != null) {
                // Initialize SmartGlassesManager
                startSmartGlassesManager();
                // Connect to glasses
                smartGlassesManager.connectToSmartGlasses(preferredDevice);
                sendStatusToAugmentOsManager();
            } else {
                // We have some invalid device saved... delete from preferences
                SmartGlassesManager.savePreferredWearable(this, "");
            }
        }

        // cachedThirdPartyAppList is already initialized as a class member

        webSocketLifecycleManager = new WebSocketLifecycleManager(this, authHandler);

        // Set up backend comms
        this.httpServerComms = new HTTPServerComms();
        //if(authHandler.getCoreToken() != null)
        //    ServerComms.getInstance().connectWebSocket(authHandler.getCoreToken());
        initializeServerCommsCallbacks();

//        httpServerComms.getApps(new Callback() {
//            @Override
//            public void onFailure(Call call, IOException e) {
//                Log.e("HTTP", "GET /apps failed: " + e.getMessage());
//            }
//
//            @Override
//            public void onResponse(Call call, Response response) throws IOException {
//                if (response.isSuccessful()) {
//                    Log.d("HTTP", "Response: ");
//                }
//            }
//        });

        locationSystem = new LocationSystem(this);
    }

    private void createNotificationChannel() {
        if (Build.VERSION.SDK_INT >= Build.VERSION_CODES.O) {
            NotificationChannel channel = new NotificationChannel(
                    myChannelId,
                    notificationAppName,
                    NotificationManager.IMPORTANCE_HIGH
            );
            channel.setDescription(notificationDescription);
            channel.enableLights(false);
            channel.enableVibration(false);
            NotificationManager manager = getSystemService(NotificationManager.class);
            if (manager != null) {
                manager.createNotificationChannel(channel);
            }
        }
    }

    // Flag to track if we should restart when killed
    private boolean shouldRestartOnKill = true;
    
    @Override
    public int onStartCommand(Intent intent, int flags, int startId) {
        super.onStartCommand(intent, flags, startId);

        if (intent == null || intent.getAction() == null) {
            Log.e(TAG, "Received null intent or null action");
            // If we get null intent/action, maintain the sticky behavior for embedded systems
            return shouldRestartOnKill ? Service.START_STICKY : Service.START_NOT_STICKY;
        }

        String action = intent.getAction();
        Bundle extras = intent.getExtras();

        switch (action) {
            case ACTION_START_CORE:
            case ACTION_START_FOREGROUND_SERVICE:
                // start the service in the foreground
                Log.d("TEST", "starting foreground");
                createNotificationChannel(); // New method to ensure one-time channel creation
                startForeground(AUGMENTOS_NOTIFICATION_ID, this.buildSharedForegroundNotification(this));
                
                // Reset restart flag to true when service starts
                shouldRestartOnKill = true;

                // Send out the status once AugmentOS_Core is ready :)
                edgeTpaSystem.startThirdPartyAppByPackageName(AugmentOSManagerPackageName);

                if (!NewPermissionUtils.areAllPermissionsGranted(this)) {
                    blePeripheral.sendPermissionsErrorToManager();
                }

                break;
            case ACTION_STOP_CORE:
            case ACTION_STOP_FOREGROUND_SERVICE:
                // Set flag to not restart - this is an explicit stop request
                shouldRestartOnKill = false;
                
                // Clean up resources before stopping
                Log.d(TAG, "Stopping service from ACTION_STOP");
                cleanupAllResources();
                stopForeground(true);
                stopSelf();
                break;
            default:
                Log.d(TAG, "Unknown action received in onStartCommand");
                Log.d(TAG, action);
        }
        
        // Return START_STICKY by default for embedded hardware,
        // but the shouldRestartOnKill flag will be checked in onTaskRemoved/onDestroy
        return shouldRestartOnKill ? Service.START_STICKY : Service.START_NOT_STICKY;
    }

    private Notification updateNotification() {
        Context context = getApplicationContext();

        PendingIntent action = PendingIntent.getActivity(context,
                0, new Intent(context, MainActivity.class),
                PendingIntent.FLAG_CANCEL_CURRENT | PendingIntent.FLAG_MUTABLE); // Flag indicating that if the described PendingIntent already exists, the current one should be canceled before generating a new one.

        NotificationManager manager = (NotificationManager) getSystemService(Context.NOTIFICATION_SERVICE);
        NotificationCompat.Builder builder;

        String CHANNEL_ID = myChannelId;

        NotificationChannel channel = new NotificationChannel(CHANNEL_ID, notificationAppName,
                NotificationManager.IMPORTANCE_HIGH);
        channel.setDescription(notificationDescription);
        channel.enableVibration(false);
        channel.enableLights(false);
        manager.createNotificationChannel(channel);

        builder = new NotificationCompat.Builder(this, CHANNEL_ID);

        return builder.setContentIntent(action)
                .setContentTitle(notificationAppName)
                .setContentText(notificationDescription)
                .setSmallIcon(R.drawable.ic_launcher_foreground)
                .setTicker("...")
                .setContentIntent(action)
                .setOngoing(true).build();
    }
    
    // Replacement for buildSharedForegroundNotification that was previously imported from AugmentOSLib
    private Notification buildSharedForegroundNotification(Context context) {
        // Create a notification similar to updateNotification
        NotificationManager manager = (NotificationManager) context.getSystemService(Context.NOTIFICATION_SERVICE);
        
        // Create the notification channel if it doesn't exist
        if (Build.VERSION.SDK_INT >= Build.VERSION_CODES.O) {
            NotificationChannel channel = new NotificationChannel(
                    myChannelId,
                    notificationAppName,
                    NotificationManager.IMPORTANCE_HIGH
            );
            channel.setDescription(notificationDescription);
            channel.enableLights(false);
            channel.enableVibration(false);
            if (manager != null) {
                manager.createNotificationChannel(channel);
            }
        }
        
        // Create the intent for when notification is tapped
        PendingIntent pendingIntent = PendingIntent.getActivity(
                context,
                0,
                new Intent(context, MainActivity.class),
                PendingIntent.FLAG_UPDATE_CURRENT | PendingIntent.FLAG_MUTABLE
        );
        
        // Build the notification
        NotificationCompat.Builder builder = new NotificationCompat.Builder(context, myChannelId)
                .setContentTitle(notificationAppName)
                .setContentText(notificationDescription)
                .setSmallIcon(R.drawable.ic_launcher_foreground)
                .setPriority(NotificationCompat.PRIORITY_HIGH)
                .setContentIntent(pendingIntent)
                .setOngoing(true);
                
        return builder.build();
    }

    // Method to initialize the SmartGlassesManager
    public void startSmartGlassesManager() {
        if (smartGlassesManager == null) {
            // Now we can pass 'this' as the LifecycleOwner since we extend LifecycleService
            smartGlassesManager = new SmartGlassesManager(this, this, smartGlassesEventHandler);
            edgeTpaSystem.setSmartGlassesManager(smartGlassesManager);
            // Execute any pending actions
            for (Runnable action : smartGlassesReadyListeners) {
                action.run();
            }
            smartGlassesReadyListeners.clear();
        }
    }

    // Method to clean up the SmartGlassesManager
    public void stopSmartGlassesManager() {
        if (smartGlassesManager != null) {
            smartGlassesManager.cleanup();
            smartGlassesManager = null;
            edgeTpaSystem.setSmartGlassesManager(null);
            webSocketLifecycleManager.updateSmartGlassesState(SmartGlassesConnectionState.DISCONNECTED);
        }
    }

    @Subscribe
    public void onGlassesDisplayPowerEvent(GlassesDisplayPowerEvent event) {
        if (smartGlassesManager == null) return;
        if (event.turnedOn) {
            // BATTERY OPTIMIZATION: Using direct lambda instead of creating a new Runnable object
            smartGlassesManager.windowManager.showAppLayer(
                "system", 
                () -> smartGlassesManager.sendReferenceCard("AugmentOS Connected", "Screen back on"), 
                4
            );
        }
    }

    private static final String[] ARROW_FRAMES = {
           // "↑", "↗", "–", "↘", "↓", "↙", "–", "↖"
            "↑", "↗", "↑", "↖"
    };

    // BATTERY OPTIMIZATION: Use a single Handler instance for the service
    private final Handler uiHandler = new Handler(Looper.getMainLooper());
    private Runnable animationRunnable;
    
    private void playStartupSequenceOnSmartGlasses() {
        if (smartGlassesManager == null || smartGlassesManager.windowManager == null) return;

        // Cancel any existing animation to prevent multiple animations running
        if (animationRunnable != null) {
            uiHandler.removeCallbacks(animationRunnable);
        }
        
        int delay = 250; // Frame delay
        int totalFrames = ARROW_FRAMES.length;
        int totalCycles = 3;

        animationRunnable = new Runnable() {
            int frameIndex = 0;
            int cycles = 0;

            @Override
            public void run() {
                // Check for null each time before updating the UI
                if (smartGlassesManager == null || smartGlassesManager.windowManager == null) {
                    return;
                }

                if (cycles >= totalCycles) {
                    // End animation with final message
                    smartGlassesManager.windowManager.showAppLayer(
                            "system",
                            () -> smartGlassesManager.sendTextWall("                  /// AugmentOS Connected \\\\\\"),
                            6
                    );

//                    if (alwaysOnStatusBarEnabled) {
//                        // BATTERY OPTIMIZATION: Use the existing handler instead of creating a new one
//                        uiHandler.postDelayed(() ->
//                                smartGlassesManager.windowManager.showAppLayer(
//                                    "serverappid",
//                                    () -> smartGlassesManager.sendTextWall(cachedDashboardTopLine),
//                                    0
//                            ), 3000); // Delay of 3 seconds
//                    }

                    // Set isInitializing to false after booting sequence is finished, with 100ms delay
                    uiHandler.postDelayed(() -> isInitializing = false, 500);
                    return; // Stop looping
                }

                // Send current frame
                String currentAnimationTextFrame = "                    " + ARROW_FRAMES[frameIndex] + " AugmentOS Booting " + ARROW_FRAMES[frameIndex];
                smartGlassesManager.windowManager.showAppLayer(
                        "system",
                        () -> {
                                smartGlassesManager.sendTextWall(currentAnimationTextFrame);
                        },
                        6
                );
                // Send the same text wall to AugmentOS Manager in JSONObject format
                JSONObject displayJson = new JSONObject();
                try {
                    JSONObject layoutJson = new JSONObject();
                    layoutJson.put("layoutType", "text_wall");
                    layoutJson.put("text", currentAnimationTextFrame);
                    displayJson.put("layout", layoutJson);
                    //blePeripheral.sendGlassesDisplayEventToManager(displayJson);
                } catch (JSONException e) {
                    Log.e(TAG, "Error creating display JSON", e);
                }

                // Move to next frame
                frameIndex = (frameIndex + 1) % totalFrames;

                // Count full cycles
                if (frameIndex == 0) cycles++;

                // Schedule next frame
                uiHandler.postDelayed(this, delay);
            }
        };

        // Start animation with the reused handler
        uiHandler.postDelayed(animationRunnable, 350);
    }

    @Subscribe
    public void onSmartRingButtonEvent(SmartRingButtonOutputEvent event) {
        int buttonId = event.buttonId;
        long time = event.timestamp;
        boolean isDown = event.isDown;

        if(!isDown || buttonId != 1) return;
        Log.d(TAG,"DETECTED BUTTON PRESS W BUTTON ID: " + buttonId);
        currTime = System.currentTimeMillis();

        ServerComms.getInstance().sendButtonPress("ring", "single");

        //Detect double presses
        if(isDown && currTime - lastPressed < doublePressTimeConst) {
            Log.d(TAG, "Double tap - CurrTime-lastPressed: "+ (currTime-lastPressed));
            ServerComms.getInstance().sendButtonPress("ring", "double");
        }

        if(isDown) {
            lastPressed = System.currentTimeMillis();
        }
    }

    private JSONObject generateTemplatedJsonFromServer(JSONObject rawMsg) {
        // Process all placeholders in the entire JSON structure in a single pass
        SimpleDateFormat sdf = new SimpleDateFormat("M/dd, h:mm");
        String formattedDate = sdf.format(new Date());

        // 12-hour time format (with leading zeros for hours)
        SimpleDateFormat time12Format = new SimpleDateFormat("hh:mm");
        String time12 = time12Format.format(new Date());

        // 24-hour time format
        SimpleDateFormat time24Format = new SimpleDateFormat("HH:mm");
        String time24 = time24Format.format(new Date());

        // Current date with format MM/dd
        SimpleDateFormat dateFormat = new SimpleDateFormat("MM/dd");
        String currentDate = dateFormat.format(new Date());

        Map<String, String> placeholders = new HashMap<>();
        placeholders.put("$no_datetime$", formattedDate);
        placeholders.put("$DATE$", currentDate);
        placeholders.put("$TIME12$", time12);
        placeholders.put("$TIME24$", time24);
        placeholders.put("$GBATT$", (batteryLevel == null ? "" : batteryLevel + "%"));

        try {
            JSONObject msg = processJSONPlaceholders(rawMsg, placeholders);
            return msg;
        } catch (JSONException e) {
            //throw new RuntimeException(e);
            Log.d(TAG, "Error processing JSON placeholders: " + e.getMessage());
            return rawMsg;
        }
    }

    private void parseAugmentosResults(JSONObject jsonResponse) throws JSONException {
        JSONArray notificationArray = jsonResponse.getJSONArray(notificationFilterKey);
        JSONArray newsSummaryArray = jsonResponse.getJSONArray(newsSummaryKey);

        if (notificationArray.length() > 0) {
            JSONArray notifications = notificationArray.getJSONObject(0).getJSONArray("notification_data");
            Log.d(TAG, "Got notifications: " + notifications);

            List<JSONObject> sortedNotifications = new ArrayList<>();
            for (int i = 0; i < notifications.length(); i++) {
                sortedNotifications.add(notifications.getJSONObject(i));
            }

            Collections.sort(sortedNotifications, new Comparator<JSONObject>() {
                @Override
                public int compare(JSONObject a, JSONObject b) {
                    try {
                        return Integer.compare(a.getInt("rank"), b.getInt("rank"));
                    } catch (JSONException e) {
                        // If a rank is missing or unparsable, treat as equal
                        return 0;
                    }
                }
            });

            notificationList.clear();
//        Log.d(TAG, "Got notifications: " + sortedNotifications.toString());

            for (int i = 0; i < sortedNotifications.size(); i++) {
                JSONObject notification = sortedNotifications.get(i);
                String summary = notification.getString("summary");
                notificationList.add(summary);
            }
        }

        if (newsSummaryArray.length() > 0) {
            JSONObject newsSummary = newsSummaryArray.getJSONObject(0);
            latestNewsArray = newsSummary.getJSONObject("news_data").getJSONArray("news_summaries");
            Log.d(TAG, "Latest news: " + latestNewsArray);
        }
    }

    public Runnable parseDisplayEventMessage(JSONObject rawMsg) {
        if(isInitializing) {
            return () -> {};
        }

        try {
            JSONObject msg = generateTemplatedJsonFromServer(rawMsg);

//                Log.d(TAG, "Parsed message: " + msg.toString());

                JSONObject layout = msg.getJSONObject("layout");
                String layoutType = layout.getString("layoutType");
                String title;
                String text;
                switch (layoutType) {
                    case "empty":
                        return () -> smartGlassesManager.sendTextWall(cachedDashboardTopLine);
                    case "reference_card":
//                        if (alwaysOnStatusBarEnabled && cachedDashboardTopLine != null
//                                && !layout.getString("title").contains("AugmentOS")) {
//                            title = layout.getString("title") + " | " + cachedDashboardTopLine;
//                        } else {
                            title = layout.getString("title");
//                        }
                        text = layout.getString("text");
                        return () -> smartGlassesManager.sendReferenceCard(title, text);
                    case "text_wall":
                    case "text_line": // This assumes that the dashboard doesn't use textwall layout
                        text = layout.getString("text");
//                        if (alwaysOnStatusBarEnabled && cachedDashboardTopLine != null) {
//                            String finalText = cachedDashboardTopLine + "\n" + text;
//                            return () -> smartGlassesManager.sendTextWall(finalText);
//                        } else {
                            return () -> smartGlassesManager.sendTextWall(text);
//                        }
                    case "double_text_wall":
                        String topText = layout.getString("topText");
                        String bottomText = layout.getString("bottomText");
                        return () -> smartGlassesManager.sendDoubleTextWall(topText, bottomText);
                    case "text_rows":
                        JSONArray rowsArray = layout.getJSONArray("text");
                        String[] stringsArray = new String[rowsArray.length()];
                        for (int k = 0; k < rowsArray.length(); k++)
                            stringsArray[k] = rowsArray.getString(k);
                        return () -> smartGlassesManager.sendRowsCard(stringsArray);
                    case "bitmap_view":
                        String base64Data = layout.getString("data");
                        byte[] decodedBytes = android.util.Base64.decode(base64Data, android.util.Base64.DEFAULT);
                        Bitmap bmp = BitmapJavaUtils.bytesToBitmap(decodedBytes);
                        return () -> smartGlassesManager.sendBitmap(bmp);
                    default:
                        Log.d(TAG, "ISSUE PARSING LAYOUT");
                }
            } catch (JSONException e) {
                e.printStackTrace();
            }
            return () -> {};
    }

    /**
     * Parses the top line of a dashboard display.
     * This function extracts and processes information specifically from the top line
     * of the dashboard display, which typically contains time, date, battery status, etc.
     * 
     * @param msg The JSON object containing the dashboard display data
     * @return The parsed top line string, or null if there was an error in parsing
     */
    public String parseDashboardTopLine(JSONObject msg) {
        try {
            // First check if this is a proper dashboard display with layout
            if (msg == null || !msg.has("layout")) {
                return generateFallbackDashboardTopLine();
            }
            
            JSONObject layout = msg.getJSONObject("layout");
            String layoutType = layout.getString("layoutType");
            
            // Most dashboards use double_text_wall layout
            if ("double_text_wall".equals(layoutType) && layout.has("topText")) {
                String topText = layout.getString("topText");
                if (topText.contains("\n")) {
                    topText = topText.split("\n")[0];
                }

                if (topText.contains("$GBATT$")) {
                    topText = topText.replace("$GBATT$", batteryLevel != null ? String.valueOf(batteryLevel) : "");
                }

                // Process special tokens in the top line if needed
                if (topText.contains("$no_datetime$")) {
                    SimpleDateFormat sdf = new SimpleDateFormat("M/dd, h:mm", Locale.getDefault());
                    String formatted = sdf.format(new Date());
                    topText = topText.replace("$no_datetime$", formatted);
                }
                
                return topText;
            } else if ("text_rows".equals(layoutType) && layout.has("text")) {
                // For text_rows layout, the first row is typically the header
                JSONArray rowsArray = layout.getJSONArray("text");
                if (rowsArray.length() > 0) {
                    return rowsArray.getString(0);
                }
            }
            
            // If we can't parse the dashboard format or it's not what we expect,
            // generate a fallback header line
            return generateFallbackDashboardTopLine();
            
        } catch (JSONException e) {
            Log.e(TAG, "Error parsing dashboard top line", e);
            return generateFallbackDashboardTopLine();
        }
    }
    
    /**
     * Generates a fallback dashboard top line when the normal parsing fails.
     * This ensures that even if there are issues with the dashboard data,
     * we still display useful information to the user.
     * 
     * @return A formatted string with time, date, and battery information
     */
    private String generateFallbackDashboardTopLine() {
        SimpleDateFormat currentTimeFormat = new SimpleDateFormat("h:mm", Locale.getDefault());
        SimpleDateFormat currentDateFormat = new SimpleDateFormat("MMM d", Locale.getDefault());
        String currentTime = currentTimeFormat.format(new Date());
        String currentDate = currentDateFormat.format(new Date());
        
        // Use a safe default if battery level is null
        int batteryPercentage = (batteryLevel != null) ? batteryLevel : 0;
        
        // Format: "◌ h:mm MMM d, XX%"
        return String.format(Locale.getDefault(), "◌ %s %s, %d%%", 
                currentTime, currentDate, batteryPercentage);
    }

    /**
     * Extracts specific information from a dashboard top line.
     * This function can identify and extract elements like time, battery level,
     * or other structured data from the dashboard top line.
     * 
     * @param topLine The dashboard top line string to analyze
     * @return A JSONObject containing the extracted information
     */
    public JSONObject extractDashboardTopLineInfo(String topLine) {
        JSONObject result = new JSONObject();
        
        try {
            // Check for null or empty input
            if (topLine == null || topLine.trim().isEmpty()) {
                return result;
            }
            
            // Extract time pattern (like "h:mm" or "hh:mm")
            Pattern timePattern = Pattern.compile("\\d{1,2}:\\d{2}");
            Matcher timeMatcher = timePattern.matcher(topLine);
            if (timeMatcher.find()) {
                result.put("time", timeMatcher.group());
            }
            
            // Extract date pattern (like "MMM d" or "Month day")
            Pattern datePattern = Pattern.compile("(Jan|Feb|Mar|Apr|May|Jun|Jul|Aug|Sep|Oct|Nov|Dec)\\s+\\d{1,2}");
            Matcher dateMatcher = datePattern.matcher(topLine);
            if (dateMatcher.find()) {
                result.put("date", dateMatcher.group());
            }
            
            // Extract battery percentage (like "85%" or "100%")
            Pattern batteryPattern = Pattern.compile("(\\d{1,3})%");
            Matcher batteryMatcher = batteryPattern.matcher(topLine);
            if (batteryMatcher.find()) {
                result.put("battery", Integer.parseInt(batteryMatcher.group(1)));
            }
            
            // Detect if this is a status line (contains specific indicators)
            boolean isStatusLine = topLine.contains("◌") || 
                                 (result.has("time") && result.has("battery"));
            result.put("isStatusLine", isStatusLine);
            
        } catch (JSONException e) {
            Log.e(TAG, "Error creating dashboard top line info JSON", e);
        }
        
        return result;
    }

    @Subscribe
    public void onGlassesBluetoothSearchDiscoverEvent(GlassesBluetoothSearchDiscoverEvent event){
        blePeripheral.sendGlassesBluetoothDiscoverResultToManager(event.modelName, event.deviceName);
    }

    @Subscribe
    public void onGlassesBluetoothSearchStopEvent(GlassesBluetoothSearchStopEvent event){
        blePeripheral.sendGlassesBluetoothStopToManager(event.modelName);
    }

    @Subscribe
    public void onNewScreenImageEvent(NewScreenImageEvent event) {
        if (smartGlassesManager != null)
            smartGlassesManager.windowManager.showAppLayer("server", () -> smartGlassesManager.sendBitmap(event.bmp), -1);
    }

    private void startNotificationService() {
        Intent notificationServiceIntent = new Intent(this, MyNotificationListeners.class);
        startService(notificationServiceIntent);

        NotificationListenerService.requestRebind(
                new ComponentName(this, MyNotificationListeners.class));
    }

    private void stopNotificationService() {
        Intent notificationServiceIntent = new Intent(this, MyNotificationListeners.class);
        stopService(notificationServiceIntent);
    }

    public boolean getIsSearchingForGlasses() {
        return smartGlassesManager != null
                && smartGlassesManager.getSmartGlassesConnectState() != SmartGlassesConnectionState.DISCONNECTED
                && smartGlassesManager.getSmartGlassesConnectState() != SmartGlassesConnectionState.CONNECTED;
    }

    private void executeOnceSmartGlassesManagerReady(Context context, Runnable action) {
        if (smartGlassesManager != null) {
            // If the manager is already initialized, execute the action immediately
            action.run();
            return;
        }

        // Add the action to the queue
        smartGlassesReadyListeners.add(action);

        // Ensure the manager is started
        startSmartGlassesManager();
    }

    public JSONObject generateStatusJson() {
        try {
            // Creating the main status object
            JSONObject status = new JSONObject();

            // Adding puck battery life and charging status
            JSONObject coreInfo = new JSONObject();
            coreInfo.put("augmentos_core_version", getCoreVersion(this));
            coreInfo.put("core_token", authHandler.getCoreToken());
            coreInfo.put("cloud_connection_status", webSocketStatus.name());
            coreInfo.put("puck_battery_life", batteryStatusHelper.getBatteryLevel());
            coreInfo.put("charging_status", batteryStatusHelper.isBatteryCharging());
            coreInfo.put("sensing_enabled", SmartGlassesManager.getSensingEnabled(this));
            coreInfo.put("bypass_vad_for_debugging", SmartGlassesManager.getBypassVadForDebugging(this));
            coreInfo.put("bypass_audio_encoding_for_debugging", SmartGlassesManager.getBypassAudioEncodingForDebugging(this));
            coreInfo.put("contextual_dashboard_enabled", this.contextualDashboardEnabled);
            coreInfo.put("always_on_status_bar_enabled", this.alwaysOnStatusBarEnabled);
            coreInfo.put("force_core_onboard_mic", SmartGlassesManager.getForceCoreOnboardMic(this));
            coreInfo.put("preferred_mic", preferredMic);
            coreInfo.put("default_wearable", SmartGlassesManager.getPreferredWearable(this));
            coreInfo.put("is_mic_enabled_for_frontend", isMicEnabledForFrontend);
            status.put("core_info", coreInfo);
            //Log.d(TAG, "PREFER - Got default wearable: " + SmartGlassesManager.getPreferredWearable(this));

            // Adding connected glasses object
            JSONObject connectedGlasses = new JSONObject();
            if(smartGlassesManager != null && smartGlassesManager.getConnectedSmartGlasses() != null) {
                connectedGlasses.put("model_name", smartGlassesManager.getConnectedSmartGlasses().deviceModelName);
                connectedGlasses.put("battery_life", (batteryLevel == null) ? -1: batteryLevel); //-1 if unknown
                String brightnessString;
                if (brightnessLevel == null) {
                    brightnessString = "-";
                } else if (brightnessLevel == -1){
                    brightnessString = "AUTO";
                } else {
                    brightnessString = brightnessLevel + "%";
                }
                Log.d(TAG, "22 Brightness: " + brightnessString);
                connectedGlasses.put("brightness", brightnessString);
                connectedGlasses.put("auto_brightness", this.autoBrightness);
                if (headUpAngle == null) {
                    headUpAngle = 20;
                }
                connectedGlasses.put("headUp_angle", headUpAngle);
            }
            else {
                connectedGlasses.put("is_searching", getIsSearchingForGlasses());
            }
            status.put("connected_glasses", connectedGlasses);

            // Adding wifi status
            JSONObject wifi = new JSONObject();
            wifi.put("is_connected", wifiStatusHelper.isWifiConnected());
            wifi.put("ssid", wifiStatusHelper.getSSID());
            wifi.put("signal_strength", wifiStatusHelper.getSignalStrength());
            status.put("wifi", wifi);

            // Adding gsm status
            JSONObject gsm = new JSONObject();
            gsm.put("is_connected", gsmStatusHelper.isConnected());
            gsm.put("carrier", gsmStatusHelper.getNetworkType());
            gsm.put("signal_strength", gsmStatusHelper.getSignalStrength());
            status.put("gsm", gsm);

            // Adding apps array
            JSONArray apps = new JSONArray();

//            for (ThirdPartyEdgeApp tpa : edgeTpaSystem.getThirdPartyApps()) {
//                if(tpa.appType != ThirdPartyAppType.APP) continue;
//
//                JSONObject tpaObj = tpa.toJson(false);
//                tpaObj.put("is_running", edgeTpaSystem.checkIsThirdPartyAppRunningByPackageName(tpa.packageName));
//                tpaObj.put("is_foreground", edgeTpaSystem.checkIsThirdPartyAppRunningByPackageName(tpa.packageName));
//                apps.put(tpaObj);
//            }

            // Check if cachedThirdPartyAppList is not null before iterating
            if (cachedThirdPartyAppList != null) {
                for (ThirdPartyCloudApp tpa : cachedThirdPartyAppList) {
                    JSONObject tpaObj = tpa.toJson(false);
                    tpaObj.put("is_foreground", false);//tpaSystem.checkIsThirdPartyAppRunningByPackageName(tpa.packageName));
                    apps.put(tpaObj);
                }
            }

            // Adding apps array to the status object
            status.put("apps", apps);

            // Add auth to status object
            status.put("auth", authHandler.toJson());

            // Wrapping the status object inside a main object (as shown in your example)
            JSONObject mainObject = new JSONObject();
            mainObject.put("status", status);

            Log.d(TAG, "Sending status to backend: " + mainObject.toString());

            return mainObject;
        } catch (JSONException e) {
            throw new RuntimeException(e);
        }
    }

    public void initializeServerCommsCallbacks() {
        ServerComms.getInstance().setServerCommsCallback(new ServerCommsCallback() {
            @Override
            public void onConnectionAck() {
                serverCommsHandler.postDelayed(() -> locationSystem.sendLocationToServer(), 500);
//                if (alwaysOnStatusBarEnabled) {
//                    smartGlassesManager.windowManager.showAppLayer(
//                            "serverappid",
//                            () -> smartGlassesManager.sendTextWall(cachedDashboardTopLine),
//                            0
//                    );
//                }
            }

            @Override
            public void onAppStateChange(List<ThirdPartyCloudApp> appList) {
                cachedThirdPartyAppList = appList;
                sendStatusToAugmentOsManager();
            }

            @Override
            public void onDisplayEvent(JSONObject displayData) {
                cachedDisplayData = displayData;
//                Log.d(TAG,"Received display data: " + displayData.toString());
                Runnable newRunnable = parseDisplayEventMessage(displayData);
//                Log.d(TAG, displayData.toString());
//                Log.d(TAG, "Parsed display event message: " + displayData.has("durationMs"));
                int durationMs = displayData.optInt("durationMs", -1);
//                Log.d(TAG, "Received display event with duration: " + durationMs);
//                Log.d("AugmentosService", "Received display event: " + displayData.toString());
                if (smartGlassesManager != null) {
                        smartGlassesManager.windowManager.showAppLayer("serverappid", newRunnable, durationMs / 1000); // TODO: either only use seconds or milliseconds
                }
                if (blePeripheral != null) {
                    JSONObject newMsg = generateTemplatedJsonFromServer(displayData);
                    blePeripheral.sendGlassesDisplayEventToManager(newMsg);  //THIS LINE RIGHT HERE ENDS UP TRIGGERING IT
                }
            }

            @Override
            public void onDashboardDisplayEvent(JSONObject dashboardDisplayData) {
                cachedDashboardDisplayObject = dashboardDisplayData;
                // Parse the top line for logging/debugging
                cachedDashboardTopLine = parseDashboardTopLine(dashboardDisplayData);

//                if (alwaysOnStatusBarEnabled) {
//                    onDisplayEvent(cachedDisplayData);
//                    Log.d("AugmentosService", "Dashboard display event received: " + dashboardDisplayData.toString());
//                }

                // Create the runnable as before
                cachedDashboardDisplayRunnable = parseDisplayEventMessage(dashboardDisplayData);
            }

            @Override
            public void onConnectionError(String errorMsg) {
                if(blePeripheral != null) {
                    blePeripheral.sendNotifyManager("Connection error: " + errorMsg, "error");
                }
            }

            @Override
            public void onAuthError() {
                // TODO: do a thing
                // TODO: is this the way we want to do it? should just be in status maybe???
                // blePeripheral.sendAuthErrorToManager();
                authHandler.deleteAuthSecretKey();
                sendStatusToAugmentOsManager();
            }

            @Override
            public void onMicrophoneStateChange(boolean microphoneEnabled) {
                if (smartGlassesManager != null && SmartGlassesManager.getSensingEnabled(getApplicationContext())) {
                    smartGlassesManager.changeMicrophoneState(microphoneEnabled);
                }
            }

            @Override
            public void onConnectionStatusChange(WebSocketManager.IncomingMessageHandler.WebSocketStatus status) {
                webSocketStatus = status;
                sendStatusToAugmentOsManager();
            }

            @Override
            public void onRequestSingle(String dataType) {
                switch (dataType) {
                    case "core_status_update":
                        Log.d(TAG, "Server wants a core_status");
                        sendStatusToBackend();
                    break;
                    case "photo":
                        Log.d(TAG, "Server wants a photo");
                    default:
                        Log.d(TAG, "Unknown onRequestSingle dataType: " + dataType);
                        break;
                }
            }

            @Override
<<<<<<< HEAD
            public void onAppStarted(String packageName) {
                AugmentosService.this.onAppStarted(packageName);
            }

            @Override
            public void onAppStopped(String packageName) {
                AugmentosService.this.onAppStopped(packageName);
=======
            public void onSettingsUpdate(JSONObject settings) {
                Log.d("AugmentOsService", "!!!! Settings update received: " + settings.toString() + ".");
                try {
                    if (settings.has("brightness")) {
                        brightnessLevel = settings.getInt("brightness");
                    }
                    if (settings.has("autoBrightness")) {
                        autoBrightness = settings.getBoolean("autoBrightness");
                        Log.d(TAG, "Updating glasses auto brightness: " + autoBrightness);
                    }
                    if (autoBrightness) {
                        smartGlassesManager.updateGlassesAutoBrightness(true);
                    } else {
                        Log.d(TAG, "Updating glasses brightness: " + brightnessLevel);
                        smartGlassesManager.updateGlassesBrightness(brightnessLevel);
                    }

                    if (settings.has("headUpAngle")) {
                        headUpAngle = settings.getInt("headUpAngle");
                        smartGlassesManager.updateGlassesHeadUpAngle(headUpAngle);
                    }
                    // if (settings.has("useOnboardMic")) {
                    //     useOnboardMic = settings.getBoolean("useOnboardMic");
                    //     if (useOnboardMic) {
                    //         smartGlassesManager.changeMicrophoneState(false);
                    //     }
                    // }
//                     if (settings.has("sensingEnabled")) {
//                         sensingEnabled = settings.getBoolean("sensingEnabled");
// //                        EventBus.getDefault().post(new SensingEnabledEvent(sensingEnabled));
//                     }
                    // if (settings.has("bypassVad")) {
                    //     bypassVad = settings.getBoolean("bypassVad");
//                        EventBus.getDefault().post(new BypassVadEvent(bypassVad));
                    // }
//                    if (settings.has("bypassAudioEncoding")) {
//                        bypassAudioEncoding = settings.getBoolean("bypassAudioEncoding");
//                        EventBus.getDefault().post(new BypassAudioEncodingEvent(bypassAudioEncoding));
//                    }
                    if (settings.has("contextualDashboard")) {
                        contextualDashboardEnabled = settings.getBoolean("contextualDashboard");
//                        EventBus.getDefault().post(new ContextualDashboardEnabledEvent(contextualDashboardEnabled));
                    }
                    if (settings.has("alwaysOnStatusBar")) {
                        alwaysOnStatusBarEnabled = settings.getBoolean("alwaysOnStatusBar");
//                        EventBus.getDefault().post(new AlwaysOnStatusBarEnabledEvent(alwaysOnStatusBarEnabled));
                    }
                    Log.d("AugmentOsService", "Settings updated: " + settings.toString() + ".");

                    // Update UI or notify other components about settings change
                    sendStatusToAugmentOsManager();
                } catch (JSONException e) {
                    Log.e(TAG, "Error parsing settings update", e);
                }
>>>>>>> 65bcfa46
            }
        });
    }

    // AugmentOS_Manager Comms Callbacks
    public void sendStatusToBackend() {
        JSONObject status = generateStatusJson();
        Log.d(TAG, "Sending status to backend: " + status.toString());
        ServerComms.getInstance().sendCoreStatus(status);
    }

    public void sendStatusToAugmentOsManager() {
        JSONObject status = generateStatusJson();
        blePeripheral.sendDataToAugmentOsManager(status.toString());
    }

    @Override
    public void requestPing() {
        blePeripheral.sendPing();
    }

    @Override
    public void requestStatus() {
        sendStatusToAugmentOsManager();
    }

    @Override
    public void searchForCompatibleDeviceNames(String modelName) {
        Log.d("AugmentOsService", "Searching for compatible device names for model: " + modelName);
        SmartGlassesDevice device = SmartGlassesManager.getSmartGlassesDeviceFromModelName(modelName);
        if (device == null) {
            blePeripheral.sendNotifyManager("Incorrect model name: " + modelName, "error");
            return;
        }

        executeOnceSmartGlassesManagerReady(this, () -> {
            smartGlassesManager.findCompatibleDeviceNames(device);
            // blePeripheral.sendGlassesSearchResultsToManager(modelName, compatibleDeviceNames);
        });
    }

    @Subscribe
    public void onMicStateForFrontendEvent(isMicEnabledForFrontendEvent event) {
        Log.d("AugmentOsService", "Received mic state for frontend event: " + event.micState);
        isMicEnabledForFrontend = event.micState;
        sendStatusToAugmentOsManager();
    }

    // TODO: This is for debug.. remove before pushing to prod
    @Subscribe
    public void handleMicModeChangedEvent(MicModeChangedEvent event) {
        Log.d(TAG, "Microphone mode changed: " + event.getStatus());

        // Log the new microphone status
        PhoneMicrophoneManager.MicStatus status = event.getStatus();
        //blePeripheral.sendNotifyManager(status.name(), "success");
        switch (status) {
            case SCO_MODE:
                Log.d(TAG, "Microphone using Bluetooth SCO mode");
                break;
            case NORMAL_MODE:
                Log.d(TAG, "Microphone using normal phone mic");
                break;
            case GLASSES_MIC:
                Log.d(TAG, "Microphone using glasses onboard mic");
                break;
            case PAUSED:
                Log.d(TAG, "Microphone recording paused (conflict detected)");
                break;
        }
    }

    @Override
    public void connectToWearable(String modelName, String deviceName) {
        Log.d("AugmentOsService", "Connecting to wearable: " + modelName + ". DeviceName: " + deviceName + ".");
        
        SmartGlassesDevice device = SmartGlassesManager.getSmartGlassesDeviceFromModelName(modelName);
        if (device == null) {
            blePeripheral.sendNotifyManager("Incorrect model name: " + modelName, "error");
            return;
        }

        // TODO: Good lord this is hacky
        // TODO: Find a good way to conditionally send a glasses bt device name to SGC
        if (!deviceName.isEmpty() && modelName.contains("Even Realities"))
            savePreferredG1DeviceId(this, deviceName);

        executeOnceSmartGlassesManagerReady(this, () -> {
            smartGlassesManager.connectToSmartGlasses(device);
            sendStatusToAugmentOsManager();
        });
    }

    @Override
    public void disconnectWearable(String wearableId) {
        Log.d("AugmentOsService", "Disconnecting from wearable: " + wearableId);
        // Instead of stopping the service, reset the state
        if (smartGlassesManager != null) {
            smartGlassesManager.resetState();
        }
        sendStatusToAugmentOsManager();
    }

    @Override
    public void forgetSmartGlasses() {
        Log.d("AugmentOsService", "Forgetting wearable");
        SmartGlassesManager.savePreferredWearable(this, "");
        deleteEvenSharedPreferences(this);
        brightnessLevel = null;
        batteryLevel = null;

        // Reset instead of stopping
        if (smartGlassesManager != null) {
            smartGlassesManager.resetState();
        }

        sendStatusToAugmentOsManager();
    }

    // TODO: Can remove this?
    @Override
    public void startApp(String packageName) {
        Log.d("AugmentOsService", "Starting app: " + packageName);
        // Logic to start the app by package name

        ServerComms.getInstance().startApp(packageName);
        if (smartGlassesManager == null || smartGlassesManager.getConnectedSmartGlasses() == null) {
        //    blePeripheral.sendNotifyManager("Connect glasses to use your app", "success");
        }
    }

    // TODO: Can remove this?
    @Override
    public void stopApp(String packageName) {
        Log.d("AugmentOsService", "Stopping app: " + packageName);
        ServerComms.getInstance().stopApp(packageName);
    }

    @Override
    public void setForceCoreOnboardMic(boolean toForceCoreOnboardMic) {
        SmartGlassesManager.saveForceCoreOnboardMic(this, toForceCoreOnboardMic);
        if(smartGlassesManager != null && smartGlassesManager.getConnectedSmartGlasses() != null) {
            blePeripheral.sendNotifyManager(this.getResources().getString(R.string.SETTING_WILL_APPLY_ON_NEXT_GLASSES_CONNECTION), "success");
        }
        sendStatusToBackend();
       sendStatusToAugmentOsManager();
    }

    @Override
    public void setSensingEnabled(boolean sensingEnabled) {
        SmartGlassesManager.saveSensingEnabled(this, sensingEnabled);
        if(smartGlassesManager != null && smartGlassesManager.getConnectedSmartGlasses() != null) {
            blePeripheral.sendNotifyManager(this.getResources().getString(R.string.SETTING_WILL_APPLY_ON_NEXT_GLASSES_CONNECTION), "success");
        }
        sendStatusToBackend();
        sendStatusToAugmentOsManager();
    }

    @Override
    public void setBypassVadForDebugging(boolean bypassVadForDebugging) {
        SmartGlassesManager.saveBypassVadForDebugging(this, bypassVadForDebugging);
        sendStatusToBackend();
    }

    @Override
    public void setBypassAudioEncodingForDebugging(boolean bypassAudioEncodingForDebugging) {
        SmartGlassesManager.saveBypassAudioEncodingForDebugging(this, bypassAudioEncodingForDebugging);
        sendStatusToBackend();
    }

    @Override
    public void setContextualDashboardEnabled(boolean contextualDashboardEnabled) {
        this.contextualDashboardEnabled = contextualDashboardEnabled;
        sendStatusToBackend();
       sendStatusToAugmentOsManager();
    }

    @Override
    public void setAlwaysOnStatusBarEnabled(boolean alwaysOnStatusBarEnabled) {
        // TODO: Fix this

        // if (alwaysOnStatusBarEnabled) {
        //     smartGlassesManager.windowManager.showAppLayer(
        //             "serverappid",
        //             () -> smartGlassesManager.sendTextWall(cachedDashboardTopLine),
        //             0
        //     );
        // }
        // else {
        //     EventBus.getDefault().post(new HomeScreenEvent());
        // }

//        Log.d(TAG, "Setting always on status bar enabled: " + alwaysOnStatusBarEnabled);

        this.alwaysOnStatusBarEnabled = alwaysOnStatusBarEnabled;
        sendStatusToBackend();
//        sendStatusToAugmentOsManager();
    }

    // TODO: Can remove this?
    @Override
    public void installAppFromRepository(String repository, String packageName) throws JSONException {
        Log.d("AugmentOsService", "Installing app from repository: " + packageName);
        blePeripheral.sendNotifyManager("Not implemented", "error");
    }

    // TODO: Can remove this?
    @Override
    public void uninstallApp(String uninstallPackageName) {
        Log.d(TAG, "uninstallApp not implemented");
        blePeripheral.sendNotifyManager("Not implemented", "error");
    }

    @Override
    public void requestAppInfo(String packageNameToGetDetails) {
        ThirdPartyEdgeApp tpa = edgeTpaSystem.getThirdPartyAppByPackageName(packageNameToGetDetails);
        if (tpa == null) {
            blePeripheral.sendNotifyManager("Could not find app", "error");
            sendStatusToAugmentOsManager();
            return;
        }
        JSONArray settings = tpa.getSettings(this);
        if (settings == null) {
            blePeripheral.sendNotifyManager("Could not get app's details", "error");
            return;
        }
        blePeripheral.sendAppInfoToManager(tpa);
    }

    @Override
    public void handleNotificationData(JSONObject notificationData){
        try {
            if (notificationData != null) {
                String appName = notificationData.optString("app_name");
                String title = notificationData.getString("title");
                String text = notificationData.getString("text");
//                long timestamp = notificationData.getLong("timestamp");
                String uuid = java.util.UUID.randomUUID().toString();

                ServerComms.getInstance().sendPhoneNotification(uuid, appName, title, text, "high");

                //EventBus.getDefault().post(new NotificationEvent(title, text, appName, timestamp, uuid));
            } else {
                System.out.println("Notification Data is null");
            }
        } catch (JSONException e) {
            Log.d(TAG, "JSONException occurred while handling notification data: " + e.getMessage());
        }
    }

    @Override
    public void updateGlassesBrightness(int brightness) {
        Log.d("AugmentOsService", "Updating glasses brightness: " + brightness);
        if (smartGlassesManager != null) {
            String title = "Brightness Adjustment";
            String body = "Updating glasses brightness to " + brightness + "%.";
            smartGlassesManager.windowManager.showAppLayer("system", () -> smartGlassesManager.sendReferenceCard(title, body), 6);
            smartGlassesManager.updateGlassesBrightness(brightness);
            this.brightnessLevel = brightness;
            this.autoBrightness = false;
            sendStatusToBackend();
        } else {
            blePeripheral.sendNotifyManager("Connect glasses to update brightness", "error");
        }
    }

    @Override
    public void updateGlassesAutoBrightness(boolean autoBrightness) {
        Log.d("AugmentOsService", "Updating glasses auto brightness: " + autoBrightness);
        if (smartGlassesManager != null) {
            smartGlassesManager.updateGlassesAutoBrightness(autoBrightness);
            this.autoBrightness = autoBrightness;
            sendStatusToBackend();
        }
    }

    @Override
    public void updateGlassesHeadUpAngle(int headUpAngle) {
        Log.d("AugmentOsService", "Updating glasses head up angle: " + headUpAngle);
        if (smartGlassesManager != null) {
            smartGlassesManager.updateGlassesHeadUpAngle(headUpAngle);
            this.headUpAngle = headUpAngle;
            sendStatusToBackend();
            sendStatusToAugmentOsManager();
        } else {
            blePeripheral.sendNotifyManager("Connect glasses to update head up angle", "error");
        }
    }

    @Override
    public void setPreferredMic(String mic) {
        Log.d("AugmentOsService", "Setting preferred mic: " + mic);
        preferredMic = mic;
        SmartGlassesManager.setPreferredMic(this, mic);
        setForceCoreOnboardMic(mic.equals("phone"));
    }

    @Override
    public void setAuthSecretKey(String uniqueUserId, String authSecretKey) {
        Log.d("AugmentOsService", "Setting auth secret key: " + authSecretKey);
        if (authHandler.getCoreToken() == null ||!authHandler.getCoreToken().equals(authSecretKey)) {
            authHandler.setAuthSecretKey(authSecretKey);
            ServerComms.getInstance().disconnectWebSocket();
            ServerComms.getInstance().connectWebSocket(authHandler.getCoreToken());
        }
        authHandler.verifyAuthSecretKey(uniqueUserId);
        sendStatusToAugmentOsManager();
    }

    @Override
    public void verifyAuthSecretKey() {
        Log.d("AugmentOsService", "verify auth secret key");
    }

    @Override
    public void deleteAuthSecretKey() {
        Log.d("AugmentOsService", "Deleting auth secret key");
        authHandler.deleteAuthSecretKey();
        
        // When auth key is deleted (sign out), reset state for the next user
        if (smartGlassesManager != null) {
            smartGlassesManager.resetState();
        }
        
        // Stop all running apps
        if (edgeTpaSystem != null) {
            edgeTpaSystem.stopAllThirdPartyApps();
        }
        
        // Reset cached app data
        cachedThirdPartyAppList = new ArrayList<>();
        cachedDashboardDisplayObject = null;
        // When auth key is deleted (sign out), reset state for the next user
        if (smartGlassesManager != null) {
           smartGlassesManager.resetState();
        }

        // Stop all running apps
        if (edgeTpaSystem != null) {
            edgeTpaSystem.stopAllThirdPartyApps();
        }

        // Reset cached app data
        cachedThirdPartyAppList = new ArrayList<>();
        cachedDashboardDisplayObject = null;

        // Disconnect from server
        ServerComms.getInstance().disconnectWebSocket();
        webSocketLifecycleManager.updateSmartGlassesState(SmartGlassesConnectionState.DISCONNECTED);
        
        sendStatusToAugmentOsManager();
    }

    @Override
    public void updateAppSettings(String targetApp, JSONObject settings) {
        Log.d("AugmentOsService", "Updating settings for app: " + targetApp);
        ThirdPartyEdgeApp tpa = edgeTpaSystem.getThirdPartyAppByPackageName(targetApp);
        if (tpa == null) {
            blePeripheral.sendNotifyManager("Could not find app", "error");
            return;
        }

        boolean allSuccess = true;
        try {
            // New loop over all keys in the settings object
            Iterator<String> keys = settings.keys();
            while (keys.hasNext()) {
                String key = keys.next();
                Object value = settings.get(key);
                if(!tpa.updateSetting(this, key, value)) {
                    allSuccess = false;
                }
            }
        } catch (JSONException e) {
            Log.e("AugmentOsService", "Failed to parse settings object", e);
            allSuccess = false;
        }

        if (!allSuccess) {
            blePeripheral.sendNotifyManager("Error updating settings", "error");
        }
    }

    /**
     * Helper method to clean up all resources, disconnect from devices, 
     * and reset the service state completely
     */
    private void cleanupAllResources() {
        Log.d(TAG, "Cleaning up all resources and connections");
        
        // Stop all running apps
        if(edgeTpaSystem != null) {
            edgeTpaSystem.stopAllThirdPartyApps();
        }
        
        // Stop location updates and cleanup
        if(locationSystem != null) {
            // BATTERY OPTIMIZATION: Use cleanup method instead of just stopping updates
            locationSystem.cleanup();
        }
        
        // Clean up screen capture resources
        if(screenCaptureRunnable != null) {
            screenCaptureHandler.removeCallbacks(screenCaptureRunnable);
        }
        if (virtualDisplay != null) {
            virtualDisplay.release();
            virtualDisplay = null;
        }
        if (mediaProjection != null) {
            mediaProjection.stop();
            mediaProjection = null;
        }
        
        // BATTERY OPTIMIZATION: Clean up our animation handler
        if (animationRunnable != null) {
            uiHandler.removeCallbacks(animationRunnable);
            animationRunnable = null;
        }
        // Remove all pending posts to avoid any UI updates after destruction
        uiHandler.removeCallbacksAndMessages(null);
        
        // Reset glasses connection
        if (smartGlassesManager != null) {
            smartGlassesManager.resetState();
            smartGlassesManager.cleanup();
            smartGlassesManager = null;
            edgeTpaSystem.setSmartGlassesManager(null);
        }
        
        // Reset cached data
        cachedThirdPartyAppList = new ArrayList<>();
        cachedDashboardDisplayObject = null;
        
        // Disconnect websockets
        if (webSocketLifecycleManager != null) {
            webSocketLifecycleManager.updateSmartGlassesState(SmartGlassesConnectionState.DISCONNECTED);
            webSocketLifecycleManager.cleanup();
        }
        ServerComms.getInstance().disconnectWebSocket();
        
        // Clear BLE connections
        if (blePeripheral != null) {
            blePeripheral.destroy();
        }
        
        if(edgeTpaSystem != null) {
            edgeTpaSystem.destroy();
        }
    }

    @Override
    public void onDestroy(){
        Log.d(TAG, "Service being destroyed");
        
        // BATTERY OPTIMIZATION: Cleanup resources first, then unregister from EventBus
        // This prevents unhandled EventBus events during cleanup
        cleanupAllResources();
        
        // Unregister from EventBus with proper error handling
        try {
            if (EventBus.getDefault().isRegistered(this)) {
                EventBus.getDefault().unregister(this);
            }
        } catch (Exception e) {
            Log.e(TAG, "Error unregistering from EventBus", e);
        }
        
        super.onDestroy();
    }


    public class LocalBinder extends Binder {
        public AugmentosService getService() {
            // Return this instance of LocalService so clients can call public methods
            return AugmentosService.this;
        }
    }

    @Override
    public IBinder onBind(Intent intent) {
        super.onBind(intent);
        Log.d(TAG, "Something bound");
        return binder;
    }

    // Called when the backend notifies that an app has started
    public void onAppStarted(String packageName) {
        if (blePeripheral != null) {
            try {
                JSONObject msg = new JSONObject();
                msg.put("type", "app_started");
                msg.put("packageName", packageName);
                blePeripheral.sendDataToAugmentOsManager(msg.toString());
            } catch (JSONException e) {
                // Optionally log or handle error
            }
        }
    }

    // Called when the backend notifies that an app has stopped
    public void onAppStopped(String packageName) {
        if (blePeripheral != null) {
            try {
                JSONObject msg = new JSONObject();
                msg.put("type", "app_stopped");
                msg.put("packageName", packageName);
                blePeripheral.sendDataToAugmentOsManager(msg.toString());
            } catch (JSONException e) {
                // Optionally log or handle error
            }
        }
    }
}<|MERGE_RESOLUTION|>--- conflicted
+++ resolved
@@ -1276,7 +1276,6 @@
             }
 
             @Override
-<<<<<<< HEAD
             public void onAppStarted(String packageName) {
                 AugmentosService.this.onAppStarted(packageName);
             }
@@ -1284,7 +1283,9 @@
             @Override
             public void onAppStopped(String packageName) {
                 AugmentosService.this.onAppStopped(packageName);
-=======
+            }
+
+            @Override
             public void onSettingsUpdate(JSONObject settings) {
                 Log.d("AugmentOsService", "!!!! Settings update received: " + settings.toString() + ".");
                 try {
@@ -1339,7 +1340,6 @@
                 } catch (JSONException e) {
                     Log.e(TAG, "Error parsing settings update", e);
                 }
->>>>>>> 65bcfa46
             }
         });
     }
