package com.augmentos.augmentos_core;

import static com.augmentos.augmentos_core.smarterglassesmanager.smartglassescommunicators.EvenRealitiesG1SGC.deleteEvenSharedPreferences;
import static com.augmentos.augmentos_core.smarterglassesmanager.smartglassescommunicators.EvenRealitiesG1SGC.savePreferredG1DeviceId;
import static com.augmentos.augmentos_core.statushelpers.CoreVersionHelper.getCoreVersion;
import static com.augmentos.augmentos_core.statushelpers.JsonHelper.processJSONPlaceholders;
import static com.augmentos.augmentoslib.AugmentOSGlobalConstants.AUGMENTOS_NOTIFICATION_ID;
import static com.augmentos.augmentoslib.AugmentOSGlobalConstants.AugmentOSAsgClientPackageName;
import static com.augmentos.augmentoslib.AugmentOSGlobalConstants.AugmentOSManagerPackageName;
import static com.augmentos.augmentos_core.BatteryOptimizationHelper.handleBatteryOptimization;
import static com.augmentos.augmentos_core.BatteryOptimizationHelper.isSystemApp;
import static com.augmentos.augmentos_core.Constants.notificationFilterKey;
import static com.augmentos.augmentos_core.Constants.newsSummaryKey;
import static com.augmentos.augmentos_core.Constants.augmentOsMainServiceNotificationId;
import static com.augmentos.augmentoslib.AugmentOSGlobalConstants.GROUP_SUMMARY_NOTIFICATION_ID;
import static com.augmentos.augmentoslib.AugmentOSGlobalConstants.SERVICE_CORE_NOTIFICATION_ID;


import android.app.Notification;
import android.app.NotificationChannel;
import android.app.NotificationManager;
import android.app.PendingIntent;
import android.app.Service;
import android.content.ComponentName;
import android.content.Context;
import android.content.Intent;
import android.content.ServiceConnection;
import android.content.SharedPreferences;
import android.graphics.Bitmap;
import android.hardware.display.VirtualDisplay;
import android.icu.util.TimeZone;
import android.media.projection.MediaProjection;
import android.os.Binder;
import android.os.Build;
import android.os.Bundle;
import android.os.Handler;
import android.os.IBinder;
import android.os.Looper;
import android.service.notification.NotificationListenerService;
import android.util.Log;

import java.io.IOException;

import androidx.core.app.NotificationCompat;
import androidx.lifecycle.Lifecycle;
import androidx.lifecycle.LifecycleOwner;
import androidx.lifecycle.LifecycleService;
import androidx.preference.PreferenceManager;

import com.augmentos.augmentos_core.augmentos_backend.AuthHandler;
import com.augmentos.augmentos_core.augmentos_backend.HTTPServerComms;
import com.augmentos.augmentos_core.augmentos_backend.ServerComms;
import com.augmentos.augmentos_core.augmentos_backend.ServerCommsCallback;
import com.augmentos.augmentos_core.augmentos_backend.ThirdPartyCloudApp;
import com.augmentos.augmentos_core.augmentos_backend.WebSocketLifecycleManager;
import com.augmentos.augmentos_core.augmentos_backend.WebSocketManager;
import com.augmentos.augmentos_core.smarterglassesmanager.eventbusmessages.BatteryLevelEvent;
import com.augmentos.augmentos_core.smarterglassesmanager.eventbusmessages.BrightnessLevelEvent;
import com.augmentos.augmentos_core.smarterglassesmanager.eventbusmessages.DisplayGlassesDashboardEvent;
import com.augmentos.augmentos_core.smarterglassesmanager.eventbusmessages.GlassesBluetoothSearchDiscoverEvent;
import com.augmentos.augmentos_core.smarterglassesmanager.eventbusmessages.GlassesBluetoothSearchStopEvent;
import com.augmentos.augmentos_core.smarterglassesmanager.eventbusmessages.GlassesHeadDownEvent;
import com.augmentos.augmentos_core.smarterglassesmanager.eventbusmessages.GlassesHeadUpEvent;
import com.augmentos.augmentos_core.smarterglassesmanager.eventbusmessages.GlassesDisplayPowerEvent;
import com.augmentos.augmentos_core.smarterglassesmanager.eventbusmessages.SmartGlassesConnectionStateChangedEvent;
import com.augmentos.augmentos_core.smarterglassesmanager.eventbusmessages.HeadUpAngleEvent;
import com.augmentos.augmentos_core.smarterglassesmanager.supportedglasses.SmartGlassesDevice;
import com.augmentos.augmentos_core.smarterglassesmanager.utils.BitmapJavaUtils;
import com.augmentos.augmentos_core.smarterglassesmanager.utils.SmartGlassesConnectionState;
import com.augmentos.augmentos_core.smarterglassesmanager.SmartGlassesManager;
import com.augmentos.augmentoslib.ThirdPartyEdgeApp;
import com.augmentos.augmentos_core.comms.AugmentOsActionsCallback;
import com.augmentos.augmentos_core.comms.AugmentosBlePeripheral;
import com.augmentos.augmentos_core.events.AugmentosSmartGlassesDisconnectedEvent;
import com.augmentos.augmentos_core.events.NewScreenImageEvent;
import com.augmentos.augmentos_core.events.ThirdPartyEdgeAppErrorEvent;
import com.augmentos.augmentos_core.events.TriggerSendStatusToAugmentOsManagerEvent;
import com.augmentos.augmentos_core.statushelpers.BatteryStatusHelper;
import com.augmentos.augmentos_core.statushelpers.GsmStatusHelper;
import com.augmentos.augmentos_core.statushelpers.WifiStatusHelper;
import com.augmentos.augmentos_core.tpa.EdgeTPASystem;


import com.augmentos.augmentoslib.events.GlassesTapOutputEvent;
import com.augmentos.augmentoslib.events.HomeScreenEvent;
import com.augmentos.augmentoslib.events.SmartRingButtonOutputEvent;

import org.greenrobot.eventbus.EventBus;
import org.greenrobot.eventbus.Subscribe;
import org.json.JSONArray;
import org.json.JSONException;
import org.json.JSONObject;

import java.text.SimpleDateFormat;
import java.util.ArrayList;
import java.util.Comparator;
import java.util.Date;
import java.util.HashMap;
import java.util.Iterator;
import java.util.Locale;
import java.util.Collections;
import java.util.List;
import java.util.Map;
//SpeechRecIntermediateOutputEvent

import com.augmentos.augmentos_core.smarterglassesmanager.eventbusmessages.isMicEnabledForFrontendEvent;
import com.augmentos.augmentos_core.smarterglassesmanager.utils.EnvHelper;

import okhttp3.Call;
import okhttp3.Callback;
import okhttp3.Response;

import java.util.regex.Matcher;
import java.util.regex.Pattern;

public class AugmentosService extends LifecycleService implements AugmentOsActionsCallback {
    public static final String TAG = "AugmentOS_AugmentOSService";

   private final IBinder binder = new LocalBinder();

    private final String notificationAppName = "AugmentOS";
    private final String notificationDescription = "";
    private final String myChannelId = "augmentos_core";
    public static final String ACTION_START_CORE = "ACTION_START_CORE";
    public static final String ACTION_STOP_CORE = "ACTION_STOP_CORE";

    public static final String ACTION_START_FOREGROUND_SERVICE = "MY_ACTION_START_FOREGROUND_SERVICE";
    public static final String ACTION_STOP_FOREGROUND_SERVICE = "MY_ACTION_STOP_FOREGROUND_SERVICE";

    private BatteryStatusHelper batteryStatusHelper;
    private WifiStatusHelper wifiStatusHelper;
    private GsmStatusHelper gsmStatusHelper;

    private AuthHandler authHandler;
    private MediaProjection mediaProjection;
    private VirtualDisplay virtualDisplay;
    private final Handler screenCaptureHandler = new Handler();
    private Runnable screenCaptureRunnable;
    private LocationSystem locationSystem;
    private long currTime = 0;
    private long lastPressed = 0;
    private final long lastTapped = 0;

    // Double clicking constants
    private final long doublePressTimeConst = 420;
    private final long doubleTapTimeConst = 600;

    public EdgeTPASystem edgeTpaSystem;

    private String userId;
    public SmartGlassesConnectionState previousSmartGlassesConnectionState = SmartGlassesConnectionState.DISCONNECTED;


    public AugmentosBlePeripheral blePeripheral;

    // SmartGlassesManager handles the functionality previously in AugmentosSmartGlassesService
    public SmartGlassesManager smartGlassesManager;
    private final List<Runnable> smartGlassesReadyListeners = new ArrayList<>();
    private NotificationSystem notificationSystem;
    private CalendarSystem calendarSystem;

    private Integer batteryLevel;
    private Integer brightnessLevel;
    private Integer headUpAngle;

    private final boolean showingDashboardNow = false;
    private boolean contextualDashboardEnabled;
    private boolean alwaysOnStatusBarEnabled;
    private AsrPlanner asrPlanner;
    private HTTPServerComms httpServerComms;

    JSONObject cachedDashboardDisplayObject;
<<<<<<< HEAD
    List<ThirdPartyCloudApp> cachedThirdPartyAppList = new ArrayList<>(); // Initialize here to avoid NPE
=======
    private JSONObject cachedDisplayData;
    {
        cachedDisplayData = new JSONObject();
        try {
            JSONObject layout = new JSONObject();
            layout.put("layoutType", "empty");
            cachedDisplayData.put("layout", layout);
        } catch (JSONException e) {
            Log.e(TAG, "Failed to construct cachedDisplayData JSON", e);
        }
    }

    Runnable cachedDashboardDisplayRunnable;
    private String cachedDashboardTopLine;
 
    List<ThirdPartyCloudApp> cachedThirdPartyAppList;
>>>>>>> 0d383a50
    private WebSocketManager.IncomingMessageHandler.WebSocketStatus webSocketStatus = WebSocketManager.IncomingMessageHandler.WebSocketStatus.DISCONNECTED;
    private final Handler serverCommsHandler = new Handler(Looper.getMainLooper());

    private WebSocketLifecycleManager webSocketLifecycleManager;
    private boolean isMicEnabledForFrontend = false;

    public AugmentosService() {
    }

    // Smart glasses event handler
    private final SmartGlassesManager.SmartGlassesEventHandler smartGlassesEventHandler = 
        new SmartGlassesManager.SmartGlassesEventHandler() {
            @Override
            public void onGlassesConnectionStateChanged(SmartGlassesDevice device, SmartGlassesConnectionState connectionState) {
                if (connectionState != previousSmartGlassesConnectionState) {
                    previousSmartGlassesConnectionState = connectionState;
                    webSocketLifecycleManager.updateSmartGlassesState(connectionState);
                    
                    if (device != null) {
                        ServerComms.getInstance().sendGlassesConnectionState(device.deviceModelName, connectionState.name());
                    }
                    
                    if (connectionState == SmartGlassesConnectionState.CONNECTED) {
                        Log.d(TAG, "Got event for onGlassesConnected.. CONNECTED ..");
                        Log.d(TAG, "****************** SENDING REFERENCE CARD: CONNECTED TO AUGMENT OS");
                        playStartupSequenceOnSmartGlasses();
                        asrPlanner.updateAsrLanguages();
                    } else if (connectionState == SmartGlassesConnectionState.DISCONNECTED) {
                        edgeTpaSystem.stopAllThirdPartyApps();
                    }
                    
                    sendStatusToAugmentOsManager();
                }
            }
        };

    @Subscribe
    public void onAugmentosSmartGlassesDisconnectedEvent(AugmentosSmartGlassesDisconnectedEvent event){
        // TODO: For now, stop all apps on disconnection
        // TODO: Future: Make this nicer
        webSocketLifecycleManager.updateSmartGlassesState(SmartGlassesConnectionState.DISCONNECTED);
        edgeTpaSystem.stopAllThirdPartyApps();
        sendStatusToAugmentOsManager();
    }

    public void onTriggerSendStatusToAugmentOsManagerEvent(TriggerSendStatusToAugmentOsManagerEvent event) {
        sendStatusToAugmentOsManager();
    }

    @Subscribe
    public void onGlassesHeadUpEvent(GlassesHeadUpEvent event){
        ServerComms.getInstance().sendHeadPosition("up");
        EventBus.getDefault().post(new DisplayGlassesDashboardEvent());
    }

    @Subscribe
    public void onGlassesHeadDownEvent(GlassesHeadDownEvent event){
        ServerComms.getInstance().sendHeadPosition("down");
        if (smartGlassesManager != null)
            smartGlassesManager.windowManager.hideDashboard();
    }

    @Subscribe
    public void onGlassesTapSideEvent(GlassesTapOutputEvent event) {
        int numTaps = event.numTaps;
        boolean sideOfGlasses = event.sideOfGlasses;
        long time = event.timestamp;

        Log.d(TAG, "GLASSES TAPPED X TIMES: " + numTaps + " SIDEOFGLASSES: " + sideOfGlasses);
        if (smartGlassesManager == null) return;
        if (numTaps == 2 || numTaps == 3) {
            if (smartGlassesManager.windowManager.isDashboardShowing()) {
                smartGlassesManager.windowManager.hideDashboard();
            } else {
                Log.d(TAG, "GOT A DOUBLE+ TAP");
                EventBus.getDefault().post(new DisplayGlassesDashboardEvent());
            }
        }
    }

    @Subscribe
    public void onThirdPartyAppErrorEvent(ThirdPartyEdgeAppErrorEvent event) {
        if (blePeripheral != null) {
            blePeripheral.sendNotifyManager(event.text, "error");
        }
        if (edgeTpaSystem != null) {
            edgeTpaSystem.stopThirdPartyAppByPackageName(event.packageName);
        }
        if (smartGlassesManager != null) {
            smartGlassesManager.windowManager.showAppLayer("system", () -> smartGlassesManager.sendReferenceCard("App error", event.text), 10);
        }
        sendStatusToAugmentOsManager();
    }

    //TODO NO MORE PASTA
    public ArrayList<String> notificationList = new ArrayList<String>();
    public JSONArray latestNewsArray = new JSONArray();
    private int latestNewsIndex = 0;
    @Subscribe
    public void onDisplayGlassesDashboardEvent(DisplayGlassesDashboardEvent event) throws JSONException {
        if (!contextualDashboardEnabled) {
            return;
        }

        if (cachedDashboardDisplayObject != null) {
            if (smartGlassesManager != null) {
                Runnable dashboardDisplayRunnable = parseDisplayEventMessage(cachedDashboardDisplayObject);

                smartGlassesManager.windowManager.showDashboard(dashboardDisplayRunnable,
                        -1
                );
            }
            if(cachedDashboardDisplayObject != null && blePeripheral != null) {
                blePeripheral.sendGlassesDisplayEventToManager(cachedDashboardDisplayObject);
            }
            return;
        }

        // SHOW FALLBACK DASHBOARD

        // --- Build date/time line ---
        SimpleDateFormat currentTimeFormat = new SimpleDateFormat("h:mm", Locale.getDefault());
        SimpleDateFormat currentDateFormat = new SimpleDateFormat("MMM d", Locale.getDefault());
        String currentTime = currentTimeFormat.format(new Date());
        String currentDate = currentDateFormat.format(new Date());

        // Battery, date/time, etc.
        String leftHeaderLine = String.format(Locale.getDefault(), "◌ %s %s, %d%%\n", currentTime, currentDate, batteryLevel);

        String connString = webSocketStatus == null ? "Not connected" : webSocketStatus.name();;

        if (smartGlassesManager != null) {
            smartGlassesManager.windowManager.showDashboard(() ->
                            smartGlassesManager.sendDoubleTextWall(leftHeaderLine, connString),
                    -1
            );
        }
    }

    @Subscribe
    public void onGlassBatteryLevelEvent(BatteryLevelEvent event) {
        if (batteryLevel != null && event.batteryLevel == batteryLevel) return;
        batteryLevel = event.batteryLevel;
        ServerComms.getInstance().sendGlassesBatteryUpdate(event.batteryLevel, false, -1);
        sendStatusToAugmentOsManager();
    }

    @Subscribe
    public void onBrightnessLevelEvent(BrightnessLevelEvent event) {
        brightnessLevel = event.brightnessLevel;
        PreferenceManager.getDefaultSharedPreferences(this)
                .edit()
                .putString(this.getResources().getString(R.string.SHARED_PREF_BRIGHTNESS), String.valueOf(brightnessLevel))
                .apply();
        sendStatusToAugmentOsManager();
    }

    @Subscribe
    public void onHeadUpAngleEvent(HeadUpAngleEvent event) {
//        Log.d(TAG, "BRIGHTNESS received");
        headUpAngle = event.headUpAngle;
        PreferenceManager.getDefaultSharedPreferences(this)
                .edit()
                .putString(this.getResources().getString(R.string.HEADUP_ANGLE), String.valueOf(headUpAngle))
                .apply();
        sendStatusToAugmentOsManager();
    }

    @Override
    public void onCreate() {
        super.onCreate();

//        EnvHelper.init(this);

        EventBus.getDefault().register(this);

        ServerComms.getInstance(this);

        authHandler = new AuthHandler(this);

        userId = authHandler.getUniqueIdForAnalytics();

        batteryStatusHelper = new BatteryStatusHelper(this);
        wifiStatusHelper = new WifiStatusHelper(this);
        gsmStatusHelper = new GsmStatusHelper(this);

        notificationSystem = new NotificationSystem(this, userId);
        calendarSystem = CalendarSystem.getInstance(this);

        brightnessLevel = Integer.parseInt(PreferenceManager.getDefaultSharedPreferences(this).getString(getResources().getString(R.string.SHARED_PREF_BRIGHTNESS), "50"));
        headUpAngle = Integer.parseInt(PreferenceManager.getDefaultSharedPreferences(this).getString(getResources().getString(R.string.HEADUP_ANGLE), "20"));

        contextualDashboardEnabled = getContextualDashboardEnabled();
        alwaysOnStatusBarEnabled = getAlwaysOnStatusBarEnabled();

        edgeTpaSystem = new EdgeTPASystem(this, null); // We'll set smartGlassesManager after it's created
        asrPlanner = new AsrPlanner(edgeTpaSystem);

        // Initialize BLE Peripheral
        blePeripheral = new AugmentosBlePeripheral(this, this);

        // If this is the ASG client, start the peripheral
        if (getPackageName().equals(AugmentOSAsgClientPackageName)) {
        //    blePeripheral.start();
        }

        // Whitelist AugmentOS from battery optimization when system app
        // If not system app, bring up the settings menu
        if (isSystemApp(this)) {
            handleBatteryOptimization(this);
        }

        // Automatically connect to glasses on service start
        String preferredWearable = SmartGlassesManager.getPreferredWearable(this);
        if(!preferredWearable.isEmpty()) {
            SmartGlassesDevice preferredDevice = SmartGlassesManager.getSmartGlassesDeviceFromModelName(preferredWearable);
            if (preferredDevice != null) {
                // Initialize SmartGlassesManager
                startSmartGlassesManager();
                // Connect to glasses
                smartGlassesManager.connectToSmartGlasses(preferredDevice);
                sendStatusToAugmentOsManager();
            } else {
                // We have some invalid device saved... delete from preferences
                SmartGlassesManager.savePreferredWearable(this, "");
            }
        }

        // cachedThirdPartyAppList is already initialized as a class member

        webSocketLifecycleManager = new WebSocketLifecycleManager(this, authHandler);

        // Set up backend comms
        this.httpServerComms = new HTTPServerComms();
        //if(authHandler.getCoreToken() != null)
        //    ServerComms.getInstance().connectWebSocket(authHandler.getCoreToken());
        initializeServerCommsCallbacks();

//        httpServerComms.getApps(new Callback() {
//            @Override
//            public void onFailure(Call call, IOException e) {
//                Log.e("HTTP", "GET /apps failed: " + e.getMessage());
//            }
//
//            @Override
//            public void onResponse(Call call, Response response) throws IOException {
//                if (response.isSuccessful()) {
//                    Log.d("HTTP", "Response: ");
//                }
//            }
//        });

        locationSystem = new LocationSystem(this);
    }

    private void createNotificationChannel() {
        if (Build.VERSION.SDK_INT >= Build.VERSION_CODES.O) {
            NotificationChannel channel = new NotificationChannel(
                    myChannelId,
                    notificationAppName,
                    NotificationManager.IMPORTANCE_HIGH
            );
            channel.setDescription(notificationDescription);
            channel.enableLights(false);
            channel.enableVibration(false);
            NotificationManager manager = getSystemService(NotificationManager.class);
            if (manager != null) {
                manager.createNotificationChannel(channel);
            }
        }
    }

    // Flag to track if we should restart when killed
    private boolean shouldRestartOnKill = true;
    
    @Override
    public int onStartCommand(Intent intent, int flags, int startId) {
        super.onStartCommand(intent, flags, startId);

        if (intent == null || intent.getAction() == null) {
            Log.e(TAG, "Received null intent or null action");
            // If we get null intent/action, maintain the sticky behavior for embedded systems
            return shouldRestartOnKill ? Service.START_STICKY : Service.START_NOT_STICKY;
        }

        String action = intent.getAction();
        Bundle extras = intent.getExtras();

        switch (action) {
            case ACTION_START_CORE:
            case ACTION_START_FOREGROUND_SERVICE:
                // start the service in the foreground
                Log.d("TEST", "starting foreground");
                createNotificationChannel(); // New method to ensure one-time channel creation
                startForeground(AUGMENTOS_NOTIFICATION_ID, this.buildSharedForegroundNotification(this));
                
                // Reset restart flag to true when service starts
                shouldRestartOnKill = true;

                // Send out the status once AugmentOS_Core is ready :)
                edgeTpaSystem.startThirdPartyAppByPackageName(AugmentOSManagerPackageName);

                if (!NewPermissionUtils.areAllPermissionsGranted(this)) {
                    blePeripheral.sendPermissionsErrorToManager();
                }

                break;
            case ACTION_STOP_CORE:
            case ACTION_STOP_FOREGROUND_SERVICE:
                // Set flag to not restart - this is an explicit stop request
                shouldRestartOnKill = false;
                
                // Clean up resources before stopping
                Log.d(TAG, "Stopping service from ACTION_STOP");
                cleanupAllResources();
                stopForeground(true);
                stopSelf();
                break;
            default:
                Log.d(TAG, "Unknown action received in onStartCommand");
                Log.d(TAG, action);
        }
        
        // Return START_STICKY by default for embedded hardware,
        // but the shouldRestartOnKill flag will be checked in onTaskRemoved/onDestroy
        return shouldRestartOnKill ? Service.START_STICKY : Service.START_NOT_STICKY;
    }

    private Notification updateNotification() {
        Context context = getApplicationContext();

        PendingIntent action = PendingIntent.getActivity(context,
                0, new Intent(context, MainActivity.class),
                PendingIntent.FLAG_CANCEL_CURRENT | PendingIntent.FLAG_MUTABLE); // Flag indicating that if the described PendingIntent already exists, the current one should be canceled before generating a new one.

        NotificationManager manager = (NotificationManager) getSystemService(Context.NOTIFICATION_SERVICE);
        NotificationCompat.Builder builder;

        String CHANNEL_ID = myChannelId;

        NotificationChannel channel = new NotificationChannel(CHANNEL_ID, notificationAppName,
                NotificationManager.IMPORTANCE_HIGH);
        channel.setDescription(notificationDescription);
        channel.enableVibration(false);
        channel.enableLights(false);
        manager.createNotificationChannel(channel);

        builder = new NotificationCompat.Builder(this, CHANNEL_ID);

        return builder.setContentIntent(action)
                .setContentTitle(notificationAppName)
                .setContentText(notificationDescription)
                .setSmallIcon(R.drawable.ic_launcher_foreground)
                .setTicker("...")
                .setContentIntent(action)
                .setOngoing(true).build();
    }
    
    // Replacement for buildSharedForegroundNotification that was previously imported from AugmentOSLib
    private Notification buildSharedForegroundNotification(Context context) {
        // Create a notification similar to updateNotification
        NotificationManager manager = (NotificationManager) context.getSystemService(Context.NOTIFICATION_SERVICE);
        
        // Create the notification channel if it doesn't exist
        if (Build.VERSION.SDK_INT >= Build.VERSION_CODES.O) {
            NotificationChannel channel = new NotificationChannel(
                    myChannelId,
                    notificationAppName,
                    NotificationManager.IMPORTANCE_HIGH
            );
            channel.setDescription(notificationDescription);
            channel.enableLights(false);
            channel.enableVibration(false);
            if (manager != null) {
                manager.createNotificationChannel(channel);
            }
        }
        
        // Create the intent for when notification is tapped
        PendingIntent pendingIntent = PendingIntent.getActivity(
                context,
                0,
                new Intent(context, MainActivity.class),
                PendingIntent.FLAG_UPDATE_CURRENT | PendingIntent.FLAG_MUTABLE
        );
        
        // Build the notification
        NotificationCompat.Builder builder = new NotificationCompat.Builder(context, myChannelId)
                .setContentTitle(notificationAppName)
                .setContentText(notificationDescription)
                .setSmallIcon(R.drawable.ic_launcher_foreground)
                .setPriority(NotificationCompat.PRIORITY_HIGH)
                .setContentIntent(pendingIntent)
                .setOngoing(true);
                
        return builder.build();
    }

    // Method to initialize the SmartGlassesManager
    public void startSmartGlassesManager() {
        if (smartGlassesManager == null) {
            // Now we can pass 'this' as the LifecycleOwner since we extend LifecycleService
            smartGlassesManager = new SmartGlassesManager(this, this, smartGlassesEventHandler);
            edgeTpaSystem.setSmartGlassesManager(smartGlassesManager);
            // Execute any pending actions
            for (Runnable action : smartGlassesReadyListeners) {
                action.run();
            }
            smartGlassesReadyListeners.clear();
        }
    }

    // Method to clean up the SmartGlassesManager
    public void stopSmartGlassesManager() {
        if (smartGlassesManager != null) {
            smartGlassesManager.cleanup();
            smartGlassesManager = null;
            edgeTpaSystem.setSmartGlassesManager(null);
            webSocketLifecycleManager.updateSmartGlassesState(SmartGlassesConnectionState.DISCONNECTED);
        }
    }

    @Subscribe
    public void onGlassesDisplayPowerEvent(GlassesDisplayPowerEvent event) {
        if (smartGlassesManager == null) return;
        if (event.turnedOn) {
            smartGlassesManager.windowManager.showAppLayer("system", () -> smartGlassesManager.sendReferenceCard("AugmentOS Connected", "Screen back on"), 4);
        }
    }

    @Subscribe
    public void onSmartGlassesConnnectionEvent(SmartGlassesConnectionStateChangedEvent event) {
        if (event.connectionState == previousSmartGlassesConnectionState) return;
        webSocketLifecycleManager.updateSmartGlassesState(event.connectionState);
        ServerComms.getInstance().sendGlassesConnectionState(event.device.deviceModelName, event.connectionState.name());
        sendStatusToAugmentOsManager();
        if (event.connectionState == SmartGlassesConnectionState.CONNECTED) {
            Log.d(TAG, "Got event for onGlassesConnected.. CONNECTED ..");

            Log.d(TAG, "****************** SENDING REFERENCE CARD: CONNECTED TO AUGMENT OS");
            if (smartGlassesManager != null)
                playStartupSequenceOnSmartGlasses();

            //start transcribing
            asrPlanner.updateAsrLanguages();
        }
    }

    private static final String[] ARROW_FRAMES = {
           // "↑", "↗", "–", "↘", "↓", "↙", "–", "↖"
            "↑", "↗", "↑", "↖"
    };

    private void playStartupSequenceOnSmartGlasses() {
        if (smartGlassesManager == null || smartGlassesManager.windowManager == null) return;

        Handler handler = new Handler(Looper.getMainLooper());
        int delay = 250; // Frame delay
        int totalFrames = ARROW_FRAMES.length;
        int totalCycles = 4;

        Runnable animate = new Runnable() {
            int frameIndex = 0;
            int cycles = 0;

            @Override
            public void run() {
                // Check for null each time before updating the UI
                if (smartGlassesManager == null || smartGlassesManager.windowManager == null) {
                    return;
                }

                if (cycles >= totalCycles) {
                    // End animation with final message
                    smartGlassesManager.windowManager.showAppLayer(
                            "system",
                            () -> smartGlassesManager.sendTextWall("                  /// AugmentOS Connected \\\\\\"),
                            6
                    );

                    if (alwaysOnStatusBarEnabled) {
                        new Handler(Looper.getMainLooper()).postDelayed(() -> 
                            smartGlassesService.windowManager.showAppLayer(
                                    "serverappid",
                                    () -> smartGlassesService.sendTextWall(cachedDashboardTopLine),
                                    0
                            ), 3000); // Delay of 1000 milliseconds (3 second)
                    }

                    return; // Stop looping
                }

                // Send current frame
                smartGlassesManager.windowManager.showAppLayer(
                        "system",
                        () -> {
                                smartGlassesManager.sendTextWall("                    " + ARROW_FRAMES[frameIndex] + " AugmentOS Booting " + ARROW_FRAMES[frameIndex]);
//                            if (frameIndex % 2 == 0) {
//                                smartGlassesManager.sendTextWall("                    " + ARROW_FRAMES[frameIndex] + " AugmentOS Booting " + ARROW_FRAMES[frameIndex]);
//                            } else {
//                                smartGlassesManager.sendTextWall("                  /// AugmentOS Connected \\\\\\");
//                            }
                        },
                        6
                );

                // Move to next frame
                frameIndex = (frameIndex + 1) % totalFrames;

                // Count full cycles
                if (frameIndex == 0) cycles++;

                // Schedule next frame
                handler.postDelayed(this, delay);
            }
        };

        handler.postDelayed(animate, 350); // Start animation
    }

    @Subscribe
    public void onSmartRingButtonEvent(SmartRingButtonOutputEvent event) {
        int buttonId = event.buttonId;
        long time = event.timestamp;
        boolean isDown = event.isDown;

        if(!isDown || buttonId != 1) return;
        Log.d(TAG,"DETECTED BUTTON PRESS W BUTTON ID: " + buttonId);
        currTime = System.currentTimeMillis();

        ServerComms.getInstance().sendButtonPress("ring", "single");

        //Detect double presses
        if(isDown && currTime - lastPressed < doublePressTimeConst) {
            Log.d(TAG, "Double tap - CurrTime-lastPressed: "+ (currTime-lastPressed));
            ServerComms.getInstance().sendButtonPress("ring", "double");
        }

        if(isDown) {
            lastPressed = System.currentTimeMillis();
        }
    }

    private void parseAugmentosResults(JSONObject jsonResponse) throws JSONException {
        JSONArray notificationArray = jsonResponse.getJSONArray(notificationFilterKey);
        JSONArray newsSummaryArray = jsonResponse.getJSONArray(newsSummaryKey);

        if (notificationArray.length() > 0) {
            JSONArray notifications = notificationArray.getJSONObject(0).getJSONArray("notification_data");
            Log.d(TAG, "Got notifications: " + notifications);

            List<JSONObject> sortedNotifications = new ArrayList<>();
            for (int i = 0; i < notifications.length(); i++) {
                sortedNotifications.add(notifications.getJSONObject(i));
            }

            Collections.sort(sortedNotifications, new Comparator<JSONObject>() {
                @Override
                public int compare(JSONObject a, JSONObject b) {
                    try {
                        return Integer.compare(a.getInt("rank"), b.getInt("rank"));
                    } catch (JSONException e) {
                        // If a rank is missing or unparsable, treat as equal
                        return 0;
                    }
                }
            });

            notificationList.clear();
//        Log.d(TAG, "Got notifications: " + sortedNotifications.toString());

            for (int i = 0; i < sortedNotifications.size(); i++) {
                JSONObject notification = sortedNotifications.get(i);
                String summary = notification.getString("summary");
                notificationList.add(summary);
            }
        }

        if (newsSummaryArray.length() > 0) {
            JSONObject newsSummary = newsSummaryArray.getJSONObject(0);
            latestNewsArray = newsSummary.getJSONObject("news_data").getJSONArray("news_summaries");
            Log.d(TAG, "Latest news: " + latestNewsArray);
        }
    }

    public Runnable parseDisplayEventMessage(JSONObject rawMsg) {
            try {
                // Process all placeholders in the entire JSON structure in a single pass
                SimpleDateFormat sdf = new SimpleDateFormat("M/dd, h:mm");
                String formattedDate = sdf.format(new Date());

                // 12-hour time format (with leading zeros for hours)
                SimpleDateFormat time12Format = new SimpleDateFormat("hh:mm");
                String time12 = time12Format.format(new Date());

                // 24-hour time format
                SimpleDateFormat time24Format = new SimpleDateFormat("HH:mm");
                String time24 = time24Format.format(new Date());

                // Current date with format MM/dd
                SimpleDateFormat dateFormat = new SimpleDateFormat("MM/dd");
                String currentDate = dateFormat.format(new Date());

                Map<String, String> placeholders = new HashMap<>();
                placeholders.put("$no_datetime$", formattedDate);
                placeholders.put("$DATE$", currentDate);
                placeholders.put("$TIME12$", time12);
                placeholders.put("$TIME24$", time24);
                placeholders.put("$GBATT$", (batteryLevel == null ? "" : batteryLevel + "%"));

                JSONObject msg = processJSONPlaceholders(rawMsg, placeholders);

//                Log.d(TAG, "Parsed message: " + msg.toString());

                JSONObject layout = msg.getJSONObject("layout");
                String layoutType = layout.getString("layoutType");
                String title;
                String text;
                switch (layoutType) {
                    case "empty":
                        return () -> smartGlassesService.sendTextWall(cachedDashboardTopLine);
                    case "reference_card":
                        if (alwaysOnStatusBarEnabled && cachedDashboardTopLine != null
                                && !layout.getString("title").contains("AugmentOS")) {
                            title = layout.getString("title") + " | " + cachedDashboardTopLine;
                        } else {
                            title = layout.getString("title");
                        }
                        text = layout.getString("text");
                        return () -> smartGlassesManager.sendReferenceCard(title, text);
                    case "text_wall":
                    case "text_line": // This assumes that the dashboard doesn't use textwall layout
                        text = layout.getString("text");
<<<<<<< HEAD
                        return () -> smartGlassesManager.sendTextWall(text);
=======
                        if (alwaysOnStatusBarEnabled && cachedDashboardTopLine != null) {
                            String finalText = cachedDashboardTopLine + "\n" + text;
                            return () -> smartGlassesService.sendTextWall(finalText);
                        } else {
                            return () -> smartGlassesService.sendTextWall(text);
                        }
>>>>>>> 0d383a50
                    case "double_text_wall":
                        String topText = layout.getString("topText");
                        String bottomText = layout.getString("bottomText");
                        return () -> smartGlassesManager.sendDoubleTextWall(topText, bottomText);
                    case "text_rows":
                        JSONArray rowsArray = layout.getJSONArray("text");
                        String[] stringsArray = new String[rowsArray.length()];
                        for (int k = 0; k < rowsArray.length(); k++)
                            stringsArray[k] = rowsArray.getString(k);
                        return () -> smartGlassesManager.sendRowsCard(stringsArray);
                    case "bitmap_view":
                        String base64Data = layout.getString("data");
                        byte[] decodedBytes = android.util.Base64.decode(base64Data, android.util.Base64.DEFAULT);
                        Bitmap bmp = BitmapJavaUtils.bytesToBitmap(decodedBytes);
                        return () -> smartGlassesManager.sendBitmap(bmp);
                    default:
                        Log.d(TAG, "ISSUE PARSING LAYOUT");
                }
            } catch (JSONException e) {
                e.printStackTrace();
            }
            return () -> {};
    }

    /**
     * Parses the top line of a dashboard display.
     * This function extracts and processes information specifically from the top line
     * of the dashboard display, which typically contains time, date, battery status, etc.
     * 
     * @param msg The JSON object containing the dashboard display data
     * @return The parsed top line string, or null if there was an error in parsing
     */
    public String parseDashboardTopLine(JSONObject msg) {
        try {
            // First check if this is a proper dashboard display with layout
            if (msg == null || !msg.has("layout")) {
                return generateFallbackDashboardTopLine();
            }
            
            JSONObject layout = msg.getJSONObject("layout");
            String layoutType = layout.getString("layoutType");
            
            // Most dashboards use double_text_wall layout
            if ("double_text_wall".equals(layoutType) && layout.has("topText")) {
                String topText = layout.getString("topText");
                if (topText.contains("\n")) {
                    topText = topText.split("\n")[0];
                }

                if (topText.contains("$GBATT$")) {
                    topText = topText.replace("$GBATT$", batteryLevel != null ? String.valueOf(batteryLevel) : "");
                }

                // Process special tokens in the top line if needed
                if (topText.contains("$no_datetime$")) {
                    SimpleDateFormat sdf = new SimpleDateFormat("M/dd, h:mm", Locale.getDefault());
                    String formatted = sdf.format(new Date());
                    topText = topText.replace("$no_datetime$", formatted);
                }
                
                return topText;
            } else if ("text_rows".equals(layoutType) && layout.has("text")) {
                // For text_rows layout, the first row is typically the header
                JSONArray rowsArray = layout.getJSONArray("text");
                if (rowsArray.length() > 0) {
                    return rowsArray.getString(0);
                }
            }
            
            // If we can't parse the dashboard format or it's not what we expect,
            // generate a fallback header line
            return generateFallbackDashboardTopLine();
            
        } catch (JSONException e) {
            Log.e(TAG, "Error parsing dashboard top line", e);
            return generateFallbackDashboardTopLine();
        }
    }
    
    /**
     * Generates a fallback dashboard top line when the normal parsing fails.
     * This ensures that even if there are issues with the dashboard data,
     * we still display useful information to the user.
     * 
     * @return A formatted string with time, date, and battery information
     */
    private String generateFallbackDashboardTopLine() {
        SimpleDateFormat currentTimeFormat = new SimpleDateFormat("h:mm", Locale.getDefault());
        SimpleDateFormat currentDateFormat = new SimpleDateFormat("MMM d", Locale.getDefault());
        String currentTime = currentTimeFormat.format(new Date());
        String currentDate = currentDateFormat.format(new Date());
        
        // Use a safe default if battery level is null
        int batteryPercentage = (batteryLevel != null) ? batteryLevel : 0;
        
        // Format: "◌ h:mm MMM d, XX%"
        return String.format(Locale.getDefault(), "◌ %s %s, %d%%", 
                currentTime, currentDate, batteryPercentage);
    }

    /**
     * Extracts specific information from a dashboard top line.
     * This function can identify and extract elements like time, battery level,
     * or other structured data from the dashboard top line.
     * 
     * @param topLine The dashboard top line string to analyze
     * @return A JSONObject containing the extracted information
     */
    public JSONObject extractDashboardTopLineInfo(String topLine) {
        JSONObject result = new JSONObject();
        
        try {
            // Check for null or empty input
            if (topLine == null || topLine.trim().isEmpty()) {
                return result;
            }
            
            // Extract time pattern (like "h:mm" or "hh:mm")
            Pattern timePattern = Pattern.compile("\\d{1,2}:\\d{2}");
            Matcher timeMatcher = timePattern.matcher(topLine);
            if (timeMatcher.find()) {
                result.put("time", timeMatcher.group());
            }
            
            // Extract date pattern (like "MMM d" or "Month day")
            Pattern datePattern = Pattern.compile("(Jan|Feb|Mar|Apr|May|Jun|Jul|Aug|Sep|Oct|Nov|Dec)\\s+\\d{1,2}");
            Matcher dateMatcher = datePattern.matcher(topLine);
            if (dateMatcher.find()) {
                result.put("date", dateMatcher.group());
            }
            
            // Extract battery percentage (like "85%" or "100%")
            Pattern batteryPattern = Pattern.compile("(\\d{1,3})%");
            Matcher batteryMatcher = batteryPattern.matcher(topLine);
            if (batteryMatcher.find()) {
                result.put("battery", Integer.parseInt(batteryMatcher.group(1)));
            }
            
            // Detect if this is a status line (contains specific indicators)
            boolean isStatusLine = topLine.contains("◌") || 
                                 (result.has("time") && result.has("battery"));
            result.put("isStatusLine", isStatusLine);
            
        } catch (JSONException e) {
            Log.e(TAG, "Error creating dashboard top line info JSON", e);
        }
        
        return result;
    }

    @Subscribe
    public void onGlassesBluetoothSearchDiscoverEvent(GlassesBluetoothSearchDiscoverEvent event){
        blePeripheral.sendGlassesBluetoothDiscoverResultToManager(event.modelName, event.deviceName);
    }

    @Subscribe
    public void onGlassesBluetoothSearchStopEvent(GlassesBluetoothSearchStopEvent event){
        blePeripheral.sendGlassesBluetoothStopToManager(event.modelName);
    }

    @Subscribe
    public void onNewScreenImageEvent(NewScreenImageEvent event) {
        if (smartGlassesManager != null)
            smartGlassesManager.windowManager.showAppLayer("server", () -> smartGlassesManager.sendBitmap(event.bmp), -1);
    }

    private void startNotificationService() {
        Intent notificationServiceIntent = new Intent(this, MyNotificationListeners.class);
        startService(notificationServiceIntent);

        NotificationListenerService.requestRebind(
                new ComponentName(this, MyNotificationListeners.class));
    }

    private void stopNotificationService() {
        Intent notificationServiceIntent = new Intent(this, MyNotificationListeners.class);
        stopService(notificationServiceIntent);
    }

    public boolean getIsSearchingForGlasses() {
        return smartGlassesManager != null
                && smartGlassesManager.getSmartGlassesConnectState() != SmartGlassesConnectionState.DISCONNECTED
                && smartGlassesManager.getSmartGlassesConnectState() != SmartGlassesConnectionState.CONNECTED;
    }

    private void executeOnceSmartGlassesManagerReady(Context context, Runnable action) {
        if (smartGlassesManager != null) {
            // If the manager is already initialized, execute the action immediately
            action.run();
            return;
        }

        // Add the action to the queue
        smartGlassesReadyListeners.add(action);

        // Ensure the manager is started
        startSmartGlassesManager();
    }

    public JSONObject generateStatusJson() {
        try {
            // Creating the main status object
            JSONObject status = new JSONObject();

            // Adding puck battery life and charging status
            JSONObject coreInfo = new JSONObject();
            coreInfo.put("augmentos_core_version", getCoreVersion(this));
            coreInfo.put("core_token", authHandler.getCoreToken());
            coreInfo.put("cloud_connection_status", webSocketStatus.name());
            coreInfo.put("puck_battery_life", batteryStatusHelper.getBatteryLevel());
            coreInfo.put("charging_status", batteryStatusHelper.isBatteryCharging());
            coreInfo.put("sensing_enabled", SmartGlassesManager.getSensingEnabled(this));
            coreInfo.put("bypass_vad_for_debugging", SmartGlassesManager.getBypassVadForDebugging(this));
            coreInfo.put("bypass_audio_encoding_for_debugging", SmartGlassesManager.getBypassAudioEncodingForDebugging(this));
            coreInfo.put("contextual_dashboard_enabled", this.contextualDashboardEnabled);
<<<<<<< HEAD
            coreInfo.put("force_core_onboard_mic", SmartGlassesManager.getForceCoreOnboardMic(this));
            coreInfo.put("default_wearable", SmartGlassesManager.getPreferredWearable(this));
=======
            coreInfo.put("always_on_status_bar_enabled", this.alwaysOnStatusBarEnabled);
            coreInfo.put("force_core_onboard_mic", AugmentosSmartGlassesService.getForceCoreOnboardMic(this));
            coreInfo.put("default_wearable", AugmentosSmartGlassesService.getPreferredWearable(this));
>>>>>>> 0d383a50
            coreInfo.put("is_mic_enabled_for_frontend", isMicEnabledForFrontend);
            status.put("core_info", coreInfo);
            //Log.d(TAG, "PREFER - Got default wearable: " + SmartGlassesManager.getPreferredWearable(this));

            // Adding connected glasses object
            JSONObject connectedGlasses = new JSONObject();
            if(smartGlassesManager != null && smartGlassesManager.getConnectedSmartGlasses() != null) {
                connectedGlasses.put("model_name", smartGlassesManager.getConnectedSmartGlasses().deviceModelName);
                connectedGlasses.put("battery_life", (batteryLevel == null) ? -1: batteryLevel); //-1 if unknown
                String brightnessString;
                if (brightnessLevel == null) {
                    brightnessString = "-";
                } else if (brightnessLevel == -1){
                    brightnessString = "AUTO";
                } else {
                    brightnessString = brightnessLevel + "%";
                }
                connectedGlasses.put("brightness", brightnessString);
//                Log.d(TAG, "Connected glasses info: " + headUpAngle);
                if (headUpAngle == null) {
                    headUpAngle = 20;
                }
                connectedGlasses.put("headUp_angle", headUpAngle);
            }
            else {
                connectedGlasses.put("is_searching", getIsSearchingForGlasses());
            }
            status.put("connected_glasses", connectedGlasses);

            // Adding wifi status
            JSONObject wifi = new JSONObject();
            wifi.put("is_connected", wifiStatusHelper.isWifiConnected());
            wifi.put("ssid", wifiStatusHelper.getSSID());
            wifi.put("signal_strength", wifiStatusHelper.getSignalStrength());
            status.put("wifi", wifi);

            // Adding gsm status
            JSONObject gsm = new JSONObject();
            gsm.put("is_connected", gsmStatusHelper.isConnected());
            gsm.put("carrier", gsmStatusHelper.getNetworkType());
            gsm.put("signal_strength", gsmStatusHelper.getSignalStrength());
            status.put("gsm", gsm);

            // Adding apps array
            JSONArray apps = new JSONArray();

//            for (ThirdPartyEdgeApp tpa : edgeTpaSystem.getThirdPartyApps()) {
//                if(tpa.appType != ThirdPartyAppType.APP) continue;
//
//                JSONObject tpaObj = tpa.toJson(false);
//                tpaObj.put("is_running", edgeTpaSystem.checkIsThirdPartyAppRunningByPackageName(tpa.packageName));
//                tpaObj.put("is_foreground", edgeTpaSystem.checkIsThirdPartyAppRunningByPackageName(tpa.packageName));
//                apps.put(tpaObj);
//            }

            // Check if cachedThirdPartyAppList is not null before iterating
            if (cachedThirdPartyAppList != null) {
                for (ThirdPartyCloudApp tpa : cachedThirdPartyAppList) {
                    JSONObject tpaObj = tpa.toJson(false);
                    tpaObj.put("is_foreground", false);//tpaSystem.checkIsThirdPartyAppRunningByPackageName(tpa.packageName));
                    apps.put(tpaObj);
                }
            }

            // Adding apps array to the status object
            status.put("apps", apps);

            // Add auth to status object
            status.put("auth", authHandler.toJson());

            // Wrapping the status object inside a main object (as shown in your example)
            JSONObject mainObject = new JSONObject();
            mainObject.put("status", status);

            return mainObject;
        } catch (JSONException e) {
            throw new RuntimeException(e);
        }
    }

    public void initializeServerCommsCallbacks() {
        ServerComms.getInstance().setServerCommsCallback(new ServerCommsCallback() {
            @Override
            public void onConnectionAck() {
                serverCommsHandler.postDelayed(() -> locationSystem.sendLocationToServer(), 500);
                if (alwaysOnStatusBarEnabled) {
                    smartGlassesService.windowManager.showAppLayer(
                            "serverappid",
                            () -> smartGlassesService.sendTextWall(cachedDashboardTopLine),
                            0
                    );
                }
            }
            @Override
            public void onAppStateChange(List<ThirdPartyCloudApp> appList) {
                cachedThirdPartyAppList = appList;
                sendStatusToAugmentOsManager();
            }

            @Override
            public void onDisplayEvent(JSONObject displayData) {
                cachedDisplayData = displayData;
//                Log.d(TAG,"Received display data: " + displayData.toString());
                Runnable newRunnable = parseDisplayEventMessage(displayData);
<<<<<<< HEAD
                if (smartGlassesManager != null)
                    smartGlassesManager.windowManager.showAppLayer("serverappid", newRunnable, -1);
                if (blePeripheral != null)
=======
//                Log.d(TAG, displayData.toString());
//                Log.d(TAG, "Parsed display event message: " + displayData.has("durationMs"));
                int durationMs = displayData.optInt("durationMs", -1);
//                Log.d(TAG, "Received display event with duration: " + durationMs);
//                Log.d("AugmentosService", "Received display event: " + displayData.toString());
                if (smartGlassesService != null) {
                        smartGlassesService.windowManager.showAppLayer("serverappid", newRunnable, durationMs / 1000); // TODO: either only use seconds or milliseconds
                }
                if (blePeripheral != null) {
>>>>>>> 0d383a50
                    blePeripheral.sendGlassesDisplayEventToManager(displayData);  //THIS LINE RIGHT HERE ENDS UP TRIGGERING IT
                }
            }

            @Override
            public void onDashboardDisplayEvent(JSONObject dashboardDisplayData) {
                cachedDashboardDisplayObject = dashboardDisplayData;
                // Parse the top line for logging/debugging
                cachedDashboardTopLine = parseDashboardTopLine(dashboardDisplayData);

                if (alwaysOnStatusBarEnabled) {
                    onDisplayEvent(cachedDisplayData);
//                    Log.d("AugmentosService", "Dashboard display event received: " + dashboardDisplayData.toString());
                }

                // Create the runnable as before
                cachedDashboardDisplayRunnable = parseDisplayEventMessage(dashboardDisplayData);
            }

            @Override
            public void onConnectionError(String errorMsg) {
                if(blePeripheral != null) {
                    blePeripheral.sendNotifyManager("Connection error: " + errorMsg, "error");
                }
            }

            @Override
            public void onAuthError() {
                // TODO: do a thing
                // TODO: is this the way we want to do it? should just be in status maybe???
                // blePeripheral.sendAuthErrorToManager();
                authHandler.deleteAuthSecretKey();
                sendStatusToAugmentOsManager();
            }

            @Override
            public void onMicrophoneStateChange(boolean microphoneEnabled) {
                if (smartGlassesManager != null && SmartGlassesManager.getSensingEnabled(getApplicationContext())) {
                    smartGlassesManager.changeMicrophoneState(microphoneEnabled);
                }
            }

            @Override
            public void onConnectionStatusChange(WebSocketManager.IncomingMessageHandler.WebSocketStatus status) {
                webSocketStatus = status;
                sendStatusToAugmentOsManager();
            }

            @Override
            public void onRequestSingle(String dataType) {
                switch (dataType) {
                    case "core_status":
                        Log.d(TAG, "Server wants a core_status");
                        sendStatusToBackend();
                    break;
                    case "photo":
                        Log.d(TAG, "Server wants a photo");
                    default:
                        Log.d(TAG, "Unknown onRequestSingle dataType: " + dataType);
                        break;
                }
            }
        });
    }

    // AugmentOS_Manager Comms Callbacks
    public void sendStatusToBackend() {
        JSONObject status = generateStatusJson();
        ServerComms.getInstance().sendCoreStatus(status);
    }
    public void sendStatusToAugmentOsManager(){
        JSONObject status = generateStatusJson();
        blePeripheral.sendDataToAugmentOsManager(status.toString());
    }

    @Override
    public void requestPing() {
        blePeripheral.sendPing();
    }

    @Override
    public void requestStatus() {
        sendStatusToAugmentOsManager();
    }

    @Override
    public void searchForCompatibleDeviceNames(String modelName) {
        Log.d("AugmentOsService", "Searching for compatible device names for model: " + modelName);
        SmartGlassesDevice device = SmartGlassesManager.getSmartGlassesDeviceFromModelName(modelName);
        if (device == null) {
            blePeripheral.sendNotifyManager("Incorrect model name: " + modelName, "error");
            return;
        }

        executeOnceSmartGlassesManagerReady(this, () -> {
            smartGlassesManager.findCompatibleDeviceNames(device);
            // blePeripheral.sendGlassesSearchResultsToManager(modelName, compatibleDeviceNames);
        });
    }

    @Subscribe
    public void onMicStateForFrontendEvent(isMicEnabledForFrontendEvent event) {
        Log.d("AugmentOsService", "Received mic state for frontend event: " + event.micState);
        isMicEnabledForFrontend = event.micState;
    }

    @Override
    public void connectToWearable(String modelName, String deviceName) {
        Log.d("AugmentOsService", "Connecting to wearable: " + modelName + ". DeviceName: " + deviceName + ".");
        
        SmartGlassesDevice device = SmartGlassesManager.getSmartGlassesDeviceFromModelName(modelName);
        if (device == null) {
            blePeripheral.sendNotifyManager("Incorrect model name: " + modelName, "error");
            return;
        }

        // TODO: Good lord this is hacky
        // TODO: Find a good way to conditionally send a glasses bt device name to SGC
        if (!deviceName.isEmpty() && modelName.contains("Even Realities"))
            savePreferredG1DeviceId(this, deviceName);

        executeOnceSmartGlassesManagerReady(this, () -> {
            smartGlassesManager.connectToSmartGlasses(device);
            sendStatusToAugmentOsManager();
        });
    }

    @Override
    public void disconnectWearable(String wearableId) {
        Log.d("AugmentOsService", "Disconnecting from wearable: " + wearableId);
        // Instead of stopping the service, reset the state
        if (smartGlassesManager != null) {
            smartGlassesManager.resetState();
        }
        sendStatusToAugmentOsManager();
    }

    @Override
    public void forgetSmartGlasses() {
        Log.d("AugmentOsService", "Forgetting wearable");
        SmartGlassesManager.savePreferredWearable(this, "");
        deleteEvenSharedPreferences(this);
        brightnessLevel = null;
        batteryLevel = null;
        
        // Reset instead of stopping
        if (smartGlassesManager != null) {
            smartGlassesManager.resetState();
        }
        
        sendStatusToAugmentOsManager();
    }

    // TODO: Can remove this?
    @Override
    public void startApp(String packageName) {
        Log.d("AugmentOsService", "Starting app: " + packageName);
        // Logic to start the app by package name

        ServerComms.getInstance().startApp(packageName);
        if (smartGlassesManager == null || smartGlassesManager.getConnectedSmartGlasses() == null) {
        //    blePeripheral.sendNotifyManager("Connect glasses to use your app", "success");
        }
    }

    // TODO: Can remove this?
    @Override
    public void stopApp(String packageName) {
        Log.d("AugmentOsService", "Stopping app: " + packageName);
        ServerComms.getInstance().stopApp(packageName);
    }

    @Override
    public void setForceCoreOnboardMic(boolean toForceCoreOnboardMic) {
        SmartGlassesManager.saveForceCoreOnboardMic(this, toForceCoreOnboardMic);
        if(smartGlassesManager != null && smartGlassesManager.getConnectedSmartGlasses() != null) {
            blePeripheral.sendNotifyManager(this.getResources().getString(R.string.SETTING_WILL_APPLY_ON_NEXT_GLASSES_CONNECTION), "success");
        }
        sendStatusToBackend();
    }

    @Override
    public void setSensingEnabled(boolean sensingEnabled) {
        SmartGlassesManager.saveSensingEnabled(this, sensingEnabled);
        if(smartGlassesManager != null && smartGlassesManager.getConnectedSmartGlasses() != null) {
            blePeripheral.sendNotifyManager(this.getResources().getString(R.string.SETTING_WILL_APPLY_ON_NEXT_GLASSES_CONNECTION), "success");
        }
        sendStatusToBackend();
    }

    @Override
    public void setBypassVadForDebugging(boolean bypassVadForDebugging) {
        SmartGlassesManager.saveBypassVadForDebugging(this, bypassVadForDebugging);
        sendStatusToBackend();
    }

    @Override
    public void setBypassAudioEncodingForDebugging(boolean bypassAudioEncodingForDebugging) {
        SmartGlassesManager.saveBypassAudioEncodingForDebugging(this, bypassAudioEncodingForDebugging);
        sendStatusToBackend();
    }

    @Override
    public void setContextualDashboardEnabled(boolean contextualDashboardEnabled) {
        saveContextualDashboardEnabled(contextualDashboardEnabled);
        this.contextualDashboardEnabled = contextualDashboardEnabled;
    }

    @Override
    public void setAlwaysOnStatusBarEnabled(boolean alwaysOnStatusBarEnabled) {
        if (alwaysOnStatusBarEnabled) {
            smartGlassesService.windowManager.showAppLayer(
                    "serverappid",
                    () -> smartGlassesService.sendTextWall(cachedDashboardTopLine),
                    0
            );
        }
        else {
            EventBus.getDefault().post(new HomeScreenEvent());
        }

        saveAlwaysOnStatusBarEnabled(alwaysOnStatusBarEnabled);
        this.alwaysOnStatusBarEnabled = alwaysOnStatusBarEnabled;
    }

    public boolean getContextualDashboardEnabled() {
        return this.getSharedPreferences("AugmentOSPrefs", Context.MODE_PRIVATE).getBoolean("contextual_dashboard_enabled", true);
    }

    public void saveContextualDashboardEnabled(boolean enabled) {
        SharedPreferences sharedPreferences = this.getSharedPreferences("AugmentOSPrefs", Context.MODE_PRIVATE);
        SharedPreferences.Editor editor = sharedPreferences.edit();
        editor.putBoolean("contextual_dashboard_enabled", enabled);
        editor.apply();
    }

    public boolean getAlwaysOnStatusBarEnabled() {
        return this.getSharedPreferences("AugmentOSPrefs", Context.MODE_PRIVATE)
                .getBoolean("always_on_status_bar_enabled", false); // Default to false if not set
    }

    public void saveAlwaysOnStatusBarEnabled(boolean enabled) {
        SharedPreferences sharedPreferences = this.getSharedPreferences("AugmentOSPrefs", Context.MODE_PRIVATE);
        SharedPreferences.Editor editor = sharedPreferences.edit();
        editor.putBoolean("always_on_status_bar_enabled", enabled);
        editor.apply();
    }

    // TODO: Can remove this?
    @Override
    public void installAppFromRepository(String repository, String packageName) throws JSONException {
        Log.d("AugmentOsService", "Installing app from repository: " + packageName);
        blePeripheral.sendNotifyManager("Not implemented", "error");
    }

    // TODO: Can remove this?
    @Override
    public void uninstallApp(String uninstallPackageName) {
        Log.d(TAG, "uninstallApp not implemented");
        blePeripheral.sendNotifyManager("Not implemented", "error");
    }

    @Override
    public void requestAppInfo(String packageNameToGetDetails) {
        ThirdPartyEdgeApp tpa = edgeTpaSystem.getThirdPartyAppByPackageName(packageNameToGetDetails);
        if (tpa == null) {
            blePeripheral.sendNotifyManager("Could not find app", "error");
            sendStatusToAugmentOsManager();
            return;
        }
        JSONArray settings = tpa.getSettings(this);
        if (settings == null) {
            blePeripheral.sendNotifyManager("Could not get app's details", "error");
            return;
        }
        blePeripheral.sendAppInfoToManager(tpa);
    }

    @Override
    public void handleNotificationData(JSONObject notificationData){
        try {
            if (notificationData != null) {
                String appName = notificationData.getString("appName");
                String title = notificationData.getString("title");
                String text = notificationData.getString("text");
                long timestamp = notificationData.getLong("timestamp");
                String uuid = notificationData.getString("uuid");

                ServerComms.getInstance().sendPhoneNotification(uuid, appName, title, text, "high");

                //EventBus.getDefault().post(new NotificationEvent(title, text, appName, timestamp, uuid));
            } else {
                System.out.println("Notification Data is null");
            }
        } catch (JSONException e) {
            Log.d(TAG, "JSONException occurred while handling notification data: " + e.getMessage());
        }
    }

    @Override
    public void updateGlassesBrightness(int brightness) {
        Log.d("AugmentOsService", "Updating glasses brightness: " + brightness);
        if (smartGlassesManager != null) {
            String title = "Brightness Adjustment";
            String body = "Updating glasses brightness to " + brightness + "%.";
            smartGlassesManager.windowManager.showAppLayer("system", () -> smartGlassesManager.sendReferenceCard(title, body), 6);
            smartGlassesManager.updateGlassesBrightness(brightness);
        } else {
            blePeripheral.sendNotifyManager("Connect glasses to update brightness", "error");
        }
    }

    @Override
    public void updateGlassesHeadUpAngle(int headUpAngle) {
        Log.d("AugmentOsService", "Updating glasses head up angle: " + headUpAngle);
        if (smartGlassesManager != null) {
            smartGlassesManager.updateGlassesHeadUpAngle(headUpAngle);
        } else {
            blePeripheral.sendNotifyManager("Connect glasses to update head up angle", "error");
        }
    }

    @Override
    public void setAuthSecretKey(String uniqueUserId, String authSecretKey) {
        Log.d("AugmentOsService", "Setting auth secret key: " + authSecretKey);
        if (authHandler.getCoreToken() == null ||!authHandler.getCoreToken().equals(authSecretKey)) {
            authHandler.setAuthSecretKey(authSecretKey);
            ServerComms.getInstance().disconnectWebSocket();
            ServerComms.getInstance().connectWebSocket(authHandler.getCoreToken());
        }
        authHandler.verifyAuthSecretKey(uniqueUserId);
        sendStatusToAugmentOsManager();
    }

    @Override
    public void verifyAuthSecretKey() {
        Log.d("AugmentOsService", "verify auth secret key");
    }

    @Override
    public void deleteAuthSecretKey() {
        Log.d("AugmentOsService", "Deleting auth secret key");
        authHandler.deleteAuthSecretKey();
        
        // When auth key is deleted (sign out), reset state for the next user
        if (smartGlassesManager != null) {
            smartGlassesManager.resetState();
        }
        
        // Stop all running apps
        if (edgeTpaSystem != null) {
            edgeTpaSystem.stopAllThirdPartyApps();
        }
        
        // Reset cached app data
        cachedThirdPartyAppList = new ArrayList<>();
        cachedDashboardDisplayObject = null;
        // When auth key is deleted (sign out), reset state for the next user
        if (smartGlassesManager != null) {
           smartGlassesManager.resetState();
        }

        // Stop all running apps
        if (edgeTpaSystem != null) {
            edgeTpaSystem.stopAllThirdPartyApps();
        }

        // Reset cached app data
        cachedThirdPartyAppList = new ArrayList<>();
        cachedDashboardDisplayObject = null;

        // Disconnect from server
        ServerComms.getInstance().disconnectWebSocket();
        webSocketLifecycleManager.updateSmartGlassesState(SmartGlassesConnectionState.DISCONNECTED);
        
        sendStatusToAugmentOsManager();
    }

    @Override
    public void updateAppSettings(String targetApp, JSONObject settings) {
        Log.d("AugmentOsService", "Updating settings for app: " + targetApp);
        ThirdPartyEdgeApp tpa = edgeTpaSystem.getThirdPartyAppByPackageName(targetApp);
        if (tpa == null) {
            blePeripheral.sendNotifyManager("Could not find app", "error");
            return;
        }

        boolean allSuccess = true;
        try {
            // New loop over all keys in the settings object
            Iterator<String> keys = settings.keys();
            while (keys.hasNext()) {
                String key = keys.next();
                Object value = settings.get(key);
                if(!tpa.updateSetting(this, key, value)) {
                    allSuccess = false;
                }
            }
        } catch (JSONException e) {
            Log.e("AugmentOsService", "Failed to parse settings object", e);
            allSuccess = false;
        }

        if (!allSuccess) {
            blePeripheral.sendNotifyManager("Error updating settings", "error");
        }
    }

    /**
     * Helper method to clean up all resources, disconnect from devices, 
     * and reset the service state completely
     */
    private void cleanupAllResources() {
        Log.d(TAG, "Cleaning up all resources and connections");
        
        // Stop all running apps
        if(edgeTpaSystem != null) {
            edgeTpaSystem.stopAllThirdPartyApps();
        }
        
        // Stop location updates
        if(locationSystem != null) {
            locationSystem.stopLocationUpdates();
        }
        
        // Clean up screen capture resources
        if(screenCaptureRunnable != null) {
            screenCaptureHandler.removeCallbacks(screenCaptureRunnable);
        }
        if (virtualDisplay != null) {
            virtualDisplay.release();
            virtualDisplay = null;
        }
        if (mediaProjection != null) {
            mediaProjection.stop();
            mediaProjection = null;
        }
        
        // Reset glasses connection
        if (smartGlassesManager != null) {
            smartGlassesManager.resetState();
            smartGlassesManager.cleanup();
            smartGlassesManager = null;
            edgeTpaSystem.setSmartGlassesManager(null);
        }
        
        // Reset cached data
        cachedThirdPartyAppList = new ArrayList<>();
        cachedDashboardDisplayObject = null;
        
        // Disconnect websockets
        if (webSocketLifecycleManager != null) {
            webSocketLifecycleManager.updateSmartGlassesState(SmartGlassesConnectionState.DISCONNECTED);
            webSocketLifecycleManager.cleanup();
        }
        ServerComms.getInstance().disconnectWebSocket();
        
        // Clear BLE connections
        if (blePeripheral != null) {
            blePeripheral.destroy();
        }
        
        if(edgeTpaSystem != null) {
            edgeTpaSystem.destroy();
        }
    }

    @Override
    public void onDestroy(){
        Log.d(TAG, "Service being destroyed");
        cleanupAllResources();
        
        // Unregister from EventBus last, as other cleanup methods might post events
        if (EventBus.getDefault().isRegistered(this)) {
            EventBus.getDefault().unregister(this);
        }
        
        super.onDestroy();
    }


    public class LocalBinder extends Binder {
        public AugmentosService getService() {
            // Return this instance of LocalService so clients can call public methods
            return AugmentosService.this;
        }
    }

    @Override
    public IBinder onBind(Intent intent) {
        super.onBind(intent);
        Log.d(TAG, "Something bound");
        return binder;
    }
}<|MERGE_RESOLUTION|>--- conflicted
+++ resolved
@@ -170,9 +170,6 @@
     private HTTPServerComms httpServerComms;
 
     JSONObject cachedDashboardDisplayObject;
-<<<<<<< HEAD
-    List<ThirdPartyCloudApp> cachedThirdPartyAppList = new ArrayList<>(); // Initialize here to avoid NPE
-=======
     private JSONObject cachedDisplayData;
     {
         cachedDisplayData = new JSONObject();
@@ -188,8 +185,7 @@
     Runnable cachedDashboardDisplayRunnable;
     private String cachedDashboardTopLine;
  
-    List<ThirdPartyCloudApp> cachedThirdPartyAppList;
->>>>>>> 0d383a50
+    List<ThirdPartyCloudApp> cachedThirdPartyAppList = new ArrayList<>(); // Initialize here to avoid NPE
     private WebSocketManager.IncomingMessageHandler.WebSocketStatus webSocketStatus = WebSocketManager.IncomingMessageHandler.WebSocketStatus.DISCONNECTED;
     private final Handler serverCommsHandler = new Handler(Looper.getMainLooper());
 
@@ -671,10 +667,10 @@
                     );
 
                     if (alwaysOnStatusBarEnabled) {
-                        new Handler(Looper.getMainLooper()).postDelayed(() -> 
-                            smartGlassesService.windowManager.showAppLayer(
+                        new Handler(Looper.getMainLooper()).postDelayed(() ->
+                                smartGlassesManager.windowManager.showAppLayer(
                                     "serverappid",
-                                    () -> smartGlassesService.sendTextWall(cachedDashboardTopLine),
+                                    () -> smartGlassesManager.sendTextWall(cachedDashboardTopLine),
                                     0
                             ), 3000); // Delay of 1000 milliseconds (3 second)
                     }
@@ -810,7 +806,7 @@
                 String text;
                 switch (layoutType) {
                     case "empty":
-                        return () -> smartGlassesService.sendTextWall(cachedDashboardTopLine);
+                        return () -> smartGlassesManager.sendTextWall(cachedDashboardTopLine);
                     case "reference_card":
                         if (alwaysOnStatusBarEnabled && cachedDashboardTopLine != null
                                 && !layout.getString("title").contains("AugmentOS")) {
@@ -823,16 +819,12 @@
                     case "text_wall":
                     case "text_line": // This assumes that the dashboard doesn't use textwall layout
                         text = layout.getString("text");
-<<<<<<< HEAD
-                        return () -> smartGlassesManager.sendTextWall(text);
-=======
                         if (alwaysOnStatusBarEnabled && cachedDashboardTopLine != null) {
                             String finalText = cachedDashboardTopLine + "\n" + text;
-                            return () -> smartGlassesService.sendTextWall(finalText);
+                            return () -> smartGlassesManager.sendTextWall(finalText);
                         } else {
-                            return () -> smartGlassesService.sendTextWall(text);
+                            return () -> smartGlassesManager.sendTextWall(text);
                         }
->>>>>>> 0d383a50
                     case "double_text_wall":
                         String topText = layout.getString("topText");
                         String bottomText = layout.getString("bottomText");
@@ -1048,14 +1040,9 @@
             coreInfo.put("bypass_vad_for_debugging", SmartGlassesManager.getBypassVadForDebugging(this));
             coreInfo.put("bypass_audio_encoding_for_debugging", SmartGlassesManager.getBypassAudioEncodingForDebugging(this));
             coreInfo.put("contextual_dashboard_enabled", this.contextualDashboardEnabled);
-<<<<<<< HEAD
+            coreInfo.put("always_on_status_bar_enabled", this.alwaysOnStatusBarEnabled);
             coreInfo.put("force_core_onboard_mic", SmartGlassesManager.getForceCoreOnboardMic(this));
             coreInfo.put("default_wearable", SmartGlassesManager.getPreferredWearable(this));
-=======
-            coreInfo.put("always_on_status_bar_enabled", this.alwaysOnStatusBarEnabled);
-            coreInfo.put("force_core_onboard_mic", AugmentosSmartGlassesService.getForceCoreOnboardMic(this));
-            coreInfo.put("default_wearable", AugmentosSmartGlassesService.getPreferredWearable(this));
->>>>>>> 0d383a50
             coreInfo.put("is_mic_enabled_for_frontend", isMicEnabledForFrontend);
             status.put("core_info", coreInfo);
             //Log.d(TAG, "PREFER - Got default wearable: " + SmartGlassesManager.getPreferredWearable(this));
@@ -1142,9 +1129,9 @@
             public void onConnectionAck() {
                 serverCommsHandler.postDelayed(() -> locationSystem.sendLocationToServer(), 500);
                 if (alwaysOnStatusBarEnabled) {
-                    smartGlassesService.windowManager.showAppLayer(
+                    smartGlassesManager.windowManager.showAppLayer(
                             "serverappid",
-                            () -> smartGlassesService.sendTextWall(cachedDashboardTopLine),
+                            () -> smartGlassesManager.sendTextWall(cachedDashboardTopLine),
                             0
                     );
                 }
@@ -1160,21 +1147,15 @@
                 cachedDisplayData = displayData;
 //                Log.d(TAG,"Received display data: " + displayData.toString());
                 Runnable newRunnable = parseDisplayEventMessage(displayData);
-<<<<<<< HEAD
-                if (smartGlassesManager != null)
-                    smartGlassesManager.windowManager.showAppLayer("serverappid", newRunnable, -1);
-                if (blePeripheral != null)
-=======
 //                Log.d(TAG, displayData.toString());
 //                Log.d(TAG, "Parsed display event message: " + displayData.has("durationMs"));
                 int durationMs = displayData.optInt("durationMs", -1);
 //                Log.d(TAG, "Received display event with duration: " + durationMs);
 //                Log.d("AugmentosService", "Received display event: " + displayData.toString());
-                if (smartGlassesService != null) {
-                        smartGlassesService.windowManager.showAppLayer("serverappid", newRunnable, durationMs / 1000); // TODO: either only use seconds or milliseconds
+                if (smartGlassesManager != null) {
+                        smartGlassesManager.windowManager.showAppLayer("serverappid", newRunnable, durationMs / 1000); // TODO: either only use seconds or milliseconds
                 }
                 if (blePeripheral != null) {
->>>>>>> 0d383a50
                     blePeripheral.sendGlassesDisplayEventToManager(displayData);  //THIS LINE RIGHT HERE ENDS UP TRIGGERING IT
                 }
             }
@@ -1386,9 +1367,9 @@
     @Override
     public void setAlwaysOnStatusBarEnabled(boolean alwaysOnStatusBarEnabled) {
         if (alwaysOnStatusBarEnabled) {
-            smartGlassesService.windowManager.showAppLayer(
+            smartGlassesManager.windowManager.showAppLayer(
                     "serverappid",
-                    () -> smartGlassesService.sendTextWall(cachedDashboardTopLine),
+                    () -> smartGlassesManager.sendTextWall(cachedDashboardTopLine),
                     0
             );
         }
