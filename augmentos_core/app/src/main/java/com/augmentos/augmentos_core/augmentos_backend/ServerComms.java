--- conflicted
+++ resolved
@@ -783,7 +783,6 @@
                 }
                 break;
 
-<<<<<<< HEAD
             case "audio_play_request":
                 if (serverCommsCallback != null) {
                     serverCommsCallback.onAudioPlayRequest(msg);
@@ -795,9 +794,6 @@
                 if (serverCommsCallback != null) {
                     serverCommsCallback.onAudioStopRequest(msg);
                 }
-                break;
-
-=======
             case "set_location_tier":
                 Log.d(TAG, "Received set_location_tier command");
                 String tier = msg.optString("tier");
@@ -822,7 +818,6 @@
                 Log.d(TAG, "Received debug log from client: " + msg.toString());
                 break;
 
->>>>>>> 5f9d3892
             default:
                 Log.w(TAG, "Unknown message type: " + type + " / full: " + msg.toString());
                 break;
