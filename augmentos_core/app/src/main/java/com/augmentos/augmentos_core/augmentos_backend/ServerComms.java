package com.augmentos.augmentos_core.augmentos_backend;

import android.content.Context;
import android.os.Environment;
import android.util.Log;

import com.augmentos.augmentos_core.BuildConfig;
import com.augmentos.augmentos_core.CalendarItem;
import com.augmentos.augmentos_core.smarterglassesmanager.speechrecognition.AsrStreamKey;
import com.augmentos.augmentos_core.smarterglassesmanager.speechrecognition.augmentos.SpeechRecAugmentos;
import com.augmentos.augmentoslib.enums.AsrStreamType;

import org.json.JSONArray;
import org.json.JSONException;
import org.json.JSONObject;

import java.io.File;
import java.io.FileOutputStream;
import java.io.IOException;
import java.text.SimpleDateFormat;
import java.util.ArrayList;
import java.util.Date;
import java.util.HashSet;
import java.util.List;
import java.util.Locale;
import java.util.Set;
import java.util.concurrent.ArrayBlockingQueue;
import java.util.concurrent.BlockingQueue;
import java.util.concurrent.TimeUnit;

/**
 * ServerComms is the single facade for all WebSocket interactions in AugmentOS_Core.
 * It delegates the low-level socket to WebSocketManager, handles handshake, routing messages,
 * and provides methods to send audio, VAD, phone notifications, hardware events, etc.
 *
 * This class also calls back into SpeechRecAugmentos for "interim"/"final" messages.
 */
public class ServerComms {
    private static final String TAG = "WearableAi_ServerComms";

    private final WebSocketManager wsManager;
    private SpeechRecAugmentos speechRecAugmentos; // callback for speech messages
    private ServerCommsCallback serverCommsCallback;
    // 1) Keep a private static reference
    private static ServerComms instance;
    private String coreToken;
    private Context context;

    // ------------------------------------------------------------------------
    // AUDIO QUEUE SYSTEM (IMPROVED)
    // ------------------------------------------------------------------------
    // Live queue for immediate sending (small buffer)
    private final BlockingQueue<byte[]> liveAudioQueue = new ArrayBlockingQueue<>(100); // ~1 second buffer
    // Sliding buffer to store recent audio in case of disconnection
    private final BlockingQueue<byte[]> slidingBuffer = new ArrayBlockingQueue<>((int) (3 / 0.01 / 10)); // 3 seconds sliding buffer
    private Thread audioSenderThread;
    private volatile boolean audioSenderRunning = false;
    private volatile boolean isReconnecting = false;
    private volatile boolean isProcessingBuffer = false;

    // ------------------------------------------------------------------------
    // PCM RECORDING SYSTEM (ADDED)
    // ------------------------------------------------------------------------
    private FileOutputStream pcmFileOutputStream = null;
    private long recordingStartTime = 0;
    private long bytesWritten = 0;
    private static final long RECORDING_DURATION_MS = 20000; // 20 seconds
    private static final String PCM_RECORDING_FOLDER = "AugmentOS_PCM_Recordings";

    public static synchronized ServerComms getInstance(Context context) {
        if (instance == null) {
            instance = new ServerComms(context);
        }
        return instance;
    }

    public static synchronized ServerComms getInstance() {
        if (instance == null) {
            throw new IllegalStateException("ServerComms not initialized. Call getInstance(Context) first.");
        }
        return instance;
    }

    public void setServerCommsCallback(ServerCommsCallback callback) {
        this.serverCommsCallback = callback;
    }

    private ServerComms(Context context) {
        this.context = context;
        // Create the underlying WebSocketManager (OkHttp-based).
        this.wsManager = new WebSocketManager(context, new WebSocketManager.IncomingMessageHandler() {
            @Override
            public void onIncomingMessage(JSONObject msg) {
                handleIncomingMessage(msg);
            }

            @Override
            public void onConnectionOpen() {
                // Set the reconnecting flag so the audio thread knows to send the buffer
                isReconnecting = true;

                // As soon as the connection is open, send the "connection_init" message
                // that your server expects.
                new android.os.Handler(android.os.Looper.getMainLooper()).postDelayed(() -> {
                    try {
                        JSONObject initMsg = new JSONObject();
                        initMsg.put("type", "connection_init");
                        // You can send any additional fields if your server needs them, e.g. "userId".
                        initMsg.put("coreToken", coreToken);
                        // add more fields if needed, e.g. initMsg.put("someField", "someValue");

                        // Send the JSON over the WebSocket
                        wsManager.sendText(initMsg.toString());
                        Log.d(TAG, "Sent delayed connection_init message");

                    } catch (JSONException e) {
                        Log.e(TAG, "Error building connection_init JSON", e);
                    }
                }, 1000);
            }

            @Override
            public void onConnectionClosed() {
                // Optional: place logic if needed on close
                stopAudioSenderThread();
                stopPcmRecording(); // Close any open recording file
            }

            @Override
            public void onError(String error) {
                // Log errors
                Log.e(TAG, "WebSocket error: " + error);
                stopAudioSenderThread();
                stopPcmRecording(); // Close any open recording file
//                if (serverCommsCallback != null)
//                    serverCommsCallback.onConnectionError("Websocket error");
            }

            @Override
            public void onConnectionStatusChange(WebSocketStatus status) {
                if(serverCommsCallback != null)
                    serverCommsCallback.onConnectionStatusChange(status);
            }
        });
    }

    /**
     * We can have a reference to the SpeechRecAugmentos module
     * so we can call it when we receive transcription/translation messages.
     */
    public void setSpeechRecAugmentos(SpeechRecAugmentos sr) {
        this.speechRecAugmentos = sr;
    }

    /**
     * Opens the WebSocket to the given URL (e.g. "ws://localhost:7002/glasses-ws").
     */
    public void connectWebSocket(String coreToken) {
        this.coreToken = coreToken;
        wsManager.connect(getServerUrl());
    }

    /**
     * Disconnects the WebSocket (normal closure).
     */
    public void disconnectWebSocket() {
        wsManager.disconnect();
        stopAudioSenderThread();  // Stop the audio queue thread
        stopPcmRecording(); // Close any open recording file
    }

    /**
     * Checks if we are currently connected.
     */
    public boolean isWebSocketConnected() {
        return wsManager.isConnected();
    }

    // ------------------------------------------------------------------------
    // AUDIO / VAD
    // ------------------------------------------------------------------------

    /**
     * Sends a raw PCM audio chunk as binary data.
     */
    public void sendAudioChunk(byte[] audioData) {
        // Clone only once to avoid unnecessary copies
        byte[] copiedData = audioData.clone();

        // Add to live queue - if full, just drop (we prioritize newest audio)
        if (!liveAudioQueue.offer(copiedData)) {
            liveAudioQueue.poll(); // Remove oldest
            liveAudioQueue.offer(copiedData); // Add new
        }

        // Only add to sliding buffer if we're not actively processing it
        // to prevent buffering data we're currently sending
        if (!isProcessingBuffer) {
            // Also maintain sliding buffer - always keep most recent 10 seconds
            if (!slidingBuffer.offer(copiedData.clone())) {  // Clone again for separate instance
                slidingBuffer.poll(); // Remove oldest
                slidingBuffer.offer(copiedData.clone()); // Add new
            }
        }
    }

    /**
     * Sends audio from the sliding buffer to catch up after a reconnection
     */
    private void sendSlidingBufferAudio() {
        Log.d(TAG, "Sending cached audio from sliding buffer...");
        List<byte[]> bufferContents = new ArrayList<>();

        // Set flag to prevent adding new data to sliding buffer while we're processing it
        isProcessingBuffer = true;

        // Drain the sliding buffer to a list to preserve order
//        slidingBuffer.drainTo(bufferContents);

        // Send all buffer contents in order
        for (byte[] chunk : bufferContents) {
            if (wsManager.isConnected()) {
                wsManager.sendBinary(chunk);
                // Debug - Write to PCM file as we send
<<<<<<< HEAD
//                 writeToPcmFile(chunk);
=======
                 writeToPcmFile(chunk);
>>>>>>> 63defc3e
            } else {
                // If connection drops during playback, stop sending
                break;
            }
        }

        // Clear the live queue to avoid sending duplicate audio after buffer replay
        liveAudioQueue.clear();

        Log.d(TAG, "Sent " + bufferContents.size() + " cached audio chunks");

        // Reset flag so we can start buffering again
        isProcessingBuffer = false;
    }

    // ------------------------------------------------------------------------
    // PCM RECORDING METHODS (ADDED)
    // ------------------------------------------------------------------------

    /**
     * Starts a new PCM recording session, creating a new file.
     */
    private void startPcmRecording() {
        try {
            // Create directory if it doesn't exist
            File recordingDir = new File(context.getExternalFilesDir(null), PCM_RECORDING_FOLDER);
            if (!recordingDir.exists()) {
                recordingDir.mkdirs();
            }

            // Create a unique filename with timestamp
            SimpleDateFormat sdf = new SimpleDateFormat("yyyyMMdd_HHmmss", Locale.US);
            String timestamp = sdf.format(new Date());
            File outputFile = new File(recordingDir, "pcm_recording_" + timestamp + ".pcm");

            // Open file stream
            pcmFileOutputStream = new FileOutputStream(outputFile);
            recordingStartTime = System.currentTimeMillis();
            bytesWritten = 0;

            Log.e(TAG, "📢 PCM RECORDING STARTED: " + outputFile.getAbsolutePath() + " 📢");
        } catch (IOException e) {
            Log.e(TAG, "Failed to create PCM recording file", e);
            pcmFileOutputStream = null;
        }
    }

    /**
     * Writes audio data to the PCM file and checks if we've reached the recording duration.
     */
    private void writeToPcmFile(byte[] audioData) {
        if (pcmFileOutputStream == null) {
            startPcmRecording();
        }

        try {
            // Write the audio data to file
            pcmFileOutputStream.write(audioData);
            bytesWritten += audioData.length;

            // Check if we've recorded for the specified duration
            long elapsedTime = System.currentTimeMillis() - recordingStartTime;
            if (elapsedTime >= RECORDING_DURATION_MS) {
                stopPcmRecording();
            }
        } catch (IOException e) {
            Log.e(TAG, "Error writing to PCM file", e);
            stopPcmRecording();
        }
    }

    /**
     * Closes the current PCM recording file.
     */
    private void stopPcmRecording() {
        if (pcmFileOutputStream != null) {
            try {
                pcmFileOutputStream.close();
                Log.e(TAG, "📢 PCM RECORDING COMPLETED: " + bytesWritten + " bytes written 📢");
                // Clear the file stream reference but don't start a new recording
                pcmFileOutputStream = null;
            } catch (IOException e) {
                Log.e(TAG, "Error closing PCM file", e);
            }
        }
    }

    /**
     * Sends a VAD message to indicate speaking or not.
     */
    public void sendVadStatus(boolean isSpeaking) {
        JSONObject vadMsg = new JSONObject();
        try {
            vadMsg.put("type", "VAD");
            vadMsg.put("status", isSpeaking);
            wsManager.sendText(vadMsg.toString());
        } catch (JSONException e) {
            Log.e(TAG, "Error building VAD JSON", e);
        }
    }

    /**
     * If you want to update your ASR config (list of languages, translations),
     * call this from SpeechRecAugmentos.
     */
    public void updateAsrConfig(List<AsrStreamKey> languages) {
        if (!wsManager.isConnected()) {
            Log.e(TAG, "Cannot send ASR config: not connected.");
            return;
        }

        try {
            JSONObject configMsg = new JSONObject();
            configMsg.put("type", "config");

            JSONArray streamsArray = new JSONArray();
            for (AsrStreamKey key : languages) {
                JSONObject streamObj = new JSONObject();
                if (key.streamType == AsrStreamType.TRANSCRIPTION) {
                    streamObj.put("streamType", "transcription");
                } else {
                    streamObj.put("streamType", "translation");
                }
                streamObj.put("transcribeLanguage", key.transcribeLanguage);
                if (key.streamType == AsrStreamType.TRANSLATION) {
                    streamObj.put("translateLanguage", key.translateLanguage);
                }
                streamsArray.put(streamObj);
            }
            configMsg.put("streams", streamsArray);

            wsManager.sendText(configMsg.toString());
        } catch (JSONException e) {
            Log.e(TAG, "Error building config message", e);
        }
    }

    // ------------------------------------------------------------------------
    // APP LIFECYCLE (if needed)
    // ------------------------------------------------------------------------

    public void startApp(String packageName) {
        try {
            JSONObject msg = new JSONObject();
            msg.put("type", "start_app");
            msg.put("packageName", packageName);
            msg.put("timestamp", System.currentTimeMillis());
            wsManager.sendText(msg.toString());
        } catch (JSONException e) {
            Log.e(TAG, "Error building start_app JSON", e);
        }
    }

    public void stopApp(String packageName) {
        try {
            JSONObject msg = new JSONObject();
            msg.put("type", "stop_app");
            msg.put("packageName", packageName);
            msg.put("timestamp", System.currentTimeMillis());
            wsManager.sendText(msg.toString());
        } catch (JSONException e) {
            Log.e(TAG, "Error building stop_app JSON", e);
        }
    }

    // ------------------------------------------------------------------------
    // PHONE NOTIFICATIONS (if needed)
    // ------------------------------------------------------------------------

    public void sendPhoneNotification(String notificationId, String app, String title, String content, String priority) {
        try {
            JSONObject event = new JSONObject();
            event.put("type", "phone_notification");
            event.put("notificationId", notificationId);
            event.put("app", app);
            event.put("title", title);
            event.put("content", content);
            event.put("priority", priority);
            event.put("timestamp", System.currentTimeMillis());
            wsManager.sendText(event.toString());
        } catch (JSONException e) {
            Log.e(TAG, "Error building phone_notification JSON", e);
        }
    }

    // ------------------------------------------------------------------------
    // HARDWARE EVENTS (if needed)
    // ------------------------------------------------------------------------

    public void sendButtonPress(String buttonId, String pressType) {
        try {
            JSONObject event = new JSONObject();
            event.put("type", "button_press");
            event.put("buttonId", buttonId);
            event.put("pressType", pressType);
            event.put("timestamp", System.currentTimeMillis());
            wsManager.sendText(event.toString());
        } catch (JSONException e) {
            Log.e(TAG, "Error building button_press JSON", e);
        }
    }

    public void sendHeadPosition(String position) {
        try {
            JSONObject event = new JSONObject();
            event.put("type", "head_position");
            event.put("position", position);
            event.put("timestamp", System.currentTimeMillis());
            wsManager.sendText(event.toString());
        } catch (JSONException e) {
            Log.e(TAG, "Error building head_position JSON", e);
        }
    }

    public void sendGlassesBatteryUpdate(int level, boolean charging, Integer timeRemaining) {
        try {
            JSONObject event = new JSONObject();
            event.put("type", "glasses_battery_update");
            event.put("level", level);
            event.put("charging", charging);
            event.put("timestamp", System.currentTimeMillis());
            if (timeRemaining != null) {
                event.put("timeRemaining", timeRemaining);
            }
            wsManager.sendText(event.toString());
        } catch (JSONException e) {
            Log.e(TAG, "Error building battery_update JSON", e);
        }
    }


    public void sendPhoneBatteryUpdate(int level, boolean charging, Integer timeRemaining) {
        try {
            JSONObject event = new JSONObject();
            event.put("type", "phone_battery_update");
            event.put("level", level);
            event.put("charging", charging);
            event.put("timestamp", System.currentTimeMillis());
            if (timeRemaining != null) {
                event.put("timeRemaining", timeRemaining);
            }
            wsManager.sendText(event.toString());
        } catch (JSONException e) {
            Log.e(TAG, "Error building battery_update JSON", e);
        }
    }

    public void sendGlassesConnectionState(String modelName, String status) {
        try {
            JSONObject event = new JSONObject();
            event.put("type", "glasses_connection_state");
            event.put("modelName", modelName);
            event.put("status", status);
            event.put("timestamp", System.currentTimeMillis());
            wsManager.sendText(event.toString());
        } catch (JSONException e) {
            Log.e(TAG, "Error building button_press JSON", e);
        }
    }

    public void sendLocationUpdate(double lat, double lng) {
        try {
            JSONObject event = new JSONObject();
            event.put("type", "location_update");
            event.put("lat", lat);
            event.put("lng", lng);
            event.put("timestamp", System.currentTimeMillis());
            wsManager.sendText(event.toString());
        } catch (JSONException e) {
            Log.e(TAG, "Error building location_update JSON", e);
        }
    }

    public void sendCalendarEvent(CalendarItem calendarItem) {
        try {
            JSONObject event = new JSONObject();
            event.put("type", "calendar_event");
            event.put("title", calendarItem.getTitle());
            event.put("eventId", calendarItem.getEventId());
            event.put("dtStart", calendarItem.getDtStart());
            event.put("dtEnd", calendarItem.getDtEnd());
            event.put("timeZone", calendarItem.getTimeZone());
            event.put("timestamp", System.currentTimeMillis());
            wsManager.sendText(event.toString());
        } catch (JSONException e) {
            Log.e(TAG, "Error building calendar_update JSON", e);
        }
    }

    public void sendCoreStatus(JSONObject status) {
        try {
            JSONObject event = new JSONObject();
            event.put("type", "core_status");
            event.put("status", status);
            event.put("timestamp", System.currentTimeMillis());
            wsManager.sendText(event.toString());
        } catch (JSONException e) {
            Log.e(TAG, "Error building location_update JSON", e);
        }
    }

    // ------------------------------------------------------------------------
    // INTERNAL: Message Handling
    // ------------------------------------------------------------------------

    /**
     * Called by wsManager when a new JSON message arrives.
     */
    private void handleIncomingMessage(JSONObject msg) {
        String type = msg.optString("type", "");
        JSONObject userSession;
        JSONArray installedApps;
        JSONArray activeAppPackageNames;

//        Log.d(TAG, "Received message of type: " + msg);

        switch (type) {
            case "connection_ack":
                Log.d(TAG, "Received connection_ack. Possibly store sessionId if needed.");
                startAudioSenderThread();
                if (serverCommsCallback != null) {
                    serverCommsCallback.onAppStateChange(parseAppList(msg));
                    serverCommsCallback.onConnectionAck();
                }
                break;

            case "app_state_change":
                //Log.d(TAG, "Received app_state_change.");
                if (serverCommsCallback != null)
                    serverCommsCallback.onAppStateChange(parseAppList(msg));
                break;

            case "connection_error":
                String errorMsg = msg.optString("message", "Unknown error");
                //Log.e(TAG, "connection_error from server: " + errorMsg);
                if (serverCommsCallback != null)
                    serverCommsCallback.onConnectionError(errorMsg);
                break;

            case "auth_error":
                //Log.d(TAG, "Server is requesting a reconnect.");
                disconnectWebSocket();
                if (serverCommsCallback != null)
                    serverCommsCallback.onAuthError();
                break;

            case "microphone_state_change":
                boolean isMicrophoneEnabled = msg.optBoolean("isMicrophoneEnabled", true);
                //Log.d(TAG, "Received turn_microphone_on message." + isMicrophoneEnabled);
                if (serverCommsCallback != null)
                    serverCommsCallback.onMicrophoneStateChange(isMicrophoneEnabled);
                break;

            case "display_event":
                //Log.d(TAG, "Received display_event: " + msg.toString());
                String view = msg.optString("view");
                boolean isDashboard = view.equals("dashboard");

                if (serverCommsCallback == null) return;

                if(isDashboard)
                    serverCommsCallback.onDashboardDisplayEvent(msg);
                else
                    serverCommsCallback.onDisplayEvent(msg);
                break;

            case "request_single":
                //Log.d(TAG, "Received request_core_status: " + msg.toString());
                String dataType = msg.optString("data_type");
                if (serverCommsCallback != null)
                    serverCommsCallback.onRequestSingle(dataType);
                break;

            case "interim":
            case "final":
                // Pass speech messages to SpeechRecAugmentos
                if (speechRecAugmentos != null) {
                    speechRecAugmentos.handleSpeechJson(msg);
                } else {
                    Log.w(TAG, "Received speech message but speechRecAugmentos is null!");
                }
                break;

            case "reconnect":
                Log.d(TAG, "Server is requesting a reconnect.");
                break;

            default:
                Log.w(TAG, "Unknown message type: " + type + " / full: " + msg.toString());
                break;
        }
    }

    private String getServerUrl() {
        String host = BuildConfig.AUGMENTOS_HOST;// EnvHelper.getEnv("AUGMENTOS_HOST");
        String port = BuildConfig.AUGMENTOS_PORT;// EnvHelper.getEnv("AUGMENTOS_PORT");
        boolean secureServer = Boolean.parseBoolean(BuildConfig.AUGMENTOS_SECURE);// Boolean.parseBoolean(EnvHelper.getEnv("AUGMENTOS_SECURE"));
        if (host == null || port == null) {
            throw new IllegalStateException("AugmentOS Server Config Not Found");
        }

        // Could do "ws://" for dev or "wss://" for secure
        return String.format("%s://%s:%s/glasses-ws", secureServer ? "wss" : "ws", host, port);
    }

    public static List<ThirdPartyCloudApp> parseAppList(JSONObject msg) {
        // 1) Try to grab installedApps at the top level
        JSONArray installedApps = msg.optJSONArray("installedApps");

        // 2) If not found, look for "userSession.installedApps"
        if (installedApps == null) {
            JSONObject userSession = msg.optJSONObject("userSession");
            if (userSession != null) {
                installedApps = userSession.optJSONArray("installedApps");
            }
        }

        // 3) Similarly, try to find activeAppPackageNames at top level or under userSession
        JSONArray activeAppPackageNames = msg.optJSONArray("activeAppPackageNames");
        if (activeAppPackageNames == null) {
            JSONObject userSession = msg.optJSONObject("userSession");
            if (userSession != null) {
                activeAppPackageNames = userSession.optJSONArray("activeAppPackageNames");
            }
        }

        // 4) Convert activeAppPackageNames into a Set for easy lookup
        Set<String> runningPackageNames = new HashSet<>();
        if (activeAppPackageNames != null) {
            for (int i = 0; i < activeAppPackageNames.length(); i++) {
                String packageName = activeAppPackageNames.optString(i, "");
                if (!packageName.isEmpty()) {
                    runningPackageNames.add(packageName);
                }
            }
        }

        // 5) Build a list of ThirdPartyCloudApp objects from installedApps
        List<ThirdPartyCloudApp> appList = new ArrayList<>();
        if (installedApps != null) {
            for (int i = 0; i < installedApps.length(); i++) {
                JSONObject appJson = installedApps.optJSONObject(i);
                if (appJson != null) {
                    // Extract packageName first so we can check isRunning
                    String packageName = appJson.optString("packageName", "unknown.package");

                    // Check if package is in runningPackageNames
                    boolean isRunning = runningPackageNames.contains(packageName);

                    // Create the ThirdPartyCloudApp
                    ThirdPartyCloudApp app = new ThirdPartyCloudApp(
                            packageName,
                            appJson.optString("name", "Unknown App"),
                            appJson.optString("description", "No description available."),
                            appJson.optString("webhookURL", ""),
                            appJson.optString("logoURL", ""),
                            isRunning
                    );
                    appList.add(app);
                }
            }
        }

        return appList;
    }

    // ------------------------------------------------------------------------
    // AUDIO QUEUE SENDER THREAD (IMPROVED)
    // ------------------------------------------------------------------------
    private void startAudioSenderThread() {
        if (audioSenderThread != null) return;

        audioSenderRunning = true;
        audioSenderThread = new Thread(() -> {
            while (audioSenderRunning) {
                try {
                    // First check if we're connected before taking from queue
                    if (wsManager.isConnected()) {
                        if (isReconnecting) {
                            // On reconnection, drain the sliding buffer first
                            sendSlidingBufferAudio();
                            isReconnecting = false;
                        }

                        // Process live audio with a short timeout to remain responsive
                        byte[] chunk = liveAudioQueue.poll(50, TimeUnit.MILLISECONDS);
                        if (chunk != null) {
                            wsManager.sendBinary(chunk);
                            // Write to PCM file whenever we send binary data over websocket
                            writeToPcmFile(chunk);
                        }
                    } else {
                        // If not connected, just wait a bit
                        Thread.sleep(100);
                    }
                } catch (InterruptedException e) {
                    Thread.currentThread().interrupt();
                }
            }
        }, "AudioSenderThread");
        audioSenderThread.start();
    }

    private void stopAudioSenderThread() {
        audioSenderRunning = false;
        if (audioSenderThread != null) {
            audioSenderThread.interrupt();
            audioSenderThread = null;
        }
    }

    public void cleanup() {
        wsManager.cleanup();
        disconnectWebSocket();
    }
}<|MERGE_RESOLUTION|>--- conflicted
+++ resolved
@@ -222,11 +222,7 @@
             if (wsManager.isConnected()) {
                 wsManager.sendBinary(chunk);
                 // Debug - Write to PCM file as we send
-<<<<<<< HEAD
 //                 writeToPcmFile(chunk);
-=======
-                 writeToPcmFile(chunk);
->>>>>>> 63defc3e
             } else {
                 // If connection drops during playback, stop sending
                 break;
