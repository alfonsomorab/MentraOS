--- conflicted
+++ resolved
@@ -2091,8 +2091,8 @@
     }
 
     @Override
-    public void updateGlassesBrightness(int brightness, boolean autoLight) {
-        sendBrightnessCommand(brightness, autoLight);
+    public void updateGlassesBrightness(int brightness) {
+        sendBrightnessCommand(brightness, false);
     }
 
     @Override
@@ -2100,14 +2100,11 @@
         sendBrightnessCommand(-1, autoBrightness);
     }
 
-<<<<<<< HEAD
-=======
     @Override
     public void updateGlassesHeadUpAngle(int headUpAngle) {
         sendHeadUpAngleCommand(headUpAngle);
     }
 
->>>>>>> 84297397
     private static String bytesToHex(byte[] bytes) {
         StringBuilder sb = new StringBuilder();
         for (byte b : bytes) {
