import React, {useState, useEffect, useRef} from "react"
import {View, Modal, ActivityIndicator} from "react-native"
import {Screen, Header, Text} from "@/components/ignite"
import {useAppTheme} from "@/utils/useAppTheme"
import {translate} from "@/i18n"
<<<<<<< HEAD
import * as Sentry from "@sentry/react-native"
import {reportComponentError, reportUIInteractionFailure} from "@/reporting/domains"
=======
>>>>>>> 55cccee4

import {useStatus} from "@/contexts/AugmentOSStatusProvider"
import showAlert from "@/utils/AlertUtils"
import {useAuth} from "@/contexts/AuthContext"
import RouteButton from "@/components/ui/RouteButton"
import ActionButton from "@/components/ui/ActionButton"
import {Spacer} from "@/components/misc/Spacer"
import {useNavigationHistory} from "@/contexts/NavigationHistoryContext"
import {isMentraUser} from "@/utils/isMentraUser"
import {isDeveloperBuildOrTestflight} from "@/utils/buildDetection"
import {loadSetting, saveSetting} from "@/utils/SettingsHelper"
import {SETTINGS_KEYS} from "@/consts"
import Toast from "react-native-toast-message"

export default function SettingsPage() {
  const {status} = useStatus()
  const {logout, user} = useAuth()
  const {theme} = useAppTheme()
  const {push, replace} = useNavigationHistory()
  const [devMode, setDevMode] = useState(true)
  const [isSigningOut, setIsSigningOut] = useState(false)

  useEffect(() => {
    const checkDevMode = async () => {
<<<<<<< HEAD
      try {
        const devModeSetting = await loadSetting(SETTINGS_KEYS.DEV_MODE, false)
        setDevMode(isDeveloperBuildOrTestflight() || isMentraUser(user?.email) || devModeSetting)
      } catch (error) {
        console.error("Error checking dev mode:", error)
        reportComponentError(
          "SettingsScreen",
          "Dev mode check failed",
          error instanceof Error ? error : new Error(String(error)),
        )
      }
=======
      const devModeSetting = await loadSetting(SETTINGS_KEYS.DEV_MODE, false)
      setDevMode(isDeveloperBuildOrTestflight() || isMentraUser(user?.email) || devModeSetting)
>>>>>>> 55cccee4
    }
    checkDevMode()
  }, [])

  const pressCount = useRef(0)
  const lastPressTime = useRef(0)
  const pressTimeout = useRef<NodeJS.Timeout | null>(null)

  const handleQuickPress = () => {
    push("/settings")

    const currentTime = Date.now()
    const timeDiff = currentTime - lastPressTime.current
    const maxTimeDiff = 2000
    const maxPressCount = 10
    const showAlertAtPressCount = 5

    // Reset counter if too much time has passed
    if (timeDiff > maxTimeDiff) {
      pressCount.current = 1
    } else {
      pressCount.current += 1
    }

    lastPressTime.current = currentTime

    // Clear existing timeout
    if (pressTimeout.current) {
      clearTimeout(pressTimeout.current)
    }

    // Handle different press counts
    if (pressCount.current === maxPressCount) {
      showAlert("Developer Mode", "Developer mode enabled!", [{text: translate("common:ok")}])
      saveSetting(SETTINGS_KEYS.DEV_MODE, true)
      pressCount.current = 0
    } else if (pressCount.current >= showAlertAtPressCount) {
      const remaining = maxPressCount - pressCount.current
      Toast.show({
        type: "info",
        text1: "Developer Mode",
        text2: `${remaining} more taps to enable developer mode`,
        position: "bottom",
        topOffset: 80,
        visibilityTime: 1000,
      })
    }

    // Reset counter after 2 seconds of no activity
    pressTimeout.current = setTimeout(() => {
      pressCount.current = 0
    }, maxTimeDiff)
  }

  const handleSignOut = async () => {
    try {
      console.log("Settings: Starting sign-out process")
      setIsSigningOut(true)

      await logout()

      console.log("Settings: Logout completed, navigating to login")

      // Reset the loading state before navigation
      setIsSigningOut(false)

      // Navigate to Login screen directly instead of SplashScreen
      // This ensures we skip the SplashScreen logic that might detect stale user data
      replace("/")
    } catch (err) {
      console.error("Settings: Error during sign-out:", err)
      setIsSigningOut(false)
<<<<<<< HEAD

      reportUIInteractionFailure(
        "sign_out",
        "Sign out process failed",
        err instanceof Error ? err : new Error(String(err)),
      )
=======
>>>>>>> 55cccee4

      // Show user-friendly error but still navigate to login to prevent stuck state
      showAlert(translate("common:error"), translate("settings:signOutError"), [
        {
          text: translate("common:ok"),
          onPress: () => replace("/"),
        },
      ])
    }
  }

  const confirmSignOut = () => {
    showAlert(
      translate("settings:signOut"),
      translate("settings:signOutConfirm"),
      [
        {text: translate("common:cancel"), style: "cancel"},
        {text: translate("common:yes"), onPress: handleSignOut},
      ],
      {cancelable: false},
    )
  }

  return (
    <Screen preset="scroll" style={{paddingHorizontal: theme.spacing.lg}}>
      <Header leftTx="settings:title" onLeftPress={handleQuickPress} />

      <Spacer height={theme.spacing.xl} />

      <View style={{flex: 1, gap: theme.spacing.md}}>
        <RouteButton label={translate("settings:profileSettings")} onPress={() => push("/settings/profile")} />

        <RouteButton label={translate("settings:privacySettings")} onPress={() => push("/settings/privacy")} />

        <RouteButton
          label={translate("settings:transcriptionSettings")}
          onPress={() => push("/settings/transcription")}
        />

        <RouteButton label="Theme Settings" onPress={() => push("/settings/theme")} />

        {devMode && (
          <RouteButton
            label={translate("settings:developerSettings")}
            // subtitle={translate("settings:developerSettingsSubtitle")}
            onPress={() => push("/settings/developer")}
          />
        )}

        <ActionButton label={translate("settings:signOut")} variant="destructive" onPress={confirmSignOut} />
      </View>

      {/* Loading overlay for sign out */}
      <Modal visible={isSigningOut} transparent={true} animationType="fade">
        <View
          style={{
            flex: 1,
            backgroundColor: "rgba(0, 0, 0, 0.7)",
            justifyContent: "center",
            alignItems: "center",
          }}>
          <View
            style={{
              backgroundColor: theme.colors.background,
              padding: theme.spacing.xl,
              borderRadius: theme.spacing.md,
              alignItems: "center",
              minWidth: 200,
            }}>
            <ActivityIndicator size="large" color={theme.colors.tint} style={{marginBottom: theme.spacing.md}} />
            <Text preset="bold" style={{color: theme.colors.text}}>
              We're logging you out...
            </Text>
          </View>
        </View>
      </Modal>
    </Screen>
  )
}<|MERGE_RESOLUTION|>--- conflicted
+++ resolved
@@ -3,11 +3,6 @@
 import {Screen, Header, Text} from "@/components/ignite"
 import {useAppTheme} from "@/utils/useAppTheme"
 import {translate} from "@/i18n"
-<<<<<<< HEAD
-import * as Sentry from "@sentry/react-native"
-import {reportComponentError, reportUIInteractionFailure} from "@/reporting/domains"
-=======
->>>>>>> 55cccee4
 
 import {useStatus} from "@/contexts/AugmentOSStatusProvider"
 import showAlert from "@/utils/AlertUtils"
@@ -32,22 +27,8 @@
 
   useEffect(() => {
     const checkDevMode = async () => {
-<<<<<<< HEAD
-      try {
-        const devModeSetting = await loadSetting(SETTINGS_KEYS.DEV_MODE, false)
-        setDevMode(isDeveloperBuildOrTestflight() || isMentraUser(user?.email) || devModeSetting)
-      } catch (error) {
-        console.error("Error checking dev mode:", error)
-        reportComponentError(
-          "SettingsScreen",
-          "Dev mode check failed",
-          error instanceof Error ? error : new Error(String(error)),
-        )
-      }
-=======
       const devModeSetting = await loadSetting(SETTINGS_KEYS.DEV_MODE, false)
       setDevMode(isDeveloperBuildOrTestflight() || isMentraUser(user?.email) || devModeSetting)
->>>>>>> 55cccee4
     }
     checkDevMode()
   }, [])
@@ -120,15 +101,6 @@
     } catch (err) {
       console.error("Settings: Error during sign-out:", err)
       setIsSigningOut(false)
-<<<<<<< HEAD
-
-      reportUIInteractionFailure(
-        "sign_out",
-        "Sign out process failed",
-        err instanceof Error ? err : new Error(String(err)),
-      )
-=======
->>>>>>> 55cccee4
 
       // Show user-friendly error but still navigate to login to prevent stuck state
       showAlert(translate("common:error"), translate("settings:signOutError"), [
