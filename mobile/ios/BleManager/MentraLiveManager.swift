--- conflicted
+++ resolved
@@ -820,10 +820,7 @@
     @Published var isCharging: Bool = false
     @Published var isWifiConnected: Bool = false
     @Published var wifiSsid: String = ""
-<<<<<<< HEAD
-=======
     @Published var wifiLocalIp: String = ""
->>>>>>> 7ea6033e
 
     // Queue Management
     private let commandQueue = CommandQueue()
@@ -1295,12 +1292,8 @@
         case "wifi_status":
             let connected = json["connected"] as? Bool ?? false
             let ssid = json["ssid"] as? String ?? ""
-<<<<<<< HEAD
-            updateWifiStatus(connected: connected, ssid: ssid)
-=======
             let ip = json["local_ip"] as? String ?? ""
             updateWifiStatus(connected: connected, ssid: ssid, ip: ip)
->>>>>>> 7ea6033e
 
         case "wifi_scan_result":
             handleWifiScanResult(json)
@@ -1797,20 +1790,12 @@
         // emitBatteryLevelEvent(level: level, charging: charging)
     }
 
-<<<<<<< HEAD
-    private func updateWifiStatus(connected: Bool, ssid: String) {
-        CoreCommsService.log("🌐 Updating WiFi status - connected: \(connected), ssid: \(ssid)")
-        isWifiConnected = connected
-        wifiSsid = ssid
-        emitWifiStatusChange(connected: connected, ssid: ssid)
-=======
     private func updateWifiStatus(connected: Bool, ssid: String, ip: String) {
         CoreCommsService.log("🌐 Updating WiFi status - connected: \(connected), ssid: \(ssid)")
         isWifiConnected = connected
         wifiSsid = ssid
         wifiLocalIp = ip
         emitWifiStatusChange()
->>>>>>> 7ea6033e
     }
 
     // MARK: - Timers
@@ -1949,19 +1934,11 @@
     //   emitEvent("BatteryLevelEvent", body: eventBody)
     // }
 
-<<<<<<< HEAD
-    private func emitWifiStatusChange(connected: Bool, ssid: String) {
-        let eventBody = ["glasses_wifi_status_change": [
-            "connected": connected,
-            "ssid": ssid,
-            "local_ip": "1234", // TODO:
-=======
     private func emitWifiStatusChange() {
         let eventBody = ["glasses_wifi_status_change": [
             "connected": isWifiConnected,
             "ssid": wifiSsid,
             "local_ip": wifiLocalIp,
->>>>>>> 7ea6033e
         ]]
         emitEvent("CoreMessageEvent", body: eventBody)
     }
