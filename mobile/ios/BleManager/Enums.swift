//
//  Enums.swift
//  MentraOS_Manager
//
//  Created by Matthew Fosse on 3/3/25.
//

import Foundation

enum CommandResponse: UInt8 {
    case ACK = 0xC9
    case CONTINUE = 0xCB
}

enum Commands: UInt8 {
    case BLE_EXIT_ALL_FUNCTIONS = 0x18
    case BLE_REQ_INIT = 0x4D
    case BLE_REQ_HEARTBEAT = 0x2C
    case BLE_REQ_EVENAI = 0x4E
    case BLE_REQ_TRANSFER_MIC_DATA = 0xF1
    case BLE_REQ_DEVICE_ORDER = 0xF5
    case BLE_REQ_MIC_ON = 0x0E
    case QUICK_NOTE_ADD = 0x1E
    //  case BATTERY_STATUS = 0x2C
<<<<<<< HEAD
=======
    case CRC_CHECK = 0x16
    case BMP_END = 0x20
>>>>>>> 7ea6033e
    case BRIGHTNESS = 0x01
    case WHITELIST = 0x04
    case SILENT_MODE = 0x03
    case DASHBOARD_LAYOUT_COMMAND = 0x26
    case DASHBOARD_SHOW = 0x06
    case HEAD_UP_ANGLE = 0x0B
    case UNK_2 = 0x39
    case UNK_1 = 0x50
}

enum DeviceOrders: UInt8 {
    case DISPLAY_READY = 0x00
    case TRIGGER_CHANGE_PAGE = 0x01
    case TRIGGER_FOR_AI = 0x17
    case TRIGGER_FOR_STOP_RECORDING = 0x18
    case G1_IS_READY = 0x09
    case HEAD_UP = 0x1E
    case HEAD_DOWN = 0x1F
    case SILENCED = 0x04
    case ACTIVATED = 0x05
    case HEAD_UP2 = 0x02
    case HEAD_DOWN2 = 0x03
    case CASE_REMOVED = 0x07
    case CASE_REMOVED2 = 0x06
    case CASE_OPEN = 0x08
    case CASE_CLOSED = 0x0B
    case CASE_CHARGING_STATUS = 0x0E
    case CASE_CHARGE_INFO = 0x0F
    case DOUBLE_TAP = 0x20
}

enum DisplayStatus: UInt8 {
    case NORMAL_TEXT = 0x30
    case FINAL_TEXT = 0x40
    case MANUAL_PAGE = 0x50
    case ERROR_TEXT = 0x60
    case SIMPLE_TEXT = 0x70
}

public enum DashboardHeight: UInt8 {
    case position0 = 0x00 // Bottom
    case position1 = 0x01
    case position2 = 0x02
    case position3 = 0x03
    case position4 = 0x04
    case position5 = 0x05
    case position6 = 0x06
    case position7 = 0x07
    case position8 = 0x08 // Top
}

public enum DashboardDepth: UInt8 {
    case position0 = 0x00 // Bottom
    case position1 = 0x01
    case position2 = 0x02
    case position3 = 0x03
    case position4 = 0x04
    case position5 = 0x05
    case position6 = 0x06
    case position7 = 0x07
    case position8 = 0x08
    case position9 = 0x09
}

public enum DashboardMode: UInt8 {
    case full = 0x00
    case dual = 0x01
    case minimal = 0x02
}<|MERGE_RESOLUTION|>--- conflicted
+++ resolved
@@ -22,11 +22,8 @@
     case BLE_REQ_MIC_ON = 0x0E
     case QUICK_NOTE_ADD = 0x1E
     //  case BATTERY_STATUS = 0x2C
-<<<<<<< HEAD
-=======
     case CRC_CHECK = 0x16
     case BMP_END = 0x20
->>>>>>> 7ea6033e
     case BRIGHTNESS = 0x01
     case WHITELIST = 0x04
     case SILENT_MODE = 0x03
