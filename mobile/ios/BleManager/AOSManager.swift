--- conflicted
+++ resolved
@@ -24,11 +24,7 @@
 }
 
 // This class handles logic for managing devices and connections to AugmentOS servers
-<<<<<<< HEAD
 @objc(AOSManager) class AOSManager: NSObject, ServerCommsCallback, MicCallback, SherpaOnnxTranscriber.TranscriptDelegate {
-=======
-@objc(AOSManager) class AOSManager: NSObject, ServerCommsCallback, MicCallback {
->>>>>>> 7ea6033e
     private static var instance: AOSManager?
 
     static func getInstance() -> AOSManager {
@@ -43,10 +39,7 @@
 
     @objc var g1Manager: ERG1Manager?
     @objc var liveManager: MentraLiveManager?
-<<<<<<< HEAD
-=======
     @objc var mach1Manager: Mach1Manager?
->>>>>>> 7ea6033e
     var micManager: OnboardMicrophoneManager!
     var serverComms: ServerComms!
 
@@ -68,11 +61,7 @@
     private var dashboardDepth: Int = 5
     private var sensingEnabled: Bool = true
     private var powerSavingMode: Bool = false
-<<<<<<< HEAD
-    private var isSearching: Bool = true
-=======
     private var isSearching: Bool = false
->>>>>>> 7ea6033e
     private var isUpdatingScreen: Bool = false
     private var alwaysOnStatusBar: Bool = false
     private var bypassVad: Bool = false
@@ -100,17 +89,13 @@
     private var useOnboardMic = false
     private var preferredMic = "glasses"
     private var micEnabled = false
-<<<<<<< HEAD
     private var currentRequiredData: [SpeechRequiredDataType] = []
-=======
->>>>>>> 7ea6033e
 
     // VAD:
     private var vad: SileroVADStrategy?
     private var vadBuffer = [Data]()
     private var isSpeaking = false
 
-<<<<<<< HEAD
     private var transcriber: SherpaOnnxTranscriber?
 
     private var shouldSendPcmData = true
@@ -119,7 +104,6 @@
     override init() {
         vad = SileroVADStrategy()
         serverComms = ServerComms.getInstance()
-
         super.init()
 
         // Initialize SherpaOnnx Transcriber
@@ -132,44 +116,26 @@
             CoreCommsService.log("Failed to create SherpaOnnxTranscriber - no root view controller found")
         }
 
-        // Initialize both components in the same task
+        // Initialize the transcriber
+        if let transcriber = transcriber {
+            transcriber.initialize()
+            transcriber.transcriptDelegate = self
+            CoreCommsService.log("SherpaOnnxTranscriber fully initialized")
+        }
+
         Task {
             await loadSettings()
-
-            // Set up VAD
-=======
-    override init() {
-        vad = SileroVADStrategy()
-        serverComms = ServerComms.getInstance()
-        super.init()
-        Task {
-            await loadSettings()
->>>>>>> 7ea6033e
             self.vad?.setup(sampleRate: .rate_16k,
                             frameSize: .size_1024,
                             quality: .normal,
                             silenceTriggerDurationMs: 4000,
                             speechTriggerDurationMs: 50)
-<<<<<<< HEAD
-
-            // Initialize the transcriber
-            if let transcriber = self.transcriber {
-                transcriber.initialize()
-                transcriber.transcriptDelegate = self
-                CoreCommsService.log("SherpaOnnxTranscriber fully initialized")
-            }
-=======
->>>>>>> 7ea6033e
         }
     }
 
     // MARK: - Public Methods (for React Native)
 
-<<<<<<< HEAD
-    @objc func setup() {
-=======
     func setup() {
->>>>>>> 7ea6033e
         micManager = OnboardMicrophoneManager()
         serverComms.locationManager.setup()
         serverComms.mediaManager.setup()
@@ -201,11 +167,8 @@
             g1Manager = ERG1Manager.shared
         } else if wearable.contains("Live"), liveManager == nil {
             liveManager = MentraLiveManager()
-<<<<<<< HEAD
-=======
         } else if wearable.contains("Mach1"), mach1Manager == nil {
             mach1Manager = Mach1Manager()
->>>>>>> 7ea6033e
         }
         initManagerCallbacks()
     }
@@ -238,13 +201,7 @@
             // listen to headUp events:
             g1Manager!.$isHeadUp.sink { [weak self] (value: Bool) in
                 guard let self = self else { return }
-<<<<<<< HEAD
-                self.sendCurrentState(value)
-                // Send head position to server
-                ServerComms.getInstance().sendHeadPosition(isUp: value)
-=======
                 updateHeadUp(value)
->>>>>>> 7ea6033e
             }.store(in: &cancellables)
 
             // listen to case events:
@@ -385,8 +342,6 @@
                 self.serverComms.sendVideoStreamResponse(appId: appId, streamUrl: streamUrl)
             }
         }
-<<<<<<< HEAD
-=======
 
         if mach1Manager != nil {
             mach1Manager!.onConnectionStateChanged = { [weak self] in
@@ -419,7 +374,6 @@
         self.isHeadUp = isHeadUp
         sendCurrentState(isHeadUp)
         ServerComms.getInstance().sendHeadPosition(isUp: isHeadUp)
->>>>>>> 7ea6033e
     }
 
     @objc func connectServer() {
@@ -463,37 +417,6 @@
         audioManager.stopAllAudio()
     }
 
-<<<<<<< HEAD
-    /**
-     * Send audio play response back to React Native through ServerComms
-     */
-    func sendAudioPlayResponse(requestId: String, success: Bool, error: String? = nil, duration: Double? = nil) {
-        CoreCommsService.log("AOSManager: Sending audio play response for requestId: \(requestId), success: \(success)")
-
-        let message: [String: Any] = [
-            "command": "audio_play_response",
-            "params": [
-                "requestId": requestId,
-                "success": success,
-                "error": error as Any,
-                "duration": duration as Any,
-            ].compactMapValues { $0 },
-        ]
-
-        do {
-            let jsonData = try JSONSerialization.data(withJSONObject: message)
-            if let jsonString = String(data: jsonData, encoding: .utf8) {
-                //        serverComms.sendMessageToServer(message: jsonString)
-                serverComms.wsManager.sendText(jsonString)
-                CoreCommsService.log("AOSManager: Sent audio play response to server")
-            }
-        } catch {
-            CoreCommsService.log("AOSManager: Failed to serialize audio play response: \(error)")
-        }
-    }
-
-=======
->>>>>>> 7ea6033e
     func onConnectionAck() {
         handleRequestStatus()
 
@@ -543,10 +466,7 @@
         micManager.voiceData
             .sink { [weak self] pcmData in
                 guard let self = self else { return }
-<<<<<<< HEAD
-=======
-
->>>>>>> 7ea6033e
+
                 // feed PCM to the VAD:
                 guard let vad = self.vad else {
                     CoreCommsService.log("VAD not initialized")
@@ -554,30 +474,20 @@
                 }
 
                 if self.bypassVad {
-<<<<<<< HEAD
-//          let pcmConverter = PcmConverter()
-//          let lc3Data = pcmConverter.encode(pcmData) as Data
-//          checkSetVadStatus(speaking: true)
-//          // first send out whatever's in the vadBuffer (if there is anything):
-//          emptyVadBuffer()
-//          self.serverComms.sendAudioChunk(lc3Data)
-                    if self.shouldSendPcmData {
-                        self.serverComms.sendAudioChunk(pcmData)
-                    }
-
-                    // Also send to local transcriber when bypassing VAD
-                    if self.shouldSendTranscript {
-                        self.transcriber?.acceptAudio(pcm16le: pcmData)
-                    }
-=======
                     //          let pcmConverter = PcmConverter()
                     //          let lc3Data = pcmConverter.encode(pcmData) as Data
                     //          checkSetVadStatus(speaking: true)
                     //          // first send out whatever's in the vadBuffer (if there is anything):
                     //          emptyVadBuffer()
                     //          self.serverComms.sendAudioChunk(lc3Data)
-                    self.serverComms.sendAudioChunk(pcmData)
->>>>>>> 7ea6033e
+                    if self.shouldSendPcmData {
+                        self.serverComms.sendAudioChunk(pcmData)
+                    }
+
+                    // Also send to local transcriber when bypassing VAD
+                    if self.shouldSendTranscript {
+                        self.transcriber?.acceptAudio(pcm16le: pcmData)
+                    }
                     return
                 }
 
@@ -604,7 +514,6 @@
                     checkSetVadStatus(speaking: true)
                     // first send out whatever's in the vadBuffer (if there is anything):
                     emptyVadBuffer()
-<<<<<<< HEAD
 //          self.serverComms.sendAudioChunk(lc3Data)
                     if self.shouldSendPcmData {
                         self.serverComms.sendAudioChunk(pcmData)
@@ -614,10 +523,6 @@
                     if self.shouldSendTranscript {
                         self.transcriber?.acceptAudio(pcm16le: pcmData)
                     }
-=======
-                    //          self.serverComms.sendAudioChunk(lc3Data)
-                    self.serverComms.sendAudioChunk(pcmData)
->>>>>>> 7ea6033e
                 } else {
                     checkSetVadStatus(speaking: false)
                     // add to the vadBuffer:
@@ -630,9 +535,8 @@
 
     // MARK: - ServerCommsCallback Implementation
 
-<<<<<<< HEAD
-    func onMicrophoneStateChange(_ isEnabled: Bool, _ requiredData: [SpeechRequiredDataType]) {
-        CoreCommsService.log("AOS: @@@@@@@@ changing microphone state to: \(isEnabled) with requiredData: \(requiredData) @@@@@@@@@@@@@@@@")
+    func onMicrophoneStateChange(_ isEnabled: Bool) {
+        CoreCommsService.log("AOS: @@@@@@@@ changing microphone state to: \(isEnabled) @@@@@@@@@@@@@@@@")
 
         // Set flags based on requiredData contents
         // TODO: Replace this with bandwidth based logic
@@ -643,10 +547,6 @@
 
         CoreCommsService.log("AOS: shouldSendPcmData=\(shouldSendPcmData), shouldSendTranscript=\(shouldSendTranscript)")
 
-=======
-    func onMicrophoneStateChange(_ isEnabled: Bool) {
-        CoreCommsService.log("AOS: @@@@@@@@ changing microphone state to: \(isEnabled) @@@@@@@@@@@@@@@@")
->>>>>>> 7ea6033e
         // in any case, clear the vadBuffer:
         vadBuffer.removeAll()
         micEnabled = isEnabled
@@ -724,11 +624,6 @@
                     if !self.deviceName.isEmpty {
                         self.handleConnectWearable(modelName: self.defaultWearable, deviceName: self.deviceName)
 
-<<<<<<< HEAD
-                        // Notify user about the auto-connection attempt
-                        self.sendText("Auto-connecting to \(self.defaultWearable)")
-=======
->>>>>>> 7ea6033e
                     } else {
                         CoreCommsService.log("No saved device name found for auto-connection")
                     }
@@ -854,12 +749,9 @@
                 return
             }
 
-<<<<<<< HEAD
-=======
             // cancel any pending clear display work item:
             sendStateWorkItem?.cancel()
 
->>>>>>> 7ea6033e
             let layoutType = currentViewState.layoutType
             switch layoutType {
             case "text_wall":
@@ -868,12 +760,8 @@
             case "double_text_wall":
                 let topText = currentViewState.topText
                 let bottomText = currentViewState.bottomText
-<<<<<<< HEAD
-                self.g1Manager?.RN_sendDoubleTextWall(topText, bottomText)
-=======
                 self.g1Manager?.sendDoubleTextWall(topText, bottomText)
                 self.mach1Manager?.sendDoubleTextWall(topText, bottomText)
->>>>>>> 7ea6033e
             case "reference_card":
                 sendText(currentViewState.topText + "\n\n" + currentViewState.title)
             case "bitmap_view":
@@ -884,40 +772,11 @@
                 }
                 CoreCommsService.log("AOS: Processing bitmap_view with base64 data, length: \(data.count)")
                 await self.g1Manager?.displayBitmap(base64ImageData: data)
-<<<<<<< HEAD
-            case "bitmap_animation":
-                CoreCommsService.log("AOS: Processing bitmap_animation layout")
-                if let animationData = currentViewState.animationData,
-                   let frames = animationData["frames"] as? [String],
-                   let interval = animationData["interval"] as? Double
-                {
-                    let shouldRepeat = animationData["repeat"] as? Bool ?? true
-
-                    CoreCommsService.log("AOS: 🎬 Starting iOS-controlled animation: \(frames.count) frames, \(interval)ms intervals, repeat: \(shouldRepeat)")
-
-                    // Convert frames array to JSON string
-                    if let framesJsonData = try? JSONSerialization.data(withJSONObject: frames) {
-                        if let framesJson = String(data: framesJsonData, encoding: .utf8) {
-                            self.g1Manager?.RN_displayBitmapAnimation(framesJson, interval: interval, shouldRepeat: shouldRepeat)
-                        } else {
-                            CoreCommsService.log("AOS: ERROR: Failed to convert animation frames JSON data to String")
-                        }
-                    } else {
-                        CoreCommsService.log("AOS: ERROR: Failed to serialize animation frames to JSON")
-                    }
-                } else {
-                    CoreCommsService.log("AOS: ERROR: bitmap_animation missing animation data")
-                }
-            case "clear_view":
-                CoreCommsService.log("AOS: Processing clear_view layout - clearing display")
-                self.g1Manager?.RN_clearDisplay()
-=======
                 await self.mach1Manager?.displayBitmap(base64ImageData: data)
             case "clear_view":
                 CoreCommsService.log("AOS: Processing clear_view layout - clearing display")
                 self.g1Manager?.clearDisplay()
                 self.mach1Manager?.clearDisplay()
->>>>>>> 7ea6033e
             default:
                 CoreCommsService.log("UNHANDLED LAYOUT_TYPE \(layoutType)")
             }
@@ -1036,11 +895,7 @@
 
         viewStates[stateIndex] = newViewState
 
-<<<<<<< HEAD
-        let headUp = g1Manager?.isHeadUp ?? false
-=======
         let headUp = isHeadUp
->>>>>>> 7ea6033e
         // send the state we just received if the user is currently in that state:
         if stateIndex == 0, !headUp {
             sendCurrentState(false)
@@ -1095,12 +950,6 @@
         CoreCommsService.log("AOS: Interruption: \(began)")
         if began {
             onboardMicUnavailable = true
-<<<<<<< HEAD
-            onMicrophoneStateChange(micEnabled, currentRequiredData)
-        } else {
-            onboardMicUnavailable = false
-            onMicrophoneStateChange(micEnabled, currentRequiredData)
-=======
             onMicrophoneStateChange(micEnabled)
         } else {
             onboardMicUnavailable = false
@@ -1129,7 +978,6 @@
                 sendStateWorkItem = workItem
                 sendStateQueue.asyncAfter(deadline: .now() + 3, execute: workItem)
             }
->>>>>>> 7ea6033e
         }
     }
 
@@ -1138,31 +986,6 @@
         if defaultWearable.contains("Simulated") || defaultWearable.isEmpty {
             return
         }
-<<<<<<< HEAD
-        // self.g1Manager?.RN_sendText(text)
-        g1Manager?.RN_sendTextWall(text)
-
-        // cancel any pending clear display work item:
-        // TODO: this doesn't seem to work:
-        sendStateWorkItem?.cancel()
-
-        // clear the screen after 3 seconds if the text is empty or a space:
-        if text == " " || text == "", powerSavingMode {
-            sendStateWorkItem?.cancel()
-            CoreCommsService.log("AOS: Clearing display after 3 seconds")
-            // if we're clearing the display, after a delay, send a clear command if not cancelled with another
-            let workItem = DispatchWorkItem { [weak self] in
-                guard let self = self else { return }
-                CoreCommsService.log("isDashboard: \(self.isHeadUp)")
-                if self.isHeadUp {
-                    return
-                }
-                self.g1Manager?.RN_clearDisplay()
-            }
-            sendStateWorkItem = workItem
-            sendStateQueue.asyncAfter(deadline: .now() + 3, execute: workItem)
-        }
-=======
 
         if text == " " || text.isEmpty {
             clearDisplay()
@@ -1171,7 +994,6 @@
 
         g1Manager?.sendTextWall(text)
         mach1Manager?.sendTextWall(text)
->>>>>>> 7ea6033e
     }
 
     // command functions:
@@ -1200,23 +1022,12 @@
             self.somethingConnected = false
             self.g1Manager?.disconnect()
             self.liveManager?.disconnect()
-<<<<<<< HEAD
-=======
             self.mach1Manager?.disconnect()
->>>>>>> 7ea6033e
             self.isSearching = false
             handleRequestStatus()
         }
     }
 
-<<<<<<< HEAD
-    private func forgetSmartGlasses() {
-        disconnectWearable()
-        defaultWearable = ""
-        deviceName = ""
-        g1Manager?.forgetGlasses()
-        // self.liveManager?.forgetGlasses()
-=======
     func forgetSmartGlasses() {
         disconnectWearable()
         defaultWearable = ""
@@ -1224,7 +1035,6 @@
         g1Manager?.forget()
 //    self.liveManager?.forget()
         mach1Manager?.forget()
->>>>>>> 7ea6033e
         // self.g1Manager = nil
         // self.liveManager = nil
         handleRequestStatus()
@@ -1251,13 +1061,10 @@
             defaultWearable = "Mentra Live"
             initManager(defaultWearable)
             liveManager?.findCompatibleDevices()
-<<<<<<< HEAD
-=======
         } else if modelName.contains("Mach1") || modelName.contains("Z100") {
             defaultWearable = "Mach1"
             initManager(defaultWearable)
             mach1Manager?.findCompatibleDevices()
->>>>>>> 7ea6033e
         }
     }
 
@@ -1269,11 +1076,7 @@
 
     private func setPreferredMic(_ mic: String) {
         preferredMic = mic
-<<<<<<< HEAD
         onMicrophoneStateChange(micEnabled, currentRequiredData)
-=======
-        onMicrophoneStateChange(micEnabled)
->>>>>>> 7ea6033e
         handleRequestStatus() // to update the UI
         saveSettings()
     }
@@ -1302,10 +1105,7 @@
         brightness = value
         self.autoBrightness = autoBrightness
         Task {
-<<<<<<< HEAD
-=======
             self.mach1Manager?.setBrightness(value)
->>>>>>> 7ea6033e
             self.g1Manager?.RN_setBrightness(value, autoMode: autoBrightness)
             if autoBrightnessChanged {
                 sendText(autoBrightness ? "Enabled auto brightness" : "Disabled auto brightness")
@@ -1342,11 +1142,7 @@
     private func enableSensing(_ enabled: Bool) {
         sensingEnabled = enabled
         // Update microphone state when sensing is toggled
-<<<<<<< HEAD
         onMicrophoneStateChange(micEnabled, currentRequiredData)
-=======
-        onMicrophoneStateChange(micEnabled)
->>>>>>> 7ea6033e
         handleRequestStatus() // to update the UI
         saveSettings()
     }
@@ -1524,14 +1320,6 @@
                         break
                     }
                     stopApp(target)
-<<<<<<< HEAD
-                case .unknown:
-                    CoreCommsService.log("AOS: Unknown command type: \(commandString)")
-                    handleRequestStatus()
-                case .ping:
-                    break
-=======
->>>>>>> 7ea6033e
                 case .updateGlassesHeadUpAngle:
                     guard let params = params, let value = params["headUpAngle"] as? Int else {
                         CoreCommsService.log("AOS: update_glasses_head_up_angle invalid params")
@@ -1646,12 +1434,9 @@
         if defaultWearable.contains("Live") {
             return false
         }
-<<<<<<< HEAD
-=======
         if defaultWearable.contains("Mach1") {
             return false
         }
->>>>>>> 7ea6033e
         return false
     }
 
@@ -1660,11 +1445,6 @@
 
         let g1Connected = g1Manager?.g1Ready ?? false
         let liveConnected = liveManager?.connectionState == .connected
-<<<<<<< HEAD
-        let simulatedConnected = defaultWearable == "Simulated Glasses"
-        let isGlassesConnected = g1Connected || liveConnected || simulatedConnected
-        somethingConnected = isGlassesConnected
-=======
         let mach1Connected = mach1Manager?.ready ?? false
         let simulatedConnected = defaultWearable == "Simulated Glasses"
         let isGlassesConnected = g1Connected || liveConnected || mach1Connected || simulatedConnected
@@ -1672,7 +1452,6 @@
         if isGlassesConnected {
             isSearching = false
         }
->>>>>>> 7ea6033e
 
         // also referenced as glasses_info:
         var glassesSettings: [String: Any] = [:]
@@ -1710,10 +1489,7 @@
             if let wifiSsid = liveManager?.wifiSsid, !wifiSsid.isEmpty {
                 connectedGlasses["glasses_wifi_ssid"] = wifiSsid
                 connectedGlasses["glasses_wifi_connected"] = glassesWifiConnected
-<<<<<<< HEAD
-=======
                 connectedGlasses["glasses_wifi_local_ip"] = liveManager?.wifiLocalIp
->>>>>>> 7ea6033e
             }
         }
 
@@ -1856,11 +1632,8 @@
             handleLiveReady()
         } else if defaultWearable.contains("G1") {
             handleG1Ready()
-<<<<<<< HEAD
-=======
         } else if defaultWearable.contains("Mach1") {
             handleMach1Ready()
->>>>>>> 7ea6033e
         }
     }
 
@@ -1906,11 +1679,6 @@
         handleRequestStatus()
     }
 
-<<<<<<< HEAD
-    private func handleDeviceDisconnected() {
-        CoreCommsService.log("AOS: Device disconnected")
-        onMicrophoneStateChange(false, []) // technically shouldn't be necessary
-=======
     private func handleMach1Ready() {
         CoreCommsService.log("AOS: Mach1 device ready")
         isSearching = false
@@ -1929,8 +1697,7 @@
 
     private func handleDeviceDisconnected() {
         CoreCommsService.log("AOS: Device disconnected")
-        onMicrophoneStateChange(false) // technically shouldn't be necessary
->>>>>>> 7ea6033e
+        onMicrophoneStateChange(false, []) // technically shouldn't be necessary
         serverComms.sendGlassesConnectionState(modelName: defaultWearable, status: "DISCONNECTED")
         handleRequestStatus()
     }
@@ -1980,8 +1747,6 @@
                     self.defaultWearable = ""
                     handleRequestStatus()
                 }
-<<<<<<< HEAD
-=======
             } else if self.defaultWearable.contains("Mach1") {
                 initManager(self.defaultWearable)
                 if self.deviceName != "" {
@@ -1992,7 +1757,6 @@
                     self.defaultWearable = ""
                     handleRequestStatus()
                 }
->>>>>>> 7ea6033e
             }
         }
 
@@ -2245,7 +2009,6 @@
     // MARK: - Cleanup
 
     @objc func cleanup() {
-<<<<<<< HEAD
         // Clean up transcriber resources
         transcriber?.shutdown()
         transcriber = nil
@@ -2289,9 +2052,4 @@
             serverComms.sendTranscriptionResult(transcription: transcription)
         }
     }
-=======
-        cancellables.removeAll()
-        saveSettings()
-    }
->>>>>>> 7ea6033e
 }