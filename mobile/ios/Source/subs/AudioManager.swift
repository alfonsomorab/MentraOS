//
//  AudioManager.swift
//  MentraOS_Manager
//
//  Created by Assistant on date
//

import AVFoundation
import Combine
import Foundation

class AudioManager: NSObject {
    private static var instance: AudioManager?

    private var players: [String: AVPlayer] = [:] // requestId -> player
    private var playerObservers: [String: [NSObjectProtocol]] = [:] // requestId -> observer tokens
    private var streamingPlayers: [String: AVAudioPlayer] = [:] // requestId -> streaming player
    private var cancellables = Set<AnyCancellable>()

    static func getInstance() -> AudioManager {
        if instance == nil {
            instance = AudioManager()
        }
        return instance!
    }

    override private init() {
        super.init()
        setupAudioSession()
    }

    private func setupAudioSession() {
        do {
            let audioSession = AVAudioSession.sharedInstance()
            try audioSession.setCategory(.playback, mode: .voiceChat, options: [.allowBluetooth, .allowBluetoothA2DP, .mixWithOthers])
            try audioSession.setActive(true)
            Core.log("AudioManager: Audio session configured successfully")
        } catch {
            Core.log("AudioManager: Failed to setup audio session: \(error)")
        }
    }

    func playAudio(
        requestId: String,
        audioUrl: String,
        volume: Float = 1.0,
        stopOtherAudio: Bool = true
    ) {
        Core.log("AudioManager: playAudio called with requestId: \(requestId)")

        // Clean up any existing player with the same requestId first
        cleanupPlayer(requestId: requestId)

        if stopOtherAudio {
            stopAllAudio()
        }

        playAudioFromUrl(requestId: requestId, url: audioUrl, volume: volume)
    }

    private func playAudioFromUrl(requestId: String, url: String, volume: Float) {
        guard let audioUrl = URL(string: url) else {
            Core.log("AudioManager: Invalid URL: \(url)")
            sendAudioPlayResponse(requestId: requestId, success: false, error: "Invalid URL")
            return
        }

        Core.log("AudioManager: Playing audio from URL: \(url)")

        let player = AVPlayer(url: audioUrl)
        player.volume = volume
        players[requestId] = player

        var observers: [NSObjectProtocol] = []

        // Add observer for when playback ends
        let endObserver = NotificationCenter.default.addObserver(
            forName: .AVPlayerItemDidPlayToEndTime,
            object: player.currentItem,
            queue: .main
        ) { [weak self] _ in
            // Get the actual duration from the player
            let durationSeconds = player.currentItem?.asset.duration.seconds
            let durationMs = durationSeconds.flatMap { $0.isFinite ? $0 * 1000 : nil }

            self?.cleanupPlayer(requestId: requestId)
            self?.sendAudioPlayResponse(requestId: requestId, success: true, duration: durationMs)
            Core.log("AudioManager: Audio playback completed successfully for requestId: \(requestId), duration: \(durationSeconds ?? 0)s")
        }
        observers.append(endObserver)

        // Add observer for playback failures
        let failObserver = NotificationCenter.default.addObserver(
            forName: .AVPlayerItemFailedToPlayToEndTime,
            object: player.currentItem,
            queue: .main
        ) { [weak self] notification in
            var errorMessage = "Playback failed"
            if let error = notification.userInfo?[AVPlayerItemFailedToPlayToEndTimeErrorKey] as? NSError {
                errorMessage = "Playback failed: \(error.localizedDescription)"
            }

            self?.cleanupPlayer(requestId: requestId)
            self?.sendAudioPlayResponse(requestId: requestId, success: false, error: errorMessage)
            Core.log("AudioManager: Audio playback failed for requestId: \(requestId), error: \(errorMessage)")
        }
        observers.append(failObserver)

        playerObservers[requestId] = observers

        // Check for loading errors after a short delay
        DispatchQueue.main.asyncAfter(deadline: .now() + 1.0) { [weak self] in
            // Only check if the player still exists (hasn't been cleaned up)
            guard let currentPlayer = self?.players[requestId],
                  let currentItem = currentPlayer.currentItem,
                  currentItem.status == .failed
            else {
                return
            }

            let errorMessage = currentItem.error?.localizedDescription ?? "Failed to load audio"
            self?.cleanupPlayer(requestId: requestId)
            self?.sendAudioPlayResponse(requestId: requestId, success: false, error: errorMessage)
            Core.log("AudioManager: Audio loading failed for requestId: \(requestId), error: \(errorMessage)")
        }

        player.play()
        Core.log("AudioManager: Started playing audio from URL for requestId: \(requestId)")
    }

    func stopAudio(requestId: String) {
        cleanupPlayer(requestId: requestId)

        if let streamingPlayer = streamingPlayers[requestId] {
            streamingPlayer.stop()
            streamingPlayers.removeValue(forKey: requestId)
        }

        Core.log("AudioManager: Stopped audio for requestId: \(requestId)")
    }

    func stopAllAudio() {
        // Clean up all players
        let allRequestIds = Array(players.keys)
        for requestId in allRequestIds {
            cleanupPlayer(requestId: requestId)
        }

        // Clean up streaming players
        for (_, streamingPlayer) in streamingPlayers {
            streamingPlayer.stop()
        }
        streamingPlayers.removeAll()

        Core.log("AudioManager: Stopped all audio")
    }

    private func sendAudioPlayResponse(requestId: String, success: Bool, error: String? = nil, duration: Double? = nil) {
        Core.log("AudioManager: Sending audio play response - requestId: \(requestId), success: \(success), error: \(error ?? "none")")

        // Send response back through ServerComms which will forward to React Native
<<<<<<< HEAD
        ServerComms.shared.sendAudioPlayResponse(requestId: requestId, success: success, error: error, duration: duration)
=======
        let serverComms = ServerComms.shared
        serverComms.sendAudioPlayResponse(requestId: requestId, success: success, error: error, duration: duration)
>>>>>>> 3cd288b4
    }

    // Clean up method to remove observers when stopping audio
    private func cleanupPlayer(requestId: String) {
        // Remove and clean up notification observers
        if let observers = playerObservers[requestId] {
            for observer in observers {
                NotificationCenter.default.removeObserver(observer)
            }
            playerObservers.removeValue(forKey: requestId)
        }

        // Clean up player
        if let player = players[requestId] {
            player.pause()
            players.removeValue(forKey: requestId)
        }
    }
}<|MERGE_RESOLUTION|>--- conflicted
+++ resolved
@@ -159,12 +159,8 @@
         Core.log("AudioManager: Sending audio play response - requestId: \(requestId), success: \(success), error: \(error ?? "none")")
 
         // Send response back through ServerComms which will forward to React Native
-<<<<<<< HEAD
-        ServerComms.shared.sendAudioPlayResponse(requestId: requestId, success: success, error: error, duration: duration)
-=======
         let serverComms = ServerComms.shared
         serverComms.sendAudioPlayResponse(requestId: requestId, success: success, error: error, duration: duration)
->>>>>>> 3cd288b4
     }
 
     // Clean up method to remove observers when stopping audio
