--- conflicted
+++ resolved
@@ -12,11 +12,6 @@
 class ServerComms {
     static let shared = ServerComms()
 
-<<<<<<< HEAD
-    let wsManager = WebSocketManager.shared
-    private var speechRecCallback: (([String: Any]) -> Void)?
-=======
->>>>>>> 3cd288b4
     private var coreToken: String = ""
     var userid: String = ""
     private var serverUrl: String = ""
@@ -31,11 +26,8 @@
     private var reconnecting: Bool = false
     private var reconnectionAttempts: Int = 0
 
-<<<<<<< HEAD
-=======
     private let wsManager = WebSocketManager.shared
 
->>>>>>> 3cd288b4
     private init() {
         // Subscribe to WebSocket messages
         wsManager.messages
@@ -440,7 +432,6 @@
 
         switch type {
         case "connection_ack":
-<<<<<<< HEAD
             MentraManager.getInstance().onAppStateChange(parseAppList(msg))
             MentraManager.getInstance().onConnectionAck()
             let livekitData = msg["livekit"] as? [String: Any] ?? [:]
@@ -453,15 +444,7 @@
             }
 
         case "app_state_change":
-            MentraManager.getInstance().onAppStateChange(parseAppList(msg))
-=======
-            startAudioSenderThread()
             m.onAppStateChange(parseAppList(msg))
-            m.onConnectionAck()
-
-        case "app_state_change":
-            m.onAppStateChange(parseAppList(msg))
->>>>>>> 3cd288b4
 
         case "connection_error":
             let errorMsg = msg["message"] as? String ?? "Unknown error"
