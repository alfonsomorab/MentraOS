--- conflicted
+++ resolved
@@ -16,14 +16,8 @@
 }
 
 class WebSocketManager: NSObject, URLSessionWebSocketDelegate {
-<<<<<<< HEAD
-
-    static let shared = WebSocketManager()
-    
-=======
     static var shared = WebSocketManager()
 
->>>>>>> 3cd288b4
     private var webSocket: URLSessionWebSocketTask?
     private var session: URLSession?
     private let statusSubject = PassthroughSubject<WebSocketStatus, Never>()
