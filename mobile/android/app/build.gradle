--- conflicted
+++ resolved
@@ -113,11 +113,7 @@
         minSdkVersion rootProject.ext.minSdkVersion
         targetSdkVersion rootProject.ext.targetSdkVersion
         versionCode 41
-<<<<<<< HEAD
-        versionName "2.2.7"
-=======
         versionName "2.2.4"
->>>>>>> c3f88566
     }
     signingConfigs {
         debug {
