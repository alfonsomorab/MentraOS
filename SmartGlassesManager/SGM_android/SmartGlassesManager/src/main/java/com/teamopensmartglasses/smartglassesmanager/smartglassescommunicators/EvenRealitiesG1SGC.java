--- conflicted
+++ resolved
@@ -288,11 +288,7 @@
 
 //                            Log.d(TAG, "Audio data received. Seq: " + seq + ", Data: " + Arrays.toString(pcmData) + ", from: " + deviceName);
                             if (deviceName.contains("R_")) {
-<<<<<<< HEAD
 //                                Log.d(TAG, "Ignoring...");
-=======
-                                //Log.d(TAG, "Ignoring...");
->>>>>>> 5f38e743
 //                                Log.d(TAG, "Audio data received. Seq: " + seq + ", Data: " + Arrays.toString(pcmData) + ", from: " + deviceName);
 //                                EventBus.getDefault().post(new AudioChunkNewEvent(pcmData));
                             } else {
