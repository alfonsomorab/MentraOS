package com.teamopensmartglasses.convoscope;

public class Constants {
    public static String appName = "Convoscope";
    public static String glassesCardTitle = "";
    public static String cseResultKey = "result";
    public static String proactiveAgentResultsKey = "results_proactive_agent_insights";
    public static String explicitAgentQueriesKey = "explicit_insight_queries";
    public static String explicitAgentResultsKey = "explicit_insight_results";
    public static String wakeWordTimeKey = "wake_word_time";
    public static String entityDefinitionsKey = "entity_definitions";
    public static String languageLearningKey = "language_learning_results";
    public static String llContextConvoKey = "ll_context_convo_results";
<<<<<<< HEAD
    public static String shouldUpdateSettingsKey = "should_update_settings";
=======
    public static String adhdStmbAgentKey = "adhd_stmb_agent_results";
>>>>>>> e55693bd

    //endpoints
    public static final String LLM_QUERY_ENDPOINT = "/chat";
    public static final String GEOLOCATION_STREAM_ENDPOINT = "/gps_location";
    public static final String BUTTON_EVENT_ENDPOINT = "/button_event";
    public static final String UI_POLL_ENDPOINT = "/ui_poll";
    public static final String SET_USER_SETTINGS_ENDPOINT = "/set_user_settings";
    public static final String GET_USER_SETTINGS_ENDPOINT = "/get_user_settings";
}<|MERGE_RESOLUTION|>--- conflicted
+++ resolved
@@ -11,11 +11,8 @@
     public static String entityDefinitionsKey = "entity_definitions";
     public static String languageLearningKey = "language_learning_results";
     public static String llContextConvoKey = "ll_context_convo_results";
-<<<<<<< HEAD
     public static String shouldUpdateSettingsKey = "should_update_settings";
-=======
     public static String adhdStmbAgentKey = "adhd_stmb_agent_results";
->>>>>>> e55693bd
 
     //endpoints
     public static final String LLM_QUERY_ENDPOINT = "/chat";
