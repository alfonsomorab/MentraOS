import requests
import json
import random
from pathlib import Path

#Google NLP imports
from google.cloud import language_v1
from typing import Sequence
from google.cloud import enterpriseknowledgegraph as ekg
from gcp_config import gcp_project_id
from gcp_config import google_maps_api_key


#Google static maps imports
import responses
import random
import googlemaps
from googlemaps.maps import StaticMapMarker
from googlemaps.maps import StaticMapPath
from PIL import Image
from io import BytesIO

#image conversion
import base64

#custom
import word_frequency

class ContextualSearchEngine:
    def __init__(self):
        #remember what we've defined
        self.previous_defs = list()
        self.client = googlemaps.Client(key=google_maps_api_key)
        self.imagePath = "images/cse"

    def get_google_static_map_img(self, place, zoom=3):
        url = "https://maps.googleapis.com/maps/api/staticmap"
        responses.add(responses.GET, url, status=200)

        path = StaticMapPath(
            points=["New York City"],
            weight=5,
            color="red",
        )

        marker_1 = StaticMapMarker(locations=[place], color="red")

        map_response = self.client.static_map(
            size=(400, 400),
            zoom=zoom,
            center=place,
            maptype="hybrid",
            format="jpg",
            scale=1,
            markers=[marker_1]
        )
            
        raw_img = b''.join(map_response)

        return raw_img

    def analyze_entities(self, text_content):
        """
        Analyzing Entities in a String

        Args:
          text_content The text content to analyze
        """

        client = language_v1.LanguageServiceClient()

        # Available types: PLAIN_TEXT, HTML
        type_ = language_v1.Document.Type.PLAIN_TEXT

        # Optional. If not specified, the language is automatically detected.
        # For list of supported languages:
        # https://cloud.google.com/natural-language/docs/languages
        language = "en"
        document = {"content": text_content, "type_": type_, "language": language}

        # Available values: NONE, UTF8, UTF16, UTF32
        encoding_type = language_v1.EncodingType.UTF8

        response = client.analyze_entities(
            request={"document": document, "encoding_type": encoding_type}
        )

        return response.entities

    def lookup_mids(self, ids: Sequence[str], project_id=gcp_project_id):
        location = 'global'      # Values: 'global'
        languages = ['en']                    # Optional: List of ISO 639-1 Codes

        # Create a client
        client = ekg.EnterpriseKnowledgeGraphServiceClient()

        # The full resource name of the location
        # e.g. projects/{project_id}/locations/{location}
        parent = client.common_location_path(project=project_id, location=location)

        # Initialize request argument(s)
        request = ekg.LookupRequest(
            parent=parent,
            ids=ids,
            languages=languages,
        )

        # Make the request
        response = client.lookup(request=request)

        # Extract and print date from response
        res = dict()
        for item in response.item_list_element:
            result = item.get("result")

            #get mid and start entry - assuming we always get a mid
            mid = None
            for identifier in result.get("identifier"):
                if identifier.get('name') == 'googleKgMID':
                    mid = identifier.get('value')
                    break

            if mid is None:
                continue

            res[mid] = dict()
            res[mid]["mid"] = mid

            #get google cloud id
            cloud_id = result.get('@id')

            #get image
            if result.get('image'):
                image_url = result.get('image').get('contentUrl')
                #convert to actual image url if it's a wikipedia image
                #if "wiki" in image_url:
                    #image_url = self.wiki_image_parser(image_url)
                res[mid]["image_url"] = image_url

            res[mid]["name"] = result.get('name')
            res[mid]["category"] = result.get('description')
            res[mid]["type"] = result.get('@type')[0].upper()

            detailed_description = result.get("detailedDescription")
            if detailed_description:
                res[mid]["summary"] = detailed_description.get('articleBody')
                res[mid]["url"] = detailed_description.get('url')

        return res

    def contextual_search_engine(self, talk):
        #build response object from various processing sources
        response = dict()

        #find rare words and define them
        rare_word_definitions = word_frequency.rare_word_define_string(talk)

        # get entities
        entities_raw = self.analyze_entities(talk)

        #filter entities
        entities = list()
        salience_threshold = 0.4
        metadata_keys_we_want = ["mid", "wikipedia_url"]
        for entity in entities_raw:
            #if the entitiy had a knowledge graph ID or wikipedia entry, then we want it
            for metadata_name, metadata_value in entity.metadata.items():
                if metadata_name in metadata_keys_we_want:
                    entities.append(entity)
                    break
            #if the entity had a location, then we want it
            if entity.type_ == "LOCATION":
                entities.append(entity)
                break
        #if the entity has a salience over n, then we want it (NOTE: salience may be high if transcript length is short)
            #if entity.salience >= salience_threshold:
                #entities.append(entity)
                #continue

        #if entities have `mid`s, then lookup the entities with google knowledge graph
        ## get all mid's first, as batch mid search is faster
        mids = list()
        for entity in entities:
            metadata = entity.metadata
            #print(entity.name)
            if "mid" in metadata.keys():
                mid = metadata["mid"]
                mids.append(mid)
        entity_search_results = self.lookup_mids(mids)

        #if entities are locations, then lookup the locations using google static maps
        locations = dict()
        for entity in entities:
            if language_v1.Entity.Type(entity.type_).name == "LOCATION":
                print("GOT LOCATION: {}".format(entity.name))
                zoom = 3
                mapImageName = "map_{}-{}.jpg".format(entity.name, zoom)
                mapImagePath = "{}/{}".format(self.imagePath, mapImageName)

                if not Path(mapImagePath).is_file():
                    print("{} doesn't exist - generating now...".format(mapImageName))
                    static_map_img_raw = self.get_google_static_map_img(place=entity.name, zoom=zoom)
                    static_map_img_pil = Image.open(BytesIO(static_map_img_raw))
                    #locations[entity.name]["image_raw"] = base64.b64encode(BytesIO(static_map_img_raw).getvalue())
                    static_map_img_pil.save(mapImagePath)
                locations[entity.name] = dict()
                locations[entity.name]["name"] = entity.name
                locations[entity.name]['map_image_path'] = "/image?img={}".format(mapImageName)

<<<<<<< HEAD
        #build response object from various processing sources
        response = dict()
        summary_len = 200
=======
>>>>>>> b1c17f67
        #get rare word def's
        for word_def in rare_word_definitions:
            word = list(word_def.keys())[0]
            definition = list(word_def.values())[0]
            response[word] = dict()
            summary = definition[0:min(summary_len, len(definition))] + "..." #limit size of summary
            response[word]["summary"] = summary
            response[word]["type"] = "RARE_WORD"
            response[word]["name"] = word

        #get entities from search results
        for entity_mid in entity_search_results:
            entity = entity_search_results[entity_mid]
            response[entity["name"]] = entity
            summary = response[entity["name"]]["summary"]
            summary = summary[0:min(summary_len, len(summary))] + "..." #limit size of summary
            response[entity["name"]]["summary"] = summary

        #get entities from location results
        for location in locations:
            entity = locations[location]
            response[entity["name"]] = entity

        #drop things we've already defined, then remember the new things
#        filtered_response = dict()
#        for entity in response:
#            if entity not in self.previous_defs:
#                filtered_response[entity] = response[entity]
#                self.previous_defs.append(entity)

        #return filtered_response
        return response

    def get_wikipedia_image_link_from_page_title(self, page_title, language="en"):
        WIKI_REQUEST = 'http://{}.wikipedia.org/w/api.php?action=query&prop=pageimages&format=json&piprop=original&titles={}'.format(language, page_title)
        response  = requests.get(WIKI_REQUEST)
        json_data = json.loads(response.text)
        try:
            img_url = list(json_data['query']['pages'].values())[0]['original']['source']
            max_size = 480
            image_wikipedia_name = img_url.split("/")[-1]
            img_url = img_url.replace("/commons/", "/commons/thumb/")
            img_url = img_url.replace(f"/{language}/", f"/{language}/thumb/")
            img_url = img_url + f"/{max_size}px-{image_wikipedia_name}"
            if img_url[-3:] == "svg":
                img_url = img_url + ".png"
            elif img_url[-3:] == "ogv":
                img_url = None
        except Exception as e:
            print(e)
            img_url = None
        return img_url<|MERGE_RESOLUTION|>--- conflicted
+++ resolved
@@ -207,12 +207,9 @@
                 locations[entity.name]["name"] = entity.name
                 locations[entity.name]['map_image_path'] = "/image?img={}".format(mapImageName)
 
-<<<<<<< HEAD
         #build response object from various processing sources
         response = dict()
         summary_len = 200
-=======
->>>>>>> b1c17f67
         #get rare word def's
         for word_def in rare_word_definitions:
             word = list(word_def.keys())[0]
