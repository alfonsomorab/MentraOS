--- conflicted
+++ resolved
@@ -12,12 +12,6 @@
   severity: string;
   appHealthStatus: string;
 }
-<<<<<<< HEAD
-
-const logger = rootLogger.child({ service: "app-uptime.service" }); // Create a specialized logger for this service to help with debugging
-const ONE_MINUTE_MS = 60000;
-let uptimeScheduler: NodeJS.Timeout | null = null; // Store interval reference for cleanup
-=======
 
 const logger = rootLogger.child({ service: "app-uptime.service" }); // Create a specialized logger for this service to help with debugging
 const ONE_MINUTE_MS = 60000;
@@ -44,7 +38,6 @@
     return false;
   }
 }
->>>>>>> 436c1cb2
 
 //return their current health status.
 export async function fetchSubmittedAppHealthStatus() {
