--- conflicted
+++ resolved
@@ -21,23 +21,23 @@
  */
 export class SonioxTranslationUtils {
   private static readonly mappings = translationMappings.models.find(m => m.id === 'stt-rt-preview')!;
-  
+
   /**
    * Normalize BCP 47 language codes (e.g., "fr-FR") to Soniox base codes (e.g., "fr")
    * Soniox uses ISO 639-1 base language codes without region specifiers
    */
   static normalizeLanguageCode(languageCode: string): string {
     if (!languageCode) return languageCode;
-    
+
     // Extract base language code (remove region/country code)
     const baseCode = languageCode.split('-')[0].toLowerCase();
-    
+
     // Special cases for Soniox mappings
     const normalizedCode = this.mapToSonioxLanguageCode(baseCode);
-    
+
     return normalizedCode;
   }
-  
+
   /**
    * Map base language codes to Soniox-specific language codes
    * Handle any special cases where Soniox uses different codes
@@ -49,32 +49,32 @@
       // Example: 'zh-cn': 'zh', 'zh-tw': 'zh' - but we already handle this above
       // Add any Soniox-specific mappings here if discovered
     };
-    
+
     return specialMappings[baseCode] || baseCode;
   }
-  
+
   /**
    * Get all supported languages for transcription
    */
   static getSupportedLanguages(): string[] {
     return this.mappings.languages.map(lang => lang.code);
   }
-  
+
   /**
    * Get all translation targets that support multiple source languages
    */
   static getMultiSourceTargets(): Map<string, string[]> {
     const multiSourceTargets = new Map<string, string[]>();
-    
+
     for (const target of this.mappings.translation_targets) {
       if (target.source_languages.length > 1 && !target.source_languages.includes('*')) {
         multiSourceTargets.set(target.target_language, target.source_languages);
       }
     }
-    
+
     return multiSourceTargets;
   }
-  
+
   /**
    * Get all two-way translation pairs
    */
@@ -84,7 +84,7 @@
       return { langA, langB };
     });
   }
-  
+
   /**
    * Check if a language pair supports two-way translation
    */
@@ -92,11 +92,11 @@
     // Normalize language codes for Soniox format
     const normalizedLangA = this.normalizeLanguageCode(langA);
     const normalizedLangB = this.normalizeLanguageCode(langB);
-    
+
     return this.mappings.two_way_translation_pairs.includes(`${normalizedLangA}:${normalizedLangB}`) ||
-           this.mappings.two_way_translation_pairs.includes(`${normalizedLangB}:${normalizedLangA}`);
-  }
-  
+      this.mappings.two_way_translation_pairs.includes(`${normalizedLangB}:${normalizedLangA}`);
+  }
+
   /**
    * Check if a source->target translation is supported
    */
@@ -104,29 +104,29 @@
     // Normalize language codes for Soniox format
     const normalizedSource = this.normalizeLanguageCode(sourceLanguage);
     const normalizedTarget = this.normalizeLanguageCode(targetLanguage);
-    
+
     if (normalizedSource === normalizedTarget) return false;
-    
+
     const target = this.mappings.translation_targets.find(t => t.target_language === normalizedTarget);
     if (!target) return false;
-    
+
     // Check if source is explicitly excluded
     if (target.exclude_source_languages.includes(normalizedSource)) return false;
-    
+
     // Check if source is in the allowed list (or wildcard)
-    return target.source_languages.includes(normalizedSource) || 
-           target.source_languages.includes('*');
-  }
-  
+    return target.source_languages.includes(normalizedSource) ||
+      target.source_languages.includes('*');
+  }
+
   /**
    * Get the universal English translation config (any language -> English)
    */
   static getUniversalEnglishConfig(): TranslationTarget | null {
-    return this.mappings.translation_targets.find(t => 
+    return this.mappings.translation_targets.find(t =>
       t.target_language === 'en' && t.source_languages.includes('*')
     ) || null;
   }
-  
+
   /**
    * Find the optimal stream configuration for a set of translation subscriptions
    */
@@ -134,7 +134,7 @@
     const analysis = this.analyzeSubscriptions(subscriptions);
     const ownershipAnalysis = this.analyzeTranscriptionOwnership(subscriptions);
     const streams: OptimizedStream[] = [];
-    
+
     // 1. Universal English stream (highest priority)
     if (analysis.needsUniversalEnglish) {
       streams.push({
@@ -154,7 +154,7 @@
         }
       });
     }
-    
+
     // 2. Two-way pairs
     for (const pair of analysis.twoWayPairs) {
       const pairKey = `${pair.langA}:${pair.langB}`;
@@ -177,7 +177,7 @@
         }
       });
     }
-    
+
     // 3. Multi-source targets
     for (const [targetLang, sources] of analysis.multiSourceTargets) {
       streams.push({
@@ -198,7 +198,7 @@
         }
       });
     }
-    
+
     // 4. Individual streams for remaining subscriptions
     for (const sub of analysis.remainingSubscriptions) {
       const [type, langPair] = sub.split(':');
@@ -239,7 +239,7 @@
         });
       }
     }
-    
+
     return {
       streams,
       originalSubscriptions: subscriptions,
@@ -250,14 +250,14 @@
       }
     };
   }
-  
+
   /**
    * Analyze transcription ownership based on hierarchy rules
    */
   private static analyzeTranscriptionOwnership(subscriptions: string[]): OwnershipAnalysis {
     const transcriptionSubs = subscriptions.filter(s => s.startsWith('transcription:'));
     const translationSubs = subscriptions.filter(s => s.startsWith('translation:'));
-    
+
     // Extract all languages that need transcription
     const dedicatedTranscriptionLanguages = new Set<string>();
     transcriptionSubs.forEach(sub => {
@@ -266,34 +266,28 @@
       const langCode = langCodeWithParams?.split('?')[0];
       dedicatedTranscriptionLanguages.add(langCode);
     });
-    
+
     // Parse translation pairs to identify source languages
     const translationPairs = translationSubs.map(sub => {
-<<<<<<< HEAD
       const [, langPairWithParams] = sub.split(':');
       // Strip query parameters for language pair parsing
       const langPair = langPairWithParams?.split('?')[0];
       const [source, target] = langPair?.split(/->|-to-/) ?? [];
-      return { source, target, subscription: sub };
-=======
-      const [, langPair] = sub.split(':');
-      const [source, target] = langPair.split(/->|-to-/);
-      return { 
-        source: this.normalizeLanguageCode(source), 
-        target: this.normalizeLanguageCode(target), 
+      return {
+        source: this.normalizeLanguageCode(source),
+        target: this.normalizeLanguageCode(target),
         originalSource: source,
         originalTarget: target,
-        subscription: sub 
+        subscription: sub
       };
->>>>>>> 30807193
     });
-    
+
     // Build ownership mappings based on hierarchy
     // 1. Dedicated transcription streams (highest priority)
     // 2. Two-way translation streams  
     // 3. Universal English stream
     // 4. One-way translation streams (lowest priority)
-    
+
     const result: OwnershipAnalysis = {
       universalEnglishOwnership: [],
       universalEnglishSkip: [],
@@ -304,68 +298,68 @@
       individualOwnership: new Map(),
       individualSkip: new Map()
     };
-    
+
     // Step 1: Dedicated transcription languages are owned by their streams
     // All other streams must skip these languages
     const ownedByDedicated = Array.from(dedicatedTranscriptionLanguages);
-    
+
     // Step 2: For two-way pairs, assign ownership if not already owned
     const twoWayPairs = this.findTwoWayPairs(translationPairs);
     for (const { langA, langB, subscriptions } of twoWayPairs) {
       const pairKey = `${langA}:${langB}`;
       const ownership: string[] = [];
       const skip: string[] = [];
-      
+
       // Check if either language is owned by dedicated transcription
       if (!dedicatedTranscriptionLanguages.has(langA)) {
         ownership.push(langA);
       } else {
         skip.push(langA);
       }
-      
+
       if (!dedicatedTranscriptionLanguages.has(langB)) {
         ownership.push(langB);
       } else {
         skip.push(langB);
       }
-      
+
       result.twoWayOwnership.set(pairKey, ownership);
       result.twoWaySkip.set(pairKey, skip);
     }
-    
+
     // Step 3: Universal English stream owns English if not already owned
     const hasUniversalEnglish = translationPairs.some(p => p.target === 'en');
     if (hasUniversalEnglish) {
       const englishOwnedByDedicated = dedicatedTranscriptionLanguages.has('en');
       const englishOwnedByTwoWay = Array.from(result.twoWayOwnership.values())
         .some(ownership => ownership.includes('en'));
-      
+
       if (!englishOwnedByDedicated && !englishOwnedByTwoWay) {
         result.universalEnglishOwnership = ['en'];
       } else {
         result.universalEnglishSkip = ['en'];
       }
     }
-    
+
     // Step 3.5: Multi-source targets (between two-way and individual priority)
     const multiSourceTargets = this.getMultiSourceTargets();
     for (const [targetLang, supportedSources] of multiSourceTargets) {
       const targetPairs = translationPairs.filter(p => p.target === targetLang);
       const availableSources = targetPairs.map(p => p.source);
-      
+
       if (availableSources.length > 1) {
         const ownership: string[] = [];
         const skip: string[] = [];
-        
+
         for (const source of availableSources) {
-          if (dedicatedTranscriptionLanguages.has(source) || 
-              Array.from(result.twoWayOwnership.values()).some(owners => owners.includes(source))) {
+          if (dedicatedTranscriptionLanguages.has(source) ||
+            Array.from(result.twoWayOwnership.values()).some(owners => owners.includes(source))) {
             skip.push(source);
           } else {
             ownership.push(source);
           }
         }
-        
+
         result.multiSourceOwnership.set(targetLang, ownership);
         result.multiSourceSkip.set(targetLang, skip);
       }
@@ -378,10 +372,10 @@
       ...result.universalEnglishOwnership,
       ...Array.from(result.multiSourceOwnership.values()).flat()
     ]);
-    
+
     for (const pair of translationPairs) {
       const { source, subscription } = pair;
-      
+
       if (allOwnedLanguages.has(source)) {
         result.individualSkip.set(subscription, [source]);
         result.individualOwnership.set(subscription, []);
@@ -390,25 +384,25 @@
         result.individualSkip.set(subscription, []);
       }
     }
-    
+
     return result;
   }
-  
+
   /**
    * Helper method to find two-way pairs from translation pairs
    */
   private static findTwoWayPairs(translationPairs: Array<{ source: string; target: string; originalSource: string; originalTarget: string; subscription: string }>) {
     const pairs: Array<{ langA: string; langB: string; originalLangA: string; originalLangB: string; subscriptions: string[] }> = [];
     const processed = new Set<string>();
-    
+
     for (const pair of translationPairs) {
       const pairKey = `${pair.source}:${pair.target}`;
       if (processed.has(pairKey)) continue;
-      
-      const reversePair = translationPairs.find(p => 
+
+      const reversePair = translationPairs.find(p =>
         p.source === pair.target && p.target === pair.source
       );
-      
+
       if (reversePair && this.supportsTwoWayTranslation(pair.source, pair.target)) {
         pairs.push({
           langA: pair.source,
@@ -421,7 +415,7 @@
         processed.add(`${pair.target}:${pair.source}`);
       }
     }
-    
+
     return pairs;
   }
 
@@ -431,43 +425,37 @@
   private static analyzeSubscriptions(subscriptions: string[]): SubscriptionAnalysis {
     const transcriptionSubs = subscriptions.filter(s => s.startsWith('transcription:'));
     const translationSubs = subscriptions.filter(s => s.startsWith('translation:'));
-    
+
     // Parse translation subscriptions
     const translationPairs = translationSubs.map(sub => {
-<<<<<<< HEAD
       const [, langPairWithParams] = sub.split(':');
       // Strip query parameters for language pair parsing
       const langPair = langPairWithParams?.split('?')[0];
       const [source, target] = langPair?.split(/->|-to-/) ?? [];
-      return { source, target, subscription: sub };
-=======
-      const [, langPair] = sub.split(':');
-      const [source, target] = langPair.split(/->|-to-/);
-      return { 
-        source: this.normalizeLanguageCode(source), 
-        target: this.normalizeLanguageCode(target), 
+      return {
+        source: this.normalizeLanguageCode(source),
+        target: this.normalizeLanguageCode(target),
         originalSource: source,
         originalTarget: target,
-        subscription: sub 
+        subscription: sub
       };
->>>>>>> 30807193
     });
-    
+
     // Find English translations
     const englishTranslations = translationPairs.filter(p => p.target === 'en');
     const needsUniversalEnglish = englishTranslations.length > 0;
-    
+
     // Find two-way pairs
     const twoWayPairs: Array<{ langA: string; langB: string; originalLangA: string; originalLangB: string; subscriptions: string[] }> = [];
     const processedPairs = new Set<string>();
-    
+
     for (const pair of translationPairs) {
       if (processedPairs.has(`${pair.source}:${pair.target}`)) continue;
-      
-      const reversePair = translationPairs.find(p => 
+
+      const reversePair = translationPairs.find(p =>
         p.source === pair.target && p.target === pair.source
       );
-      
+
       if (reversePair && this.supportsTwoWayTranslation(pair.source, pair.target)) {
         twoWayPairs.push({
           langA: pair.source,
@@ -480,16 +468,16 @@
         processedPairs.add(`${pair.target}:${pair.source}`);
       }
     }
-    
+
     // Find multi-source opportunities
     const multiSourceTargets = new Map<string, string[]>();
     const multiSourceSubscriptions = new Map<string, string[]>();
     const multiSourceOriginalTargets = new Map<string, string>();  // Track original target codes
-    
+
     for (const [targetLang, supportedSources] of this.getMultiSourceTargets()) {
       const targetPairs = translationPairs.filter(p => p.target === targetLang);
       const availableSources = targetPairs.map(p => p.source);
-      
+
       if (availableSources.length > 1) {
         const validSources = availableSources.filter(source => supportedSources.includes(source));
         if (validSources.length > 1) {
@@ -500,7 +488,7 @@
         }
       }
     }
-    
+
     // Calculate remaining subscriptions
     const handledSubs = new Set<string>();
     if (needsUniversalEnglish) {
@@ -508,9 +496,9 @@
     }
     twoWayPairs.forEach(pair => pair.subscriptions.forEach(sub => handledSubs.add(sub)));
     multiSourceSubscriptions.forEach(subs => subs.forEach(sub => handledSubs.add(sub)));
-    
+
     const remainingSubscriptions = subscriptions.filter(sub => !handledSubs.has(sub));
-    
+
     return {
       needsUniversalEnglish,
       englishTranslations: englishTranslations.map(p => p.subscription),
