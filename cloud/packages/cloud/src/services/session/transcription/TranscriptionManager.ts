/**
 * @fileoverview TranscriptionManager - Per-session transcription management with provider abstraction
 */

<<<<<<< HEAD
import { Logger } from 'pino';
import { ExtendedStreamType, getLanguageInfo, StreamType, CloudToAppMessageType, DataStream, TranscriptSegment, LocalTranscription } from '@mentra/sdk';
import UserSession from '../UserSession';
import { PosthogService } from '../../logging/posthog.service';
=======
import { Logger } from "pino";
import {
  ExtendedStreamType,
  getLanguageInfo,
  StreamType,
  CloudToAppMessageType,
  DataStream,
  TranscriptSegment,
} from "@mentra/sdk";
import UserSession from "../UserSession";
import { PosthogService } from "../../logging/posthog.service";
>>>>>>> 78bdecc1
import {
  TranscriptionConfig,
  TranscriptionProvider,
  StreamInstance,
  ProviderType,
  StreamState,
  TranscriptionError,
  InvalidSubscriptionError,
  NoProviderAvailableError,
  ResourceLimitError,
  StreamCreationTimeoutError,
  StreamInitializationError,
  DEFAULT_TRANSCRIPTION_CONFIG,
} from "./types";
import { ProviderSelector } from "./ProviderSelector";
import { AzureTranscriptionProvider } from "./providers/AzureTranscriptionProvider";
import { SonioxTranscriptionProvider } from "./providers/SonioxTranscriptionProvider";
import subscriptionService from "../subscription.service";

export class TranscriptionManager {
  public readonly logger: Logger;

  // Provider Management
  private providers = new Map<ProviderType, TranscriptionProvider>();
  private providerSelector?: ProviderSelector;

  // Initialization State
  private isInitialized = false;
  private initializationPromise: Promise<void>;
  private pendingOperations: Array<() => Promise<void>> = [];

  // Stream Management
  private streams = new Map<string, StreamInstance>();
  private activeSubscriptions = new Set<ExtendedStreamType>();

  // Optimization mappings for consolidated streams
  private streamSubscriptionMappings = new Map<
    ExtendedStreamType,
    ExtendedStreamType[]
  >();
  private streamOwnershipMappings = new Map<
    ExtendedStreamType,
    { ownsTranscription: string[]; skipTranscriptionFor: string[] }
  >();

  // Retry Logic
  private streamRetryAttempts = new Map<string, number>();
  private streamCreationInProgress = new Set<string>();

  // VAD Audio Buffering (to prevent missing speech during stream startup)
  private vadAudioBuffer: ArrayBuffer[] = [];
  private vadBufferMaxSize = 50; // ~2.5 seconds at 50ms chunks
  private isBufferingForVAD = false;
  private vadBufferTimeout?: NodeJS.Timeout;
  private vadBufferTimeoutMs = 10000; // 10 second timeout if VAD never turns off

  // Health Monitoring
  private healthCheckInterval?: NodeJS.Timeout;

  // Transcript History Management
  private transcriptHistory: {
    segments: TranscriptSegment[]; // Legacy compatibility (en-US)
    languageSegments: Map<string, TranscriptSegment[]>; // Multi-language support
  } = {
    segments: [],
    languageSegments: new Map(),
  };

  // History Management Configuration
  private readonly HISTORY_RETENTION_MS = 30 * 60 * 1000; // 30 minutes
  private readonly HISTORY_PRUNE_INTERVAL_MS = 5 * 60 * 1000; // Prune every 5 minutes
  private historyPruneInterval?: NodeJS.Timeout;

  constructor(
    private userSession: UserSession,
    private config: TranscriptionConfig = DEFAULT_TRANSCRIPTION_CONFIG,
  ) {
    this.logger = userSession.logger.child({ service: "TranscriptionManager" });

    // Start initialization but don't block constructor
    this.initializationPromise = this.initializeProviders();
    this.startHealthMonitoring();
    this.startHistoryPruning();

    this.logger.info(
      {
        defaultProvider: this.config.providers.defaultProvider,
        fallbackProvider: this.config.providers.fallbackProvider,
      },
      "TranscriptionManager created - initializing providers...",
    );
  }

  async handleLocalTranscription(message: LocalTranscription): Promise<void> {
    this.logger.debug({ message }, 'Local transcription received');
    
    this.relayDataToApps(StreamType.TRANSCRIPTION, message);
  }

  /**
   * Update active subscriptions (main entry point)
   */
  async updateSubscriptions(
    subscriptions: ExtendedStreamType[],
  ): Promise<void> {
    // Ensure we're initialized before processing subscriptions
    await this.ensureInitialized();

    // Filter out invalid subscriptions before processing
    const validSubscriptions = subscriptions.filter((sub) => {
      // Check for invalid same-language translation
      if (typeof sub === "string" && sub.startsWith("translation:")) {
        const match = sub.match(/translation:([^-]+)-to-([^-]+)$/);
        if (match && match[1] === match[2]) {
          this.logger.warn(
            {
              subscription: sub,
              source: match[1],
              target: match[2],
            },
            "Filtering out invalid same-language translation subscription",
          );
          return false;
        }
      }
      return true;
    });

    const desired = new Set(validSubscriptions);
    const current = new Set(this.streams.keys());

    this.logger.debug(
      {
        desired: Array.from(desired),
        current: Array.from(current),
        filtered: subscriptions.filter((s) => !validSubscriptions.includes(s)),
      },
      "Updating transcription subscriptions",
    );

    console.log("434 validSubscriptions", validSubscriptions);

    // Use optimization for Soniox subscriptions to prevent resource conflicts
    const optimizedStreams =
      await this.optimizeSubscriptions(validSubscriptions);

    // Stop removed streams and clear their mappings
    for (const subscription of current) {
      if (!optimizedStreams.has(subscription)) {
        await this.stopStream(subscription);
        this.streamSubscriptionMappings.delete(subscription);
        this.streamOwnershipMappings.delete(subscription);
      }
    }

    console.log("434 optimizedStreams", optimizedStreams);

    // Start new optimized streams
    for (const subscription of optimizedStreams) {
      if (!current.has(subscription)) {
        await this.startStream(subscription);
      }
    }

    this.activeSubscriptions = optimizedStreams;
  }

  /**
   * Optimize subscriptions to prevent resource conflicts and enable efficient stream consolidation
   * This integrates the SonioxTranslationUtils optimization logic into the main flow
   */
  private async optimizeSubscriptions(
    subscriptions: ExtendedStreamType[],
  ): Promise<Set<ExtendedStreamType>> {
    // For non-Soniox providers, use subscriptions as-is
    if (this.config.providers.defaultProvider !== "soniox") {
      return new Set(subscriptions);
    }

    try {
      // Import the optimization utility
      const { SonioxTranslationUtils } = await import(
        "./providers/SonioxTranslationUtils"
      );

      // Get optimized stream configurations
      const optimizedStreams =
        SonioxTranslationUtils.optimizeTranslationStreams(subscriptions);

      // Create a mapping from optimized streams to their handled subscriptions
      const optimizedSubscriptions = new Set<ExtendedStreamType>();

      for (const stream of optimizedStreams.streams) {
        // Each optimized stream gets a unique subscription identifier
        let streamSubscription: ExtendedStreamType;

        if (stream.type === "transcription_only") {
          // For transcription-only streams, use the original subscription as the identifier
          // This preserves any parameters like ?no-language-identification=true
          streamSubscription = stream.handledSubscriptions[0];
        } else if (stream.type === "two_way") {
          // For two-way translation streams, use original language codes if available
          const langA =
            stream.originalLanguageCodes?.langA ||
            stream.config.translation?.language_a ||
            stream.config.language;
          const langB =
            stream.originalLanguageCodes?.langB ||
            stream.config.translation?.language_b;

          // Skip invalid same-language translations
          if (langA === langB) {
            this.logger.warn(
              {
                langA,
                langB,
                streamType: stream.type,
                streamConfig: stream.config,
              },
              "Skipping invalid same-language two-way translation stream from optimization",
            );
            continue;
          }

          // Preserve parameters from the first handled subscription, but construct the new stream type
          const params = this.extractSubscriptionParameters(
            stream.handledSubscriptions[0],
          );
          streamSubscription = `translation:${langA}-two-way-${langB}${params}`;
        } else if (stream.type === "universal_english") {
          // Universal English streams handle multiple original subscriptions, don't create artificial ones
          // Instead, add all the handled subscriptions directly to the optimized set
          for (const handledSub of stream.handledSubscriptions) {
            optimizedSubscriptions.add(handledSub as ExtendedStreamType);
          }
          continue; // Skip creating an artificial subscription for this stream
        } else if (
          stream.type === "individual" ||
          stream.type === "multi_source"
        ) {
          // For individual and multi-source streams, use original language codes if available
          const srcLang =
            stream.originalLanguageCodes?.source ||
            stream.config.translation?.source_languages?.[0] ||
            stream.config.language;
          const tgtLang =
            stream.originalLanguageCodes?.target ||
            stream.config.translation?.target_language;

          // Skip invalid same-language translations
          const normalizedSrc = srcLang?.split("-")[0]?.toLowerCase();
          const normalizedTgt = tgtLang?.split("-")[0]?.toLowerCase();
          if (normalizedSrc === normalizedTgt) {
            this.logger.warn(
              {
                srcLang,
                tgtLang,
                streamType: stream.type,
                streamConfig: stream.config,
              },
              "Skipping invalid same-language translation stream from optimization",
            );
            continue;
          }

          // Preserve parameters from the first handled subscription, but construct the new stream type
          const params = this.extractSubscriptionParameters(
            stream.handledSubscriptions[0],
          );
          streamSubscription = `translation:${srcLang}-to-${tgtLang}${params}`;
        } else {
          // Fallback for any unknown types
          streamSubscription = `optimized:${stream.type}:${Date.now()}`;
        }

        // Final validation check before adding
        if (
          typeof streamSubscription === "string" &&
          streamSubscription.startsWith("translation:")
        ) {
          const match = streamSubscription.match(
            /translation:([^-]+)-(?:to|two-way)-([^-]+)/,
          );
          if (match && match[1] === match[2]) {
            this.logger.error(
              {
                streamSubscription,
                source: match[1],
                target: match[2],
                streamType: stream.type,
              },
              "Attempted to add invalid same-language translation after optimization - skipping",
            );
            continue;
          }
        }

        optimizedSubscriptions.add(streamSubscription);

        // Store the mapping for data routing
        this.streamSubscriptionMappings.set(
          streamSubscription,
          stream.handledSubscriptions,
        );

        // Store the ownership information
        this.streamOwnershipMappings.set(streamSubscription, {
          ownsTranscription: stream.ownsTranscription,
          skipTranscriptionFor: stream.skipTranscriptionFor,
        });
      }

      this.logger.debug(
        {
          originalSubscriptions: subscriptions,
          optimizedSubscriptions: Array.from(optimizedSubscriptions),
          streamCount: optimizedStreams.streams.length,
        },
        "Optimized subscriptions using SonioxTranslationUtils",
      );

      return optimizedSubscriptions;
    } catch (error) {
      this.logger.warn(
        {
          error: error instanceof Error ? error.message : String(error),
          subscriptions,
        },
        "Failed to optimize subscriptions, falling back to original",
      );

      // Fallback to original subscriptions if optimization fails
      return new Set(subscriptions);
    }
  }

  /**
   * Extract subscription parameters from a subscription string
   * Preserves query parameters like ?no-language-identification=true
   */
  private extractSubscriptionParameters(subscription: string): string {
    const questionMarkIndex = subscription.indexOf("?");
    if (questionMarkIndex === -1) {
      return "";
    }
    return subscription.substring(questionMarkIndex);
  }

  /**
   * Finalize pending tokens in all active streams (called when VAD stops)
   * This forces all providers to send final transcriptions for any buffered content
   */
  finalizePendingTokens(): void {
    this.logger.debug(
      {
        activeStreams: this.streams.size,
      },
      "Finalizing pending tokens in all streams due to VAD stop",
    );

    for (const [subscription, stream] of this.streams) {
      try {
        // Check if this is a Soniox stream with buffered tokens
        if (stream.provider.name === "soniox") {
          // Force finalize both transcription and translation tokens
          if ("forceFinalizePendingTokens" in stream) {
            (stream as any).forceFinalizePendingTokens();
          }
          if ("forceFinalizePendingTranslationTokens" in stream) {
            (stream as any).forceFinalizePendingTranslationTokens();
          }
          this.logger.debug(
            {
              subscription,
              streamId: stream.id,
              provider: "soniox",
            },
            "Forced finalization of Soniox tokens (transcription and translation)",
          );
        }
        // Azure doesn't need forced finalization as it sends final results immediately
        // Other providers can be added here as needed
      } catch (error) {
        this.logger.warn(
          {
            subscription,
            error,
            streamId: stream.id,
            provider: stream.provider.name,
          },
          "Error finalizing pending tokens",
        );
      }
    }
  }

  /**
   * Cleanup all idle streams (called when VAD detects silence)
   * This immediately closes all streams to free resources
   */
  async cleanupIdleStreams(): Promise<void> {
    this.logger.debug(
      {
        activeStreams: this.streams.size,
      },
      "Cleaning up idle streams due to VAD silence",
    );

    const closePromises: Promise<void>[] = [];

    for (const [subscription, stream] of this.streams) {
      try {
        closePromises.push(this.cleanupStream(subscription, "vad_silence"));
      } catch (error) {
        this.logger.warn(
          {
            subscription,
            error,
            streamId: stream.id,
            provider: stream.provider.name,
          },
          "Error initiating stream cleanup",
        );
      }
    }

    // Wait for all streams to close
    await Promise.allSettled(closePromises);

    // Clear the streams map
    this.streams.clear();

    this.logger.info("All idle streams cleaned up");
  }

  /**
   * Stop all transcription streams and finalize any pending tokens
   * This is the proper way to stop transcription when VAD detects silence
   */
  async stopAndFinalizeAll(): Promise<void> {
    try {
      this.logger.info(
        "Stopping all transcription streams and finalizing pending tokens",
      );

      // First finalize any pending tokens
      this.finalizePendingTokens();

      // Clear any VAD audio buffer (don't flush since VAD stopped)
      this.clearVADBuffer();

      // Then stop all streams
      await this.updateSubscriptions([]);
    } catch (error) {
      this.logger.error(
        error,
        "Error stopping and finalizing all transcription streams",
      );
    }
  }

  /**
   * Ensure streams match active subscriptions exactly
   * Removes unused streams and creates missing ones
   */
  async ensureStreamsExist(): Promise<void> {
    // Filter out any invalid subscriptions that may have slipped through
    const validSubscriptions = Array.from(this.activeSubscriptions).filter(
      (sub) => {
        // Check for invalid same-language translation
        if (typeof sub === "string" && sub.startsWith("translation:")) {
          const match = sub.match(/translation:([^-]+)-to-([^-]+)$/);
          if (match && match[1] === match[2]) {
            this.logger.warn(
              {
                subscription: sub,
                source: match[1],
                target: match[2],
              },
              "Removing invalid same-language translation from active subscriptions",
            );
            // Remove from activeSubscriptions set
            this.activeSubscriptions.delete(sub);
            return false;
          }
        }
        return true;
      },
    );

    const currentSubscriptions = validSubscriptions;

    this.logger.info(
      {
        subscriptions: currentSubscriptions,
        existingStreams: this.streams.size,
        bufferSize: this.vadAudioBuffer.length,
      },
      "Ensuring streams match active subscriptions",
    );

    // Step 1: Clean up streams that no longer have subscriptions
    const streamsToCleanup: string[] = [];
    for (const [subscription, stream] of this.streams.entries()) {
      if (!this.activeSubscriptions.has(subscription)) {
        streamsToCleanup.push(subscription);
      }
    }

    if (streamsToCleanup.length > 0) {
      this.logger.info(
        {
          streamsToCleanup,
          count: streamsToCleanup.length,
        },
        "Cleaning up streams with no active subscriptions",
      );

      for (const subscription of streamsToCleanup) {
        await this.cleanupStream(subscription, "subscription_removed");
      }
    }

    // Step 2: If no subscriptions, we're done
    if (currentSubscriptions.length === 0) {
      this.logger.info("No active subscriptions - all streams cleaned up");
      return;
    }

    // Step 3: Start buffering audio for any new streams we might create
    this.startVADBuffering();

    // Step 4: Create missing streams or replace unhealthy ones
    const createPromises: Promise<void>[] = [];

    for (const subscription of currentSubscriptions) {
      const existingStream = this.streams.get(subscription);

      if (existingStream && this.isStreamHealthy(existingStream)) {
        this.logger.debug(
          { subscription },
          "Stream already exists and is healthy - no action needed",
        );
        continue;
      }

      if (existingStream) {
        this.logger.info(
          { subscription },
          "Stream exists but is unhealthy - will create new stream",
        );
        await this.cleanupStream(subscription, "unhealthy_stream_replacement");
      }

      // Create new stream
      this.logger.info(
        { subscription },
        "Creating new stream for subscription",
      );
      createPromises.push(this.startStreamFast(subscription));
    }

    if (createPromises.length === 0) {
      this.logger.info("All required streams already exist and are healthy");
      this.flushVADBuffer();
      return;
    }

    // Wait for all new streams to be created
    const results = await Promise.allSettled(createPromises);

    // Count successful vs failed stream creations
    let successCount = 0;
    let failureCount = 0;

    results.forEach((result, index) => {
      if (result.status === "rejected") {
        failureCount++;
        this.logger.error(
          {
            error: result.reason,
          },
          "Failed to create new stream",
        );
      } else {
        successCount++;
      }
    });

    this.logger.info(
      {
        totalSubscriptions: currentSubscriptions.length,
        streamsRemoved: streamsToCleanup.length,
        streamsCreated: createPromises.length,
        successCount,
        failureCount,
        activeStreams: this.streams.size,
      },
      "Stream synchronization completed",
    );

    // If all new streams failed, this is a critical issue
    if (failureCount === createPromises.length && createPromises.length > 0) {
      this.logger.error(
        {
          subscriptions: currentSubscriptions,
          failureCount,
        },
        "All new streams failed to create - transcription may be unavailable",
      );
    }

    // Flush buffered audio to streams and stop buffering
    this.flushVADBuffer();
  }

  /**
   * Check if we have healthy streams for all active subscriptions
   * and no extra streams for inactive subscriptions
   */
  hasHealthyStreams(): boolean {
    const currentSubscriptions = Array.from(this.activeSubscriptions);

    if (currentSubscriptions.length === 0) {
      return this.streams.size === 0; // No subscriptions = no streams should exist
    }

    // Check if all subscriptions have healthy streams
    for (const subscription of currentSubscriptions) {
      const stream = this.streams.get(subscription);
      if (!stream || !this.isStreamHealthy(stream)) {
        return false;
      }
    }

    // Check if we have any extra streams that shouldn't exist
    for (const subscription of this.streams.keys()) {
      if (!this.activeSubscriptions.has(subscription)) {
        return false; // We have a stream for an inactive subscription
      }
    }

    return true;
  }

  isCloudSTTDown(): boolean {
    const stats = this.providerSelector?.getProviderStats()
    if (!stats) {
      // Defaulting to true as we don't have any stats
      return true;
    }
    return Object.values(stats).every((provider) => provider.isHealthy === false);
  }

  /**
   * @deprecated Use ensureStreamsExist() instead
   */
  async restartFromActiveSubscriptions(): Promise<void> {
    this.logger.warn(
      "restartFromActiveSubscriptions is deprecated - use ensureStreamsExist",
    );
    await this.ensureStreamsExist();
  }

  /**
   * Start buffering audio for VAD scenarios
   */
  private startVADBuffering(): void {
    this.isBufferingForVAD = true;
    this.vadAudioBuffer = []; // Clear any old buffer

    // Set timeout to automatically flush buffer if VAD never completes
    this.vadBufferTimeout = setTimeout(() => {
      this.logger.warn(
        {
          bufferSize: this.vadAudioBuffer.length,
          timeoutMs: this.vadBufferTimeoutMs,
        },
        "VAD buffer timeout reached - force flushing buffer",
      );

      this.flushVADBuffer();
    }, this.vadBufferTimeoutMs);

    this.logger.debug(
      {
        timeoutMs: this.vadBufferTimeoutMs,
      },
      "Started VAD audio buffering to prevent speech loss during stream startup",
    );
  }

  /**
   * Flush buffered audio to all active streams
   */
  private flushVADBuffer(): void {
    // Clear timeout if it exists
    if (this.vadBufferTimeout) {
      clearTimeout(this.vadBufferTimeout);
      this.vadBufferTimeout = undefined;
    }

    if (!this.isBufferingForVAD || this.vadAudioBuffer.length === 0) {
      this.isBufferingForVAD = false;
      return;
    }

    this.logger.debug(
      {
        bufferSize: this.vadAudioBuffer.length,
        activeStreams: this.streams.size,
      },
      "Flushing VAD audio buffer to active streams",
    );

    // Send all buffered audio chunks to active streams
    for (const audioData of this.vadAudioBuffer) {
      this.feedAudioToStreams(audioData);
    }

    // Clear buffer and stop buffering
    this.vadAudioBuffer = [];
    this.isBufferingForVAD = false;
  }

  /**
   * Clear VAD buffer without flushing (called when VAD stops)
   */
  private clearVADBuffer(): void {
    // Clear timeout if it exists
    if (this.vadBufferTimeout) {
      clearTimeout(this.vadBufferTimeout);
      this.vadBufferTimeout = undefined;
    }

    this.vadAudioBuffer = [];
    this.isBufferingForVAD = false;
    this.logger.debug("Cleared VAD audio buffer");
  }

  /**
   * Fast stream startup optimized for VAD scenarios
   * Uses shorter timeout and skips some non-critical checks
   */
  private async startStreamFast(
    subscription: ExtendedStreamType,
  ): Promise<void> {
    // Use a longer timeout for VAD scenarios (5 seconds vs 2 seconds)
    // 2 seconds was too short and causing stream creation failures
    const VAD_TIMEOUT_MS = 5000;

    try {
      // Check if stream already exists and is healthy
      const existingStream = this.streams.get(subscription);
      if (existingStream && this.isStreamHealthy(existingStream)) {
        this.logger.debug(
          { subscription },
          "Stream already exists and healthy - no restart needed",
        );
        return;
      }

      // Use the regular startStream but with moderate timeout for VAD
      await this.startStreamWithTimeout(subscription, VAD_TIMEOUT_MS);
    } catch (error) {
      this.logger.error(
        {
          subscription,
          error,
          timeout: VAD_TIMEOUT_MS,
        },
        "Fast stream start failed - falling back to regular startup",
      );

      // Fallback to regular startup with full timeout
      try {
        await this.startStream(subscription);
      } catch (fallbackError) {
        this.logger.error(
          {
            subscription,
            error: fallbackError,
          },
          "Regular stream start also failed",
        );
      }
    }
  }

  /**
   * Start stream with custom timeout
   */
  private async startStreamWithTimeout(
    subscription: ExtendedStreamType,
    timeoutMs: number,
  ): Promise<void> {
    this.logger.debug(
      {
        subscription,
        timeoutMs,
      },
      `Starting stream with custom timeout for user: ${this.userSession.userId}, subscription: ${subscription} (${timeoutMs}ms)`,
    );
    // Ensure we're initialized before starting streams
    await this.ensureInitialized();
    this.logger.debug(
      "TranscriptionManager is initialized, proceeding with stream start",
    );

    // Prevent duplicate creation
    if (this.streamCreationInProgress.has(subscription)) {
      this.logger.debug(
        { subscription },
        "Stream creation already in progress",
      );
      return;
    }

    // Check existing stream
    const existingStream = this.streams.get(subscription);
    if (existingStream && this.isStreamHealthy(existingStream)) {
      this.logger.debug({ subscription }, "Stream already exists and healthy");
      return;
    }

    // Clean up any existing stream
    if (existingStream) {
      await this.cleanupStream(subscription, "replacing_stream");
    }

    this.streamCreationInProgress.add(subscription);

    try {
      // Provider selector should be initialized now
      if (!this.providerSelector) {
        throw new Error(
          "TranscriptionManager initialization failed - no provider selector",
        );
      }

      // Validate subscription (cached after first validation)
      const validation =
        await this.providerSelector.validateSubscription(subscription);
      if (!validation.valid) {
        throw new InvalidSubscriptionError(
          validation.error!,
          subscription,
          validation.suggestions,
        );
      }

      // Skip resource limits check for VAD scenarios - we need speed
      // await this.checkResourceLimits();

      // Select provider (prioritize Soniox for VAD scenarios)
      const provider = await this.providerSelector.selectProvider(subscription);

      // Create stream
      const stream = await this.createStreamInstance(subscription, provider);

      // Wait for ready with custom timeout
      await this.waitForStreamReady(stream, timeoutMs);

      // Success!
      this.streams.set(subscription, stream);

      this.logger.info(
        {
          subscription,
          provider: provider.name,
          streamId: stream.id,
          timeoutUsed: timeoutMs,
        },
        "Stream started successfully with fast startup",
      );
    } catch (error) {
      this.logger.error(
        {
          subscription,
          error,
          timeoutUsed: timeoutMs,
        },
        "Failed to start stream with custom timeout",
      );
      throw error;
    } finally {
      this.streamCreationInProgress.delete(subscription);
    }
  }

  /**
   * Feed audio to all active streams
   */
  feedAudio(audioData: ArrayBuffer): void {
    // If we're buffering for VAD, add to buffer
    if (this.isBufferingForVAD) {
      this.vadAudioBuffer.push(audioData);

      // Prevent buffer from growing too large
      if (this.vadAudioBuffer.length > this.vadBufferMaxSize) {
        this.vadAudioBuffer.shift(); // Remove oldest chunk
      }

      this.logger.debug(
        {
          bufferSize: this.vadAudioBuffer.length,
          maxSize: this.vadBufferMaxSize,
        },
        "Buffering audio for VAD startup",
      );
      return;
    }

    // Normal audio feeding
    this.feedAudioToStreams(audioData);
  }

  /**
   * Internal method to feed audio directly to streams
   */
  private feedAudioToStreams(audioData: ArrayBuffer): void {
    // Don't feed audio if not initialized - just silently drop it
    if (!this.isInitialized || this.streams.size === 0) {
      return;
    }

    for (const [subscription, stream] of this.streams) {
      try {
        stream.writeAudio(audioData);
      } catch (error) {
        this.logger.warn(
          {
            subscription,
            error,
            streamId: stream.id,
          },
          "Error feeding audio to stream",
        );
      }
    }
  }

  /**
   * Get current stream metrics
   */
  getMetrics(): Record<string, any> {
    const metrics: Record<string, any> = {
      totalStreams: this.streams.size,
      activeStreams: 0,
      byProvider: {} as Record<string, any>,
      byState: {} as Record<string, number>,
    };

    // Count by provider and state
    for (const stream of this.streams.values()) {
      // By provider
      const providerName = stream.provider.name;
      if (!metrics.byProvider[providerName]) {
        metrics.byProvider[providerName] = 0;
      }
      metrics.byProvider[providerName]++;

      // By state
      if (!metrics.byState[stream.state]) {
        metrics.byState[stream.state] = 0;
      }
      metrics.byState[stream.state]++;

      // Active count
      if (
        stream.state === StreamState.READY ||
        stream.state === StreamState.ACTIVE
      ) {
        metrics.activeStreams++;
      }
    }

    return metrics;
  }

  /**
   * Dispose of the manager and cleanup resources
   */
  async dispose(): Promise<void> {
    this.logger.info("Disposing TranscriptionManager");

    // Stop health monitoring
    if (this.healthCheckInterval) {
      clearInterval(this.healthCheckInterval);
    }

    // Close all streams
    const closePromises = Array.from(this.streams.values()).map((stream) =>
      stream
        .close()
        .catch((error) =>
          this.logger.warn(
            { error, streamId: stream.id },
            "Error closing stream during disposal",
          ),
        ),
    );

    await Promise.allSettled(closePromises);
    this.streams.clear();

    // Dispose providers
    const providerDisposePromises = Array.from(this.providers.values()).map(
      (provider) =>
        provider
          .dispose()
          .catch((error) =>
            this.logger.warn(
              { error, provider: provider.name },
              "Error disposing provider",
            ),
          ),
    );

    await Promise.allSettled(providerDisposePromises);
    this.providers.clear();

    // Call cleanup method asynchronously but don't wait for it
    // to match the synchronous dispose pattern of other managers
    await this.cleanup();

    this.logger.info("TranscriptionManager disposed");
  }

  // ===== PRIVATE METHODS =====

  /**
   * Ensure manager is fully initialized before proceeding
   */
  private async ensureInitialized(): Promise<void> {
    if (this.isInitialized) {
      return;
    }

    this.logger.debug("Waiting for TranscriptionManager initialization...");
    await this.initializationPromise;

    if (!this.isInitialized) {
      throw new Error("TranscriptionManager initialization failed");
    }
  }

  /**
   * Process any operations that were queued while initializing
   */
  private async processPendingOperations(): Promise<void> {
    if (this.pendingOperations.length === 0) {
      return;
    }

    this.logger.info(
      {
        pendingOperations: this.pendingOperations.length,
      },
      "Processing pending operations after initialization",
    );

    const operations = this.pendingOperations.slice();
    this.pendingOperations = [];

    for (const operation of operations) {
      try {
        await operation();
      } catch (error) {
        this.logger.error(error, "Error processing pending operation");
      }
    }
  }

  private async initializeProviders(): Promise<void> {
    try {
      this.logger.info("Starting provider initialization...");

      const availableProviders: ProviderType[] = [];
      const providerErrors: Array<{ provider: string; error: Error }> = [];

      // Try to initialize Azure provider
      try {
        const azureProvider = new AzureTranscriptionProvider(
          this.config.azure,
          this.logger,
        );
        await azureProvider.initialize();
        this.providers.set(ProviderType.AZURE, azureProvider);
        availableProviders.push(ProviderType.AZURE);
        this.logger.info("Azure provider initialized successfully");
      } catch (error) {
        this.logger.error(error, "Failed to initialize Azure provider");
        providerErrors.push({ provider: "Azure", error: error as Error });
      }

      // Try to initialize Soniox provider
      try {
        const sonioxProvider = new SonioxTranscriptionProvider(
          this.config.soniox,
          this.logger,
        );
        await sonioxProvider.initialize();
        this.providers.set(ProviderType.SONIOX, sonioxProvider);
        availableProviders.push(ProviderType.SONIOX);
        this.logger.info("Soniox provider initialized successfully");
      } catch (error) {
        this.logger.error(error, "Failed to initialize Soniox provider");
        providerErrors.push({ provider: "Soniox", error: error as Error });
      }

      // Check if we have at least one provider
      if (this.providers.size === 0) {
        const errorMsg = `No transcription providers available. Errors: ${providerErrors.map((e) => `${e.provider}: ${e.error.message}`).join(", ")}`;
        this.logger.error(
          {
            providerErrors,
            config: {
              azureHasKey: !!this.config.azure.key,
              azureRegion: this.config.azure.region,
              sonioxHasKey: !!this.config.soniox.apiKey,
              sonioxEndpoint: this.config.soniox.endpoint,
            },
          },
          errorMsg,
        );
        throw new Error(errorMsg);
      }

      // Initialize provider selector with available providers
      this.providerSelector = new ProviderSelector(
        this.providers,
        this.config,
        this.logger,
      );

      // Mark as initialized
      this.isInitialized = true;

      this.logger.info(
        {
          availableProviders,
          totalProviders: this.providers.size,
          skippedProviders: providerErrors.length,
        },
        "Provider initialization completed",
      );

      if (providerErrors.length > 0) {
        this.logger.warn(
          {
            providerErrors: providerErrors.map((e) => ({
              provider: e.provider,
              error: e.error.message,
            })),
          },
          "Some providers failed to initialize but system will continue with available providers",
        );
      }

      // Process any pending operations
      await this.processPendingOperations();
    } catch (error) {
      this.logger.error(
        { error },
        "Critical failure in provider initialization",
      );
      throw error;
    }
  }

  private async startStream(subscription: ExtendedStreamType): Promise<void> {
    // Ensure we're initialized before starting streams
    await this.ensureInitialized();

    // Prevent duplicate creation
    if (this.streamCreationInProgress.has(subscription)) {
      this.logger.debug(
        { subscription },
        "Stream creation already in progress",
      );
      return;
    }

    // Check existing stream
    const existingStream = this.streams.get(subscription);
    if (existingStream && this.isStreamHealthy(existingStream)) {
      this.logger.debug({ subscription }, "Stream already exists and healthy");
      return;
    }

    // Clean up any existing stream
    if (existingStream) {
      await this.cleanupStream(subscription, "replacing_stream");
    }

    this.streamCreationInProgress.add(subscription);

    try {
      // Provider selector should be initialized now
      if (!this.providerSelector) {
        throw new Error(
          "TranscriptionManager initialization failed - no provider selector",
        );
      }

      // Validate subscription
      const validation =
        await this.providerSelector.validateSubscription(subscription);
      if (!validation.valid) {
        throw new InvalidSubscriptionError(
          validation.error!,
          subscription,
          validation.suggestions,
        );
      }

      // Check resource limits
      await this.checkResourceLimits();

      // Select provider
      const provider = await this.providerSelector.selectProvider(subscription);

      // Create stream
      const stream = await this.createStreamInstance(subscription, provider);

      // Wait for ready (with timeout)
      await this.waitForStreamReady(
        stream,
        this.config.performance.streamTimeoutMs,
      );

      // Success!
      this.streams.set(subscription, stream);

      this.logger.info(
        {
          subscription,
          provider: provider.name,
          streamId: stream.id,
          initTime: stream.metrics.initializationTime,
        },
        `🚀 STREAM CREATED: [${provider.name.toUpperCase()}] for "${subscription}" (${stream.metrics.initializationTime}ms)`,
      );

      // Track success
      PosthogService.trackEvent(
        "transcription_stream_created",
        this.userSession.userId,
        {
          subscription,
          provider: provider.name,
          sessionId: this.userSession.sessionId,
        },
      );
    } catch (error) {
      const logger = this.logger.child({ subscription });
      logger.error(error, "Stream creation failed");
      await this.handleStreamError(subscription, null, error as Error);
    } finally {
      this.streamCreationInProgress.delete(subscription);
    }
  }

  private async stopStream(subscription: ExtendedStreamType): Promise<void> {
    const stream = this.streams.get(subscription);
    if (stream) {
      this.logger.info(
        { subscription, streamId: stream.id },
        "Stopping stream",
      );

      try {
        await stream.close();
      } catch (error) {
        this.logger.warn({ error, subscription }, "Error stopping stream");
      }

      this.streams.delete(subscription);
      this.streamRetryAttempts.delete(subscription);
    }
  }

  private async createStreamInstance(
    subscription: ExtendedStreamType,
    provider: TranscriptionProvider,
  ): Promise<StreamInstance> {
    const languageInfo = getLanguageInfo(subscription)!;
    const streamId = this.generateStreamId(subscription);

    const callbacks = this.createStreamCallbacks(subscription);

    // Get ownership information from optimized stream configuration
    const ownershipInfo = this.streamOwnershipMappings.get(subscription) || {
      ownsTranscription: [],
      skipTranscriptionFor: [],
    };

    const options = {
      streamId,
      userSession: this.userSession,
      subscription,
      callbacks,
      ownsTranscription: ownershipInfo.ownsTranscription,
      skipTranscriptionFor: ownershipInfo.skipTranscriptionFor,
    };

    if (languageInfo.type === "translation") {
      return await provider.createTranslationStream(
        languageInfo.transcribeLanguage,
        languageInfo.translateLanguage!,
        options,
      );
    } else {
      return await provider.createTranscriptionStream(
        languageInfo.transcribeLanguage,
        options,
      );
    }
  }

  private createStreamCallbacks(subscription: ExtendedStreamType) {
    return {
      onReady: () => {
        this.logger.debug({ subscription }, "Stream ready");
      },

      onError: (error: Error) => {
        const stream = this.streams.get(subscription);
        if (stream) {
          this.handleStreamError(subscription, stream, error);
        }
      },

      onClosed: () => {
        this.logger.info({ subscription }, "Stream closed by provider");
        this.streams.delete(subscription);
      },

      onData: (data: any) => {
        // Relay to apps that are subscribed (async but don't await to avoid blocking)
        this.relayDataToApps(subscription, data).catch((error) => {
          this.logger.error(
            { error, subscription, data },
            "Error in async relayDataToApps",
          );
        });
      },
    };
  }

  private async handleStreamError(
    subscription: ExtendedStreamType,
    stream: StreamInstance | null,
    error: Error,
  ): Promise<void> {
    const currentProvider = stream?.provider.name;

    this.logger.warn(
      {
        subscription,
        error: error.message,
        provider: currentProvider,
      },
      "Stream error occurred",
    );

    // Record provider failure
    if (stream) {
      stream.provider.recordFailure(error);
    }

    // Clean up failed stream
    await this.cleanupStream(subscription, "provider_error");

    // Implement smarter provider cycling logic
    const attempts = this.streamRetryAttempts.get(subscription) || 0;

    if (attempts >= this.config.retries.maxStreamRetries) {
      this.logger.error(
        { subscription, attempts },
        "Maximum retry attempts reached",
      );
      this.streamRetryAttempts.delete(subscription);

      // Track final failure
      PosthogService.trackEvent(
        "transcription_stream_permanent_failure",
        this.userSession.userId,
        {
          subscription,
          totalAttempts: attempts,
          finalError: error.message,
          sessionId: this.userSession.sessionId,
        },
      );
      return;
    }

    // Smart provider cycling based on error type and current provider
    if (currentProvider === ProviderType.SONIOX) {
      // Soniox failed - check if we should retry Soniox or immediately switch to Azure
      if (this.isSonioxRateLimit(error)) {
        // Rate limit - immediately try Azure
        this.logger.info(
          { subscription, error: error.message },
          "Soniox rate limit detected - falling back to Azure immediately",
        );
        if (await this.trySpecificProvider(subscription, ProviderType.AZURE)) {
          return; // Success with Azure
        }
      } else if (this.isRetryableError(error)) {
        // Other retryable Soniox errors - retry Soniox first
        this.logger.info(
          { subscription, error: error.message },
          "Retrying Soniox for retryable error",
        );
        this.scheduleStreamRetry(subscription, attempts + 1, error);
        return;
      }

      // If we reach here, either:
      // 1. Rate limit and Azure failed, OR
      // 2. Non-retryable Soniox error
      // Try Azure as fallback
      this.logger.info(
        { subscription },
        "Trying Azure as fallback after Soniox failure",
      );
      if (await this.trySpecificProvider(subscription, ProviderType.AZURE)) {
        return; // Success with Azure
      }
    } else if (currentProvider === ProviderType.AZURE) {
      // Azure failed - cycle back to Soniox since it's preferred
      this.logger.info(
        { subscription },
        "Azure failed - cycling back to preferred Soniox provider",
      );
      if (await this.trySpecificProvider(subscription, ProviderType.SONIOX)) {
        return; // Success with Soniox
      }
    }

    // If we reach here, both providers have been tried and failed
    // Try one more retry with the same provider if it's retryable
    if (this.isRetryableError(error)) {
      this.logger.info(
        { subscription, currentProvider },
        "Final retry attempt with current provider",
      );
      this.scheduleStreamRetry(subscription, attempts + 1, error);
    } else {
      this.logger.error(
        { subscription, currentProvider },
        "Non-retryable error - giving up",
      );
      this.streamRetryAttempts.delete(subscription);

      // Track final failure
      PosthogService.trackEvent(
        "transcription_stream_permanent_failure",
        this.userSession.userId,
        {
          subscription,
          totalAttempts: attempts,
          finalError: error.message,
          sessionId: this.userSession.sessionId,
        },
      );
    }
  }

  private async tryDifferentProvider(
    subscription: ExtendedStreamType,
    failedProvider: ProviderType,
  ): Promise<boolean> {
    try {
      // Ensure we're initialized before trying different provider
      await this.ensureInitialized();

      // Provider selector should be initialized now
      if (!this.providerSelector) {
        this.logger.warn(
          "Provider selector not initialized after ensureInitialized, cannot failover",
        );
        return false;
      }

      // Select alternative provider (excluding the failed one)
      const newProvider = await this.providerSelector.selectProvider(
        subscription,
        {
          excludeProviders: [failedProvider],
        },
      );

      this.logger.info(
        {
          subscription,
          fromProvider: failedProvider,
          toProvider: newProvider.name,
        },
        "Attempting provider failover",
      );

      // Create stream with new provider
      const stream = await this.createStreamInstance(subscription, newProvider);
      await this.waitForStreamReady(
        stream,
        this.config.performance.streamTimeoutMs,
      );

      // Success!
      this.streams.set(subscription, stream);

      this.logger.info(
        {
          subscription,
          fromProvider: failedProvider,
          toProvider: newProvider.name,
        },
        "Provider failover successful",
      );

      // Track successful failover
      PosthogService.trackEvent(
        "transcription_provider_failover",
        this.userSession.userId,
        {
          fromProvider: failedProvider,
          toProvider: newProvider.name,
          subscription,
          sessionId: this.userSession.sessionId,
        },
      );

      return true;
    } catch (error) {
      this.logger.warn(
        {
          subscription,
          failedProvider,
          error,
        },
        "Provider failover failed",
      );

      return false;
    }
  }

  /**
   * Try to create a stream with a specific provider
   * Used for smart provider cycling
   */
  private async trySpecificProvider(
    subscription: ExtendedStreamType,
    targetProvider: ProviderType,
  ): Promise<boolean> {
    try {
      // Ensure we're initialized
      await this.ensureInitialized();

      // Check if the target provider is available
      const provider = this.providers.get(targetProvider);
      if (!provider) {
        this.logger.warn(
          {
            subscription,
            targetProvider,
          },
          "Target provider not available",
        );
        return false;
      }

      this.logger.info(
        {
          subscription,
          targetProvider,
        },
        "Attempting to create stream with specific provider",
      );

      // Create stream with the specific provider
      const stream = await this.createStreamInstance(subscription, provider);
      await this.waitForStreamReady(
        stream,
        this.config.performance.streamTimeoutMs,
      );

      // Success!
      this.streams.set(subscription, stream);

      this.logger.info(
        {
          subscription,
          provider: targetProvider,
        },
        "Successfully created stream with specific provider",
      );

      // Track successful provider selection
      PosthogService.trackEvent(
        "transcription_provider_specific_success",
        this.userSession.userId,
        {
          provider: targetProvider,
          subscription,
          sessionId: this.userSession.sessionId,
        },
      );

      return true;
    } catch (error) {
      this.logger.warn(
        {
          subscription,
          targetProvider,
          error,
        },
        "Failed to create stream with specific provider",
      );

      return false;
    }
  }

  /**
   * Check if a Soniox error is specifically a rate limit error (429)
   */
  private isSonioxRateLimit(error: Error): boolean {
    if (!error.message.includes("Soniox error")) {
      return false;
    }

    const errorCodeMatch = error.message.match(/Soniox error (\d+):/);
    if (errorCodeMatch) {
      const errorCode = parseInt(errorCodeMatch[1]);
      return errorCode === 429;
    }

    return false;
  }

  private scheduleStreamRetry(
    subscription: ExtendedStreamType,
    attempt: number,
    lastError?: Error,
  ): void {
    this.streamRetryAttempts.set(subscription, attempt);

    // Calculate delay with exponential backoff for Soniox rate limiting
    let delay = this.config.retries.retryDelayMs * attempt; // Base linear backoff

    if (lastError && lastError.message.includes("Soniox error")) {
      const errorCodeMatch = lastError.message.match(/Soniox error (\d+):/);
      if (errorCodeMatch) {
        const errorCode = parseInt(errorCodeMatch[1]);

        // Use exponential backoff for rate limits (429)
        if (errorCode === 429) {
          delay = Math.min(
            this.config.retries.retryDelayMs * Math.pow(2, attempt - 1),
            60000,
          ); // Cap at 1 minute
          this.logger.warn(
            {
              subscription,
              attempt,
              delay,
              errorCode,
            },
            "Using exponential backoff for Soniox rate limit",
          );
        }

        // Use longer delay for server errors (5xx)
        else if (errorCode >= 500) {
          delay = this.config.retries.retryDelayMs * attempt * 2; // Double the linear delay
          this.logger.warn(
            {
              subscription,
              attempt,
              delay,
              errorCode,
            },
            "Using extended delay for Soniox server error",
          );
        }
      }
    }

    this.logger.info(
      {
        subscription,
        attempt,
        delay,
        errorType: lastError?.message.includes("Soniox") ? "soniox" : "general",
      },
      "Scheduling stream retry",
    );

    setTimeout(async () => {
      try {
        await this.startStream(subscription);
        this.streamRetryAttempts.delete(subscription); // Success

        this.logger.info({ subscription, attempt }, "Stream retry successful");
      } catch (error) {
        // Will trigger another retry cycle if attempts remaining
        this.logger.warn(
          { subscription, attempt, error },
          "Stream retry failed",
        );
      }
    }, delay);
  }

  private isRetryableError(error: Error): boolean {
    // Don't retry certain errors
    if (
      error instanceof InvalidSubscriptionError ||
      error instanceof NoProviderAvailableError ||
      error instanceof ResourceLimitError
    ) {
      return false;
    }

    // Soniox-specific error handling
    if (error.message.includes("Soniox error")) {
      // Extract error code if available
      const errorCodeMatch = error.message.match(/Soniox error (\d+):/);
      if (errorCodeMatch) {
        const errorCode = parseInt(errorCodeMatch[1]);

        // Don't retry authentication/authorization errors (typically 401, 403)
        if (errorCode === 401 || errorCode === 403) {
          this.logger.warn(
            { errorCode, message: error.message },
            "Soniox authentication error - not retrying",
          );
          return false;
        }

        // Retry 400 error (usually just timed out if the stream reaches 65 minutes. on soniox)
        if (errorCode === 400) {
          this.logger.warn(
            { errorCode, message: error.message },
            "Soniox error - retrying",
          );
          return true;
        }

        // Don't retry client errors (4xx range except rate limits and timeouts)
        if (
          errorCode >= 400 &&
          errorCode < 500 &&
          errorCode !== 429 &&
          errorCode !== 408
        ) {
          this.logger.warn(
            { errorCode, message: error.message },
            "Soniox client error - not retrying",
          );
          return false;
        }

        // Retry rate limits (429), timeouts (408), and server errors (5xx range)
        if (errorCode === 429 || errorCode === 408 || errorCode >= 500) {
          this.logger.info(
            { errorCode, message: error.message },
            "Soniox retryable error detected",
          );
          return true;
        }
      }

      // For Soniox errors without clear error codes, be more conservative and retry
      // This handles connection issues, network problems, etc.
      return true;
    }

    // Network/connection errors are generally retryable
    if (
      error.message.includes("ECONNRESET") ||
      error.message.includes("ENOTFOUND") ||
      error.message.includes("ETIMEDOUT") ||
      error.message.includes("WebSocket") ||
      error.message.includes("connection")
    ) {
      return true;
    }

    // Default to retryable for provider errors
    return true;
  }

  private async waitForStreamReady(
    stream: StreamInstance,
    timeoutMs: number,
  ): Promise<void> {
    const startTime = Date.now();

    while (
      stream.state === StreamState.INITIALIZING &&
      Date.now() - startTime < timeoutMs
    ) {
      await new Promise((resolve) => setTimeout(resolve, 100));
    }

    if (stream.state === StreamState.INITIALIZING) {
      throw new StreamCreationTimeoutError("Stream initialization timeout");
    }

    if (stream.state === StreamState.ERROR) {
      throw new StreamInitializationError("Stream initialization failed", {
        error: stream.lastError,
        streamId: stream.id,
      });
    }

    if (stream.state !== StreamState.READY) {
      throw new StreamInitializationError(
        `Stream in unexpected state: ${stream.state}`,
      );
    }
  }

  private async cleanupStream(
    subscription: ExtendedStreamType,
    reason: string,
  ): Promise<void> {
    const stream = this.streams.get(subscription);
    if (stream) {
      this.logger.debug({ subscription, reason }, "Cleaning up stream");

      try {
        await stream.close();
      } catch (error) {
        this.logger.warn(
          { error, subscription },
          "Error closing stream during cleanup",
        );
      }

      this.streams.delete(subscription);
    }
  }

  private async checkResourceLimits(): Promise<void> {
    // Check total stream limit
    if (this.streams.size >= this.config.performance.maxTotalStreams) {
      throw new ResourceLimitError(
        `Maximum stream limit reached: ${this.streams.size}/${this.config.performance.maxTotalStreams}`,
        "total_streams",
      );
    }

    // Check memory usage
    const memoryUsage = process.memoryUsage();
    const memoryThreshold =
      this.config.performance.maxMemoryUsageMB * 1024 * 1024;

    if (memoryUsage.heapUsed > memoryThreshold) {
      this.logger.warn({ memoryUsage }, "High memory usage detected");
      await this.cleanupIdleStreams();
    }
  }

  private startHealthMonitoring(): void {
    this.healthCheckInterval = setInterval(() => {
      this.cleanupDeadStreams();
    }, this.config.performance.healthCheckIntervalMs);
  }

  private async cleanupDeadStreams(): Promise<void> {
    const now = Date.now();
    const deadStreams: [string, StreamInstance][] = [];

    for (const [subscription, stream] of this.streams) {
      const timeSinceActivity = now - stream.lastActivity;

      // Stream is dead if:
      // - No activity for 5 minutes
      // - State is ERROR or CLOSED
      // - Too many consecutive failures
      const isDead =
        timeSinceActivity > 300000 || // 5 minutes
        stream.state === StreamState.ERROR ||
        stream.state === StreamState.CLOSED ||
        stream.metrics.consecutiveFailures >= 10;

      if (isDead) {
        deadStreams.push([subscription, stream]);
      }
    }

    // Clean up dead streams
    for (const [subscription, stream] of deadStreams) {
      this.logger.info(
        {
          subscription,
          streamId: stream.id,
          reason: "dead_stream_cleanup",
        },
        "Cleaning up dead stream",
      );

      await this.cleanupStream(subscription, "dead_stream_cleanup");
    }
  }

  private isStreamHealthy(stream: StreamInstance): boolean {
    return (
      stream.state === StreamState.READY ||
      stream.state === StreamState.ACTIVE ||
      stream.state === StreamState.INITIALIZING
    );
  }

  private generateStreamId(subscription: ExtendedStreamType): string {
    return `${this.userSession.sessionId}-${subscription}-${Date.now()}-${Math.random().toString(36).substr(2, 9)}`;
  }

  /**
   * Get the target subscriptions for routing data from an optimized stream
   * This handles the mapping between consolidated streams and their original subscriptions
   */
  private getTargetSubscriptions(
    streamSubscription: ExtendedStreamType,
    effectiveSubscription: ExtendedStreamType,
  ): ExtendedStreamType[] {
    // Check if this stream has mapped subscriptions (from optimization)
    const mappedSubscriptions =
      this.streamSubscriptionMappings.get(streamSubscription);

    if (mappedSubscriptions && mappedSubscriptions.length > 0) {
      // For optimized streams, route to all mapped subscriptions
      const targetSubs = [...mappedSubscriptions];

      // If effective subscription is different (e.g., transcription from translation stream),
      // also include apps subscribed directly to the effective subscription
      if (
        effectiveSubscription !== streamSubscription &&
        !targetSubs.includes(effectiveSubscription)
      ) {
        targetSubs.push(effectiveSubscription);
      }

      return targetSubs;
    }

    // For non-optimized streams, use the effective subscription
    return [effectiveSubscription];
  }

  private async relayDataToApps(
    subscription: ExtendedStreamType,
    data: any,
  ): Promise<void> {
    try {
      // CONSTRUCT EFFECTIVE SUBSCRIPTION like the old system
      const streamType = data.type;
      let effectiveSubscription: ExtendedStreamType = streamType;

      // Match old broadcastToApp logic exactly
      if (streamType === StreamType.TRANSLATION) {
        effectiveSubscription = `${streamType}:${data.transcribeLanguage}-to-${data.translateLanguage}`;
      } else if (
        streamType === StreamType.TRANSCRIPTION &&
        data.transcribeLanguage
      ) {
        effectiveSubscription = `${streamType}:${data.transcribeLanguage}`;
      } else if (streamType === StreamType.TRANSCRIPTION) {
        effectiveSubscription = `${streamType}:en-US`; // Default fallback like old system
      }

      // Add to transcript history before relaying to apps
      this.addToTranscriptHistory(data, streamType);

      // Handle optimized subscription routing
      const targetSubscriptions = this.getTargetSubscriptions(
        subscription,
        effectiveSubscription,
      );
      const allSubscribedApps = new Set<string>();

      // Get subscribed apps for all target subscriptions
      for (const targetSub of targetSubscriptions) {
        const subscribedApps = subscriptionService.getSubscribedApps(
          this.userSession,
          targetSub,
        );
        subscribedApps.forEach((app) => allSubscribedApps.add(app));
      }

      const subscribedApps = Array.from(allSubscribedApps);

      this.logger.debug(
        {
          originalSubscription: subscription,
          effectiveSubscription,
          targetSubscriptions,
          subscribedApps,
          streamType,
          dataType: data.type,
          transcribeLanguage: data.transcribeLanguage,
          translateLanguage: data.translateLanguage,
          isOptimized: this.streamSubscriptionMappings.has(subscription),
        },
        "Broadcasting transcription data with optimized routing",
      );

      // Send to each app using APP MANAGER (with resurrection) instead of direct WebSocket
      for (const packageName of subscribedApps) {
        const appSessionId = `${this.userSession.sessionId}-${packageName}`;

        const dataStream: DataStream = {
          type: CloudToAppMessageType.DATA_STREAM,
          sessionId: appSessionId,
          streamType: subscription as ExtendedStreamType, // Base type remains the same in the message
          data, // The data now may contain language info
          timestamp: new Date(),
        };

        try {
          // USE APP MANAGER instead of direct WebSocket (restores resurrection)
          const result = await this.userSession.appManager.sendMessageToApp(
            packageName,
            dataStream,
          );

          if (!result.sent) {
            this.logger.warn(
              {
                packageName,
                resurrectionTriggered: result.resurrectionTriggered,
                error: result.error,
                effectiveSubscription,
              },
              `Failed to send transcription data to App ${packageName}`,
            );
          } else if (result.resurrectionTriggered) {
            this.logger.info(
              {
                packageName,
                effectiveSubscription,
              },
              `Transcription data sent to App ${packageName} after resurrection`,
            );
          }
        } catch (error) {
          this.logger.error(
            {
              packageName,
              error: error instanceof Error ? error.message : String(error),
              effectiveSubscription,
            },
            `Error sending transcription data to App ${packageName}`,
          );
        }
      }

      // Enhanced debug logging to show transcription content and provider
      this.logger.debug(
        {
          subscription,
          effectiveSubscription,
          provider: data.provider || "unknown",
          dataType: data.type,
          text: data.text
            ? `"${data.text.substring(0, 100)}${data.text.length > 100 ? "..." : ""}"`
            : "no text",
          isFinal: data.isFinal,
          originalText: data.originalText
            ? `"${data.originalText.substring(0, 50)}${data.originalText.length > 50 ? "..." : ""}"`
            : undefined,
          translatedTo: data.translateLanguage,
          confidence: data.confidence,
          appsNotified: subscribedApps.length,
          subscribedApps,
        },
        `📝 TRANSCRIPTION: [${data.provider || "unknown"}] ${data.isFinal ? "FINAL" : "interim"} "${data.text || "no text"}" → ${subscribedApps.length} apps`,
      );
    } catch (error) {
      this.logger.error(
        {
          error,
          subscription,
          data,
        },
        "Failed to relay transcription data to apps",
      );
    }
  }

  // ===== TRANSCRIPT HISTORY MANAGEMENT =====

  /**
   * Get transcript history for a specific language or all languages
   * @param language Optional language code (e.g., 'en-US', 'fr-FR'). If not provided, returns all languages.
   * @param timeRange Optional time range filter
   * @returns Array of transcript segments
   */
  getTranscriptHistory(
    language?: string,
    timeRange?: { duration?: number; startTime?: Date; endTime?: Date },
  ): TranscriptSegment[] {
    let segments: TranscriptSegment[] = [];

    if (language) {
      // Get segments for specific language
      if (language === "en-US") {
        // For English, prefer languageSegments but fallback to legacy segments
        segments =
          this.transcriptHistory.languageSegments.get(language) ||
          this.transcriptHistory.segments;
      } else {
        segments = this.transcriptHistory.languageSegments.get(language) || [];
      }
    } else {
      // Get all segments from all languages
      segments = Array.from(
        this.transcriptHistory.languageSegments.values(),
      ).flat();
      // Also include legacy segments if not already included
      if (!this.transcriptHistory.languageSegments.has("en-US")) {
        segments = segments.concat(this.transcriptHistory.segments);
      }
    }

    // Apply time-based filtering if provided
    if (timeRange) {
      const currentTime = new Date();
      segments = segments.filter((segment) => {
        const segmentTime = new Date(segment.timestamp);

        if (timeRange.duration) {
          const durationMs = timeRange.duration * 1000;
          const timeDiff = currentTime.getTime() - segmentTime.getTime();
          return timeDiff <= durationMs;
        }

        if (timeRange.startTime && segmentTime < timeRange.startTime) {
          return false;
        }

        if (timeRange.endTime && segmentTime > timeRange.endTime) {
          return false;
        }

        return true;
      });
    }

    // Sort by timestamp
    segments.sort(
      (a, b) =>
        new Date(a.timestamp).getTime() - new Date(b.timestamp).getTime(),
    );

    return segments;
  }

  /**
   * Get available languages in transcript history
   * @returns Array of language codes that have transcript data
   */
  getAvailableLanguages(): string[] {
    const languages = new Set<string>();

    // Add languages from language-specific segments
    for (const language of this.transcriptHistory.languageSegments.keys()) {
      languages.add(language);
    }

    // Add 'en-US' if we have legacy segments and no specific en-US entry
    if (this.transcriptHistory.segments.length > 0 && !languages.has("en-US")) {
      languages.add("en-US");
    }

    return Array.from(languages).sort();
  }

  /**
   * Add transcript data to history
   * @param data Transcription or translation data
   * @param streamType Type of stream (transcription or translation)
   */
  private addToTranscriptHistory(data: any, streamType: StreamType): void {
    // Only process transcription data (not translation for now)
    if (
      streamType !== StreamType.TRANSCRIPTION ||
      !data.text ||
      !data.transcribeLanguage
    ) {
      return;
    }

    const language = data.transcribeLanguage;
    const segment: TranscriptSegment = {
      resultId:
        data.resultId ||
        `${Date.now()}-${Math.random().toString(36).substr(2, 9)}`,
      speakerId: data.speakerId,
      text: data.text,
      timestamp: new Date(),
      isFinal: data.isFinal || false,
    };

    // Initialize language segments if needed
    if (!this.transcriptHistory.languageSegments.has(language)) {
      this.transcriptHistory.languageSegments.set(language, []);
    }

    const languageSegments =
      this.transcriptHistory.languageSegments.get(language)!;
    const legacySegments = this.transcriptHistory.segments;

    // Handle interim vs final segments (same logic as old system)
    const hasInterimLastLanguage =
      languageSegments.length > 0 &&
      !languageSegments[languageSegments.length - 1].isFinal;
    const hasInterimLastLegacy =
      legacySegments.length > 0 &&
      !legacySegments[legacySegments.length - 1].isFinal;

    if (data.isFinal) {
      // Final segment - replace interim if exists
      if (hasInterimLastLanguage) {
        languageSegments.pop();
      }
      languageSegments.push(segment);

      // For English, also update legacy segments for backward compatibility
      if (language === "en-US") {
        if (hasInterimLastLegacy) {
          legacySegments.pop();
        }
        legacySegments.push(segment);
      }

      this.logger.debug(
        {
          language,
          text: segment.text.substring(0, 100),
          segmentCount: languageSegments.length,
          provider: data.provider,
        },
        "Added FINAL transcript segment to history",
      );
    } else {
      // Interim segment - update or add
      if (hasInterimLastLanguage) {
        languageSegments[languageSegments.length - 1] = segment;
      } else {
        languageSegments.push(segment);
      }

      // For English, also update legacy segments
      if (language === "en-US") {
        if (hasInterimLastLegacy) {
          legacySegments[legacySegments.length - 1] = segment;
        } else {
          legacySegments.push(segment);
        }
      }

      this.logger.debug(
        {
          language,
          text: segment.text.substring(0, 50),
          segmentCount: languageSegments.length,
          provider: data.provider,
        },
        "Added interim transcript segment to history",
      );
    }
  }

  /**
   * Start periodic pruning of old transcript history
   */
  private startHistoryPruning(): void {
    this.historyPruneInterval = setInterval(() => {
      this.pruneOldTranscriptHistory();
    }, this.HISTORY_PRUNE_INTERVAL_MS);

    this.logger.debug(
      {
        retentionMs: this.HISTORY_RETENTION_MS,
        pruneIntervalMs: this.HISTORY_PRUNE_INTERVAL_MS,
      },
      "Started transcript history pruning",
    );
  }

  /**
   * Remove transcript segments older than retention period
   */
  private pruneOldTranscriptHistory(): void {
    const cutoffTime = new Date(Date.now() - this.HISTORY_RETENTION_MS);
    let totalPruned = 0;

    // Prune language-specific segments
    for (const [
      language,
      segments,
    ] of this.transcriptHistory.languageSegments.entries()) {
      const originalCount = segments.length;
      const filteredSegments = segments.filter(
        (segment) =>
          segment.timestamp && new Date(segment.timestamp) >= cutoffTime,
      );

      this.transcriptHistory.languageSegments.set(language, filteredSegments);
      const pruned = originalCount - filteredSegments.length;
      totalPruned += pruned;

      if (pruned > 0) {
        this.logger.debug(
          {
            language,
            prunedCount: pruned,
            remainingCount: filteredSegments.length,
          },
          "Pruned old transcript segments for language",
        );
      }
    }

    // Prune legacy segments
    const originalLegacyCount = this.transcriptHistory.segments.length;
    this.transcriptHistory.segments = this.transcriptHistory.segments.filter(
      (segment) =>
        segment.timestamp && new Date(segment.timestamp) >= cutoffTime,
    );
    const legacyPruned =
      originalLegacyCount - this.transcriptHistory.segments.length;
    totalPruned += legacyPruned;

    if (totalPruned > 0) {
      this.logger.info(
        {
          totalPruned,
          cutoffTime: cutoffTime.toISOString(),
          retentionMinutes: this.HISTORY_RETENTION_MS / (60 * 1000),
        },
        "Pruned old transcript history",
      );
    }
  }

  /**
   * Clear all transcript history
   */
  clearTranscriptHistory(): void {
    const totalSegments =
      this.transcriptHistory.segments.length +
      Array.from(this.transcriptHistory.languageSegments.values()).reduce(
        (sum, segments) => sum + segments.length,
        0,
      );

    this.transcriptHistory.segments = [];
    this.transcriptHistory.languageSegments.clear();

    this.logger.info(
      {
        clearedSegments: totalSegments,
      },
      "Cleared all transcript history",
    );
  }

  /**
   * Cleanup method - should be called when TranscriptionManager is being destroyed
   * This ensures all resources are properly released
   */
  async cleanup(): Promise<void> {
    this.logger.info("Cleaning up TranscriptionManager resources");

    try {
      // Clear VAD buffer timeout
      this.clearVADBuffer();

      // Stop health monitoring
      if (this.healthCheckInterval) {
        clearInterval(this.healthCheckInterval);
        this.healthCheckInterval = undefined;
      }

      // Stop history pruning
      if (this.historyPruneInterval) {
        clearInterval(this.historyPruneInterval);
        this.historyPruneInterval = undefined;
      }

      // Stop all streams
      await this.updateSubscriptions([]);

      // Clean up all stream instances
      for (const [subscription] of this.streams) {
        await this.cleanupStream(subscription, "manager_cleanup");
      }

      // Clear all maps
      this.streams.clear();
      this.activeSubscriptions.clear();
      this.streamRetryAttempts.clear();
      this.streamCreationInProgress.clear();
      this.streamSubscriptionMappings.clear();
      this.streamOwnershipMappings.clear();

      // Clear pending operations
      this.pendingOperations = [];

      this.logger.info("TranscriptionManager cleanup completed");
    } catch (error) {
      this.logger.error({ error }, "Error during TranscriptionManager cleanup");
    }
  }
}<|MERGE_RESOLUTION|>--- conflicted
+++ resolved
@@ -2,12 +2,6 @@
  * @fileoverview TranscriptionManager - Per-session transcription management with provider abstraction
  */
 
-<<<<<<< HEAD
-import { Logger } from 'pino';
-import { ExtendedStreamType, getLanguageInfo, StreamType, CloudToAppMessageType, DataStream, TranscriptSegment, LocalTranscription } from '@mentra/sdk';
-import UserSession from '../UserSession';
-import { PosthogService } from '../../logging/posthog.service';
-=======
 import { Logger } from "pino";
 import {
   ExtendedStreamType,
@@ -16,10 +10,10 @@
   CloudToAppMessageType,
   DataStream,
   TranscriptSegment,
+  LocalTranscription,
 } from "@mentra/sdk";
 import UserSession from "../UserSession";
 import { PosthogService } from "../../logging/posthog.service";
->>>>>>> 78bdecc1
 import {
   TranscriptionConfig,
   TranscriptionProvider,
@@ -114,11 +108,10 @@
   }
 
   async handleLocalTranscription(message: LocalTranscription): Promise<void> {
-    this.logger.debug({ message }, 'Local transcription received');
-    
+    this.logger.debug({ message }, "Local transcription received");
+
     this.relayDataToApps(StreamType.TRANSCRIPTION, message);
   }
-
   /**
    * Update active subscriptions (main entry point)
    */
@@ -666,12 +659,14 @@
   }
 
   isCloudSTTDown(): boolean {
-    const stats = this.providerSelector?.getProviderStats()
+    const stats = this.providerSelector?.getProviderStats();
     if (!stats) {
       // Defaulting to true as we don't have any stats
       return true;
     }
-    return Object.values(stats).every((provider) => provider.isHealthy === false);
+    return Object.values(stats).every(
+      (provider) => provider.isHealthy === false,
+    );
   }
 
   /**
