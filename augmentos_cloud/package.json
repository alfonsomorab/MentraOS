{
  "private": true,
  "workspaces": [
    "packages/*"
  ],
  "scripts": {
    "build": "cd packages/sdk && bun run build && cd ../utils && bun run build && cd ../agents && bun run build && cd ../apps/dashboard && bun run build",
    "setup-deps": "bun install --no-link",
    
    "local": "bun run local:stop && bun run local:rebuild && docker compose -f docker-compose.local.yml -p dev up",
    "local:stop": "docker compose -f docker-compose.local.yml -p dev down --timeout 5 || docker kill $(docker ps -q)",
    "local:rebuild": "docker compose -f docker-compose.local.yml -p dev up -d --build --remove-orphans",
    
    "dev": "bun run dev:stop && bun run dev:rebuild && docker compose -f docker-compose.dev.yml -p dev up",
    "dev:core": "docker compose -f docker-compose.dev.yml -p dev up shared-packages cloud",
    "dev:detached": "docker compose -f docker-compose.dev.yml -p dev up -d",
    "dev:rebuild": "docker compose -f docker-compose.dev.yml -p dev up -d --build --remove-orphans",
    "dev:stop": "docker compose -f docker-compose.dev.yml -p dev down --timeout 5 || docker kill $(docker ps -q)",
    "dev:setup-network": "docker network create augmentos-network-dev",
    "dev:clean": "docker compose -f docker-compose.dev.yml -p dev down -v && docker system prune -f",
    
    "ngrok:isaiah": "ngrok http --url=isaiah.augmentos.cloud 8002",
    
    "prod": "docker compose -f docker-compose.yml -p prod up -d",
    "prod:stop": "docker compose -f docker-compose.yml -p prod down",
    "prod:deploy": "bun run prod:stop && bun run prod",
    "prod:setup-network": "docker network create augmentos-network",
    "prod:logs": "docker compose -f docker-compose.yml -p prod logs -f --tail=10",
    
    "logs": "docker compose -f docker-compose.dev.yml -p dev logs -f --tail=50",
    "logs:prod": "docker compose -f docker-compose.yml -p prod logs -f --tail=10",
    "logs:cloud": "docker compose -f docker-compose.dev.yml -p dev logs -f cloud --tail=0",
<<<<<<< HEAD
=======
    "logs:service": "docker compose -f docker-compose.dev.yml -p dev logs -f",

>>>>>>> 65bcfa46
    "test": "bun run packages/cloud/src/tests/run-tests.ts",
    
    "test:display": "bun run packages/cloud/src/tests/display-manager.test.ts",
    "ngrok:israelov": "ngrok http --url=israelovpuddle.ngrok.app 8002"
  },
  "dependencies": {
    "@langchain/anthropic": "^0.3.13",
    "@langchain/community": "^0.3.31",
    "@langchain/core": "^0.3.40",
    "@langchain/google-vertexai": "^0.1.8",
    "@sentry/bun": "^9.1.0",
    "@sentry/cli": "^2.42.1",
    "@sentry/node": "^9.1.0",
    "@sentry/profiling-node": "^9.1.0",
    "@sentry/tracing": "^7.120.3",
    "@types/bun": "^1.2.2",
    "assemblyai": "^4.9.0",
    "axios": "^1.8.1",
    "cookie-parser": "^1.4.7",
    "dotenv": "^16.5.0",
    "express": "^5.1.0",
    "langchain": "^0.3.18",
    "ts-node": "^10.9.2",
    "ts-node-dev": "^2.0.0",
    "typescript": "^5.7.3",
    "tz-lookup": "^6.1.25",
    "uuid": "^11.1.0",
    "winston": "^3.17.0"
  },
  "devDependencies": {
    "@eslint/js": "^9.20.0",
    "@types/tz-lookup": "^6.1.2",
    "concurrently": "^9.1.2",
    "eslint": "^9.20.1",
    "globals": "^15.15.0",
    "pm2": "^5.4.3",
    "tsx": "^4.19.3",
    "typescript-eslint": "^8.24.0"
  }
}<|MERGE_RESOLUTION|>--- conflicted
+++ resolved
@@ -30,11 +30,8 @@
     "logs": "docker compose -f docker-compose.dev.yml -p dev logs -f --tail=50",
     "logs:prod": "docker compose -f docker-compose.yml -p prod logs -f --tail=10",
     "logs:cloud": "docker compose -f docker-compose.dev.yml -p dev logs -f cloud --tail=0",
-<<<<<<< HEAD
-=======
     "logs:service": "docker compose -f docker-compose.dev.yml -p dev logs -f",
 
->>>>>>> 65bcfa46
     "test": "bun run packages/cloud/src/tests/run-tests.ts",
     
     "test:display": "bun run packages/cloud/src/tests/display-manager.test.ts",
