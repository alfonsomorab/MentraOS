--- conflicted
+++ resolved
@@ -8,12 +8,8 @@
       "package_name": "com.mentra.mentra",
       "sha256_cert_fingerprints": [
         "B9:5C:D9:5F:D9:1D:BE:60:2C:99:64:FE:D0:7C:C0:1C:EE:A1:A6:8C:9B:B3:FB:03:AB:BB:E8:34:3B:31:69:FC",
-<<<<<<< HEAD
-        "FA:C6:17:45:DC:09:03:78:6F:B9:ED:E6:2A:96:2B:39:9F:73:48:F0:BB:6F:89:9B:83:32:66:75:91:03:3B:9C"
-=======
         "FA:C6:17:45:DC:09:03:78:6F:B9:ED:E6:2A:96:2B:39:9F:73:48:F0:BB:6F:89:9B:83:32:66:75:91:03:3B:9C",
         "C8:7C:50:1C:C6:0E:14:C9:26:CD:51:B9:67:9F:73:E3:5E:D6:A9:AC:5E:98:9F:BC:8F:87:23:5B:25:64:18:C1"
->>>>>>> c1f57fc3
       ]
     }
   }
