services:
  # this new service will run first. it installs dependencies and builds the shared packages
  # that other services like 'cloud' and 'dashboard-manager' need to run.
  builder:
    build:
      context: .
      dockerfile: Dockerfile.dev
    volumes:
      - ./:/app
      - node_modules:/app/node_modules
      - bun_cache:/root/.bun
    # this command installs everything and then builds the shared packages one by one
    command: >
      bash -c "bun install && 
      cd packages/sdk && bun run build && cd ../.. &&
      cd packages/utils && bun run build && cd ../.. &&
      cd packages/agents && bun run build"

  # Cloud service
  cloud:
    stop_grace_period: 10s
    init: true
    restart: "no"
    deploy:
      resources:
        limits:
          cpus: '1.0'
          memory: 1G
        reservations:
          memory: 256M
    build:
      context: .
      dockerfile: Dockerfile.dev
    ports:
      - "8002:80"
    environment:
      - NODE_ENV=development
      - HOST=0.0.0.0
      - SERVICE_NAME=cloud
      - CONTAINER_ENVIRONMENT=true
      - CLOUD_HOST_NAME=cloud
    env_file:
      - .env
    volumes:
      - ./:/app
      - node_modules:/app/node_modules
      - bun_cache:/root/.bun
<<<<<<< HEAD
    command: bash -c "cd packages/cloud && bun run dev"
=======
      - ./logs:/app/logs
    logging:
      driver: "json-file"
      options:
        max-size: "10m"
        max-file: "3"
    command: bash -c "bun install && cd packages/cloud && bun run dev"
>>>>>>> 1db435ad
    networks:
      - augmentos-network-dev
    depends_on:
      builder:
        condition: service_completed_successfully

  # Dashboard service
  dashboard-manager:
    stop_grace_period: 10s
    init: true
    build:
      context: .
      dockerfile: Dockerfile.dev
    restart: "no"
    ports:
      - "8012:80"
    environment:
      - NODE_ENV=development
      - HOST=0.0.0.0
      - SERVICE_NAME=dashboard-manager
    env_file:
      - .env
    volumes:
      - ./:/app
      - node_modules:/app/node_modules
      - bun_cache:/root/.bun
      - ./logs:/app/logs
    logging:
      driver: "json-file"
      options:
        max-size: "10m"
        max-file: "3"
    command: bash -c "cd packages/apps/dashboard && bun run dev"
    networks:
      - augmentos-network-dev
    depends_on:
      builder:
        condition: service_completed_successfully
    # depends_on:
      # shared-packages:
      #   condition: service_healthy
      # cloud:
      #   condition: service_started

networks:
  augmentos-network-dev:
    driver: bridge
    external: true
    name: augmentos-network-dev

volumes:
  node_modules:
  bun_cache:<|MERGE_RESOLUTION|>--- conflicted
+++ resolved
@@ -45,17 +45,7 @@
       - ./:/app
       - node_modules:/app/node_modules
       - bun_cache:/root/.bun
-<<<<<<< HEAD
     command: bash -c "cd packages/cloud && bun run dev"
-=======
-      - ./logs:/app/logs
-    logging:
-      driver: "json-file"
-      options:
-        max-size: "10m"
-        max-file: "3"
-    command: bash -c "bun install && cd packages/cloud && bun run dev"
->>>>>>> 1db435ad
     networks:
       - augmentos-network-dev
     depends_on:
