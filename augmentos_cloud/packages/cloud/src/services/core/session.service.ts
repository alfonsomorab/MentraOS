--- conflicted
+++ resolved
@@ -54,16 +54,12 @@
   cleanupTimerId?: NodeJS.Timeout;
   websocket: WebSocket;
   displayManager: DisplayManager;
-<<<<<<< HEAD
   // Add dashboard manager to the user session
   dashboardManager: any; // Will import and use proper type later to avoid circular dependencies
-  transcript: { segments: TranscriptSegment[] };
-=======
   transcript: { 
     segments: TranscriptSegment[];  // For backward compatibility (English)
     languageSegments?: Map<string, TranscriptSegment[]>; // Language-indexed map for multi-language support
   };
->>>>>>> d3388c8f
   bufferedAudio: ArrayBufferLike[]; // More specific type
   lastAudioTimestamp?: number;
   recognizer?: any; // Define type from MS SDK if possible
@@ -125,15 +121,11 @@
       appConnections: new Map<string, WebSocket | any>(),
       OSSettings: { brightness: 50, volume: 50 },
       displayManager: new DisplayManager(),
-<<<<<<< HEAD
       // Will add dashboardManager after the session is fully constructed
-      transcript: { segments: [] },
-=======
       transcript: { 
         segments: [],
         languageSegments: new Map<string, TranscriptSegment[]>() 
       },
->>>>>>> d3388c8f
       websocket: ws,
       bufferedAudio: [],
       disconnectedAt: null,
@@ -476,15 +468,12 @@
 
     // SubscriptionManager is part of userSession, no specific cleanup needed here
 
-<<<<<<< HEAD
     // Clean up dashboard manager if it exists
     if (userSession.dashboardManager && typeof userSession.dashboardManager.dispose === 'function') {
       userSession.logger.info(`🧹 Cleaning up dashboard manager for session ${userSession.sessionId}`);
       userSession.dashboardManager.dispose();
     }
 
-    if (userSession.transcript) userSession.transcript.segments = []; // Check exists
-=======
     // Clear transcript data
     if (userSession.transcript) {
       userSession.transcript.segments = []; // Clear legacy segments
@@ -495,7 +484,6 @@
       }
     }
     
->>>>>>> d3388c8f
     userSession.bufferedAudio = [];
 
     userSession.appConnections.forEach((ws, appName) => {
