--- conflicted
+++ resolved
@@ -10,12 +10,7 @@
 import { sessionService } from '../services/session/session.service';
 import { logger as rootLogger } from '../services/logging/pino-logger';
 import { CloudToTpaMessageType, UserSession, AppSetting } from '@augmentos/sdk';
-<<<<<<< HEAD
-import { Permission } from '../models/app.model';
-=======
-import { sessionService } from '../services/core/session.service';
 import { Permission } from '@augmentos/sdk';
->>>>>>> ed295e98
 
 const router = express.Router();
 
