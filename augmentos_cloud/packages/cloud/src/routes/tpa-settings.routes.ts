// backend/src/routes/tpa-settings.ts
import express from 'express';
import jwt from 'jsonwebtoken';
import axios from 'axios';
import { systemApps } from '../services/core/system-apps';
import { User } from '../models/user.model';

export const AUGMENTOS_AUTH_JWT_SECRET = process.env.AUGMENTOS_AUTH_JWT_SECRET || "";
import appService, { isUninstallable } from '../services/core/app.service';
<<<<<<< HEAD
import { logger } from '@augmentos/utils';
import { CloudToTpaMessageType, UserSession } from '@augmentos/sdk';
import { sessionService } from '../services/session/session.service';
=======
import { logger as rootLogger } from '../services/logging/pino-logger';
import { CloudToTpaMessageType, UserSession, AppSetting } from '@augmentos/sdk';
import { sessionService } from '../services/core/session.service';
>>>>>>> 43175c31
import { Permission } from '../models/app.model';

const router = express.Router();

// TODO(isaiah) define and use appropriate middleware.

// Clean function to remove Mongoose metadata and ensure proper typing
function cleanAppSettings(settings: any[]): AppSetting[] {
  return settings.map(setting => {
    const { __parentArray, __index, $__parent, $__, _doc, $isNew, ...cleanSetting } = setting;

    // Handle GROUP type specially since it has different required fields
    if (setting.type === 'group') {
      return {
        type: setting.type,
        key: setting.key || '',
        label: setting.label || '',
        title: setting.title || '',
        ...(setting._id && { _id: setting._id }),
        ...(setting.options && { options: setting.options })
      } as AppSetting;
    }

    // For all other setting types, preserve the clean properties
    return cleanSetting as AppSetting;
  });
}

// GET /tpasettings/:tpaName
// Returns the TPA config with each non-group setting having a "selected" property
// that comes from the user's stored settings (or defaultValue if not present).
router.get('/:tpaName', async (req, res) => {
  rootLogger.info('Received request for TPA settings');

  // Extract TPA name from URL (use third segment if dot-separated).
  // const parts = req.params.tpaName.split('.');
  const tpaName = req.params.tpaName === "com.augmentos.dashboard" ? systemApps.dashboard.packageName : req.params.tpaName;

  let webviewURL: string | undefined;

  if (!tpaName) {
    return res.status(400).json({ error: 'TPA name missing in request' });
  }

  // Validate the Authorization header.
  const authHeader = req.headers.authorization;
  if (!authHeader) {
    return res.status(401).json({ error: 'Authorization header missing' });
  }
  const authParts = authHeader.split(' ');
  if (authParts.length !== 2 || authParts[0] !== 'Bearer') {
    return res.status(401).json({ error: 'Invalid Authorization header format' });
  }
  const coreToken = authParts[1];
  let permissions: Permission[] = [];

  try {
    // Verify token.
    const decoded = jwt.verify(coreToken, AUGMENTOS_AUTH_JWT_SECRET) as jwt.JwtPayload;
    const userId = decoded.email;
    if (!userId) {
      return res.status(400).json({ error: 'User ID missing in token' });
    }
    const logger = rootLogger.child({ service: 'tpa-settings', userId });

    // Get TPA configuration from database instead of tpa_config.json
    const _tpa = await appService.getApp(tpaName);

    if (!_tpa) {
      logger.error('TPA not found for app:', tpaName);
      return res.status(404).json({ error: 'TPA not found' });
    }

    permissions = _tpa.permissions || permissions;
    webviewURL = _tpa.webviewURL;

    // Build TPA config from database data
    const tpaConfig = {
      name: _tpa.name || tpaName,
      description: _tpa.description || '',
      version: _tpa.version || "1.0.0",
      settings: _tpa.settings || []
    };

    logger.debug({ tpaConfig }, `TPA configuration for user: ${userId} from TPA ${tpaName}`);

    // Find or create the user.
    const user = await User.findOrCreateUser(userId);

    // Retrieve stored settings for this app.
    let storedSettings = user.getAppSettings(tpaName);
    if (!storedSettings) {
      // Build default settings from config (ignoring groups)
      const defaultSettings = tpaConfig && tpaConfig.settings && Array.isArray(tpaConfig.settings)
        ? tpaConfig.settings
          .filter((setting: any) => setting.type !== 'group')
          .map((setting: any) => ({
            key: setting.key,
            value: setting.defaultValue,       // initially, use defaultValue
            defaultValue: setting.defaultValue,
            type: setting.type,
            label: setting.label,
            options: setting.options || []
          }))
        : [];
      await user.updateAppSettings(tpaName, defaultSettings);
      storedSettings = defaultSettings;
    }

    // Clean the tpaConfig.settings first to remove Mongoose metadata
    const cleanTpaSettings = tpaConfig.settings.map(setting =>
      JSON.parse(JSON.stringify(setting))
    );

    // Then merge with stored settings
    const mergedSettings = cleanTpaSettings.map((setting: any) => {
      if (setting.type === 'group') return setting;

      const stored = storedSettings?.find((s: any) => s.key === setting.key);
      return {
        ...setting,
        selected: stored && stored.value !== undefined ? stored.value : setting.defaultValue
      };
    });

    // Clean the merged settings to remove Mongoose metadata
    const cleanSettings = cleanAppSettings(mergedSettings);

    logger.debug({ cleanSettings }, `Merged and cleaned settings for user: ${userId} from TPA ${tpaName}`);

    const uninstallable = isUninstallable(tpaName);
    return res.json({
      success: true,
      userId,
      name: tpaConfig.name,
      description: tpaConfig.description,
      uninstallable,
      webviewURL,
      version: tpaConfig.version,
      settings: cleanSettings,
      permissions,
    });
  } catch (error) {
    rootLogger.error('Error processing TPA settings request:', error);
    return res.status(401).json({ error: 'Invalid core token or error processing request' });
  }
});

// GET /tpasettings/user/:tpaName
router.get('/user/:tpaName', async (req, res) => {
  rootLogger.info('Received request for user-specific TPA settings with params: ' + JSON.stringify(req.params));

  const authHeader = req.headers.authorization;
  rootLogger.info('Received request for user-specific TPA settings with auth header: ' + JSON.stringify(authHeader));

  if (!authHeader) {
    return res.status(400).json({ error: 'User ID missing in Authorization header' });
  }
  const userId = authHeader.split(' ')[1];
  const tpaName = req.params.tpaName === "com.augmentos.dashboard" ? systemApps.dashboard.packageName : req.params.tpaName;

  try {
    const user = await User.findOrCreateUser(userId);
    let storedSettings = user.getAppSettings(tpaName);

    if (!storedSettings && tpaName !== systemApps.dashboard.packageName) {
      // Get TPA configuration from database instead of tpa_config.json
      const _tpa = await appService.getApp(tpaName);

      if (!_tpa) {
        rootLogger.error('TPA not found for app:', tpaName);
        return res.status(404).json({ error: 'TPA not found' });
      }

      // Build TPA config from database data
      const tpaConfig = {
        name: _tpa.name || tpaName,
        description: _tpa.description || '',
        version: _tpa.version || "1.0.0",
        settings: _tpa.settings || []
      };

      const defaultSettings = tpaConfig && tpaConfig.settings && Array.isArray(tpaConfig.settings)
        ? tpaConfig.settings
          .filter((setting: any) => setting.type !== 'group')
          .map((setting: any) => ({
            key: setting.key,
            value: setting.defaultValue,
            defaultValue: setting.defaultValue,
            type: setting.type,
            label: setting.label,
            options: setting.options || []
          }))
        : [];
      await user.updateAppSettings(tpaName, defaultSettings);
      storedSettings = defaultSettings;
    }

    return res.json({ success: true, settings: storedSettings });
  } catch (error) {
    rootLogger.error('Error processing user-specific TPA settings request:', error);
    return res.status(401).json({ error: 'Error processing request' });
  }
});

// POST /tpasettings/:tpaName
// Receives an update payload containing all settings with new values and updates the database.
// backend/src/routes/tpa-settings.ts
router.post('/:tpaName', async (req, res) => {
  // Extract TPA name.
  // const parts = req.params.tpaName.split('.');
  const tpaName = req.params.tpaName === "com.augmentos.dashboard" ? systemApps.dashboard.packageName : req.params.tpaName;

  if (!tpaName) {
    return res.status(400).json({ error: 'TPA name missing in request' });
  }

  // Validate Authorization header.
  const authHeader = req.headers.authorization;
  if (!authHeader) {
    // console.log('authHeader', authHeader);
    return res.status(401).json({ error: 'Authorization header missing' });
  }
  const authParts = authHeader.split(' ');
  if (authParts.length !== 2 || authParts[0] !== 'Bearer') {
    // console.log('authParts', authParts);
    return res.status(401).json({ error: 'Invalid Authorization header format' });
  }
  const coreToken = authParts[1];

  try {
    // Verify token.
    const decoded = jwt.verify(coreToken, AUGMENTOS_AUTH_JWT_SECRET) as jwt.JwtPayload;
    const userId = decoded.email;
    if (!userId) {
      // console.log('@@@@@ userId', userId);
      return res.status(400).json({ error: 'User ID missing in token' });
    }

    const updatedPayload = req.body;
    let settingsArray;

    // Handle both array and single object formats
    if (Array.isArray(updatedPayload)) {
      settingsArray = updatedPayload;
    } else if (updatedPayload && typeof updatedPayload === 'object' && 'key' in updatedPayload && 'value' in updatedPayload) {
      // If it's a single setting object, wrap it in an array
      settingsArray = [updatedPayload];
      rootLogger.info(`Converted single setting object to array for key: ${updatedPayload.key}`);
    } else {
      // console.log('@@@@@ updatedPayload', updatedPayload);
      return res.status(400).json({ error: 'Invalid update payload format. Expected an array of settings or a single setting object.' });
    }

    // Find or create the user.
    const user = await User.findOrCreateUser(userId);

    // console.log('@@@@@ user', user);
    // Update the settings for this app from scratch.
    // We assume that the payload contains the complete set of settings (each with key and value).
    const updatedSettings = await user.updateAppSettings(tpaName, settingsArray);

    rootLogger.info(`Updated settings for app "${tpaName}" for user ${userId}`);

    // Get user session to send WebSocket update
    // const sessionService = require('../services/core/session.service');
    const userSession = sessionService.getSession(userId);

    // If user has active sessions, send them settings updates via WebSocket
    if (userSession && tpaName !== systemApps.dashboard.packageName && tpaName !== "com.augmentos.dashboard") {
      const settingsUpdate = {
        type: CloudToTpaMessageType.SETTINGS_UPDATE,
        packageName: tpaName,
        sessionId: `${userSession.sessionId}-${tpaName}`,
        settings: updatedSettings,
        timestamp: new Date()
      };

      try {
        // When the user is not runnning the app, the appConnection is undefined, so we wrap it in a try/catch.
<<<<<<< HEAD
        const tpaWebsocket = userSession.appWebsockets.get(tpaName);
        if (!tpaWebsocket) {
          userSession.logger.warn({packageName: tpaName, }, `No WebSocket connection found for TPA ${tpaName} for user ${userId}`);
          return res.status(404).json({ error: `No WebSocket connection found for TPA ${tpaName}` });
        }
        tpaWebsocket.send(JSON.stringify(settingsUpdate));
        logger.info(`Sent settings update via WebSocket to ${tpaName} for user ${userId}`);
=======
        const tpaConnection = userSession.appConnections.get(tpaName);
        tpaConnection.send(JSON.stringify(settingsUpdate));
        rootLogger.info(`Sent settings update via WebSocket to ${tpaName} for user ${userId}`);
>>>>>>> 43175c31
      }
      catch (error) {
        rootLogger.error('Error sending settings update via WebSocket:', error);
      }
    }
    // Get the app to access its properties
    const app = await appService.getApp(tpaName);

    if (app) {
      let appEndpoint;

      // console.log('@@@@@ app', app);

      // Check if it's a system app first
      if (app.isSystemApp) {
        // For system apps, use the internal host approach
        const matchingApp = Object.values(systemApps).find(sysApp =>
          sysApp.packageName === tpaName
        );

        if (matchingApp && matchingApp.host) {
          appEndpoint = `http://${matchingApp.host}/settings`;
        }
      }

      // If not a system app or system app info not found, use publicUrl
      if (!appEndpoint && app.publicUrl) {
        appEndpoint = `${app.publicUrl}/settings`;
      }

      // Send settings update if we have an endpoint
      if (appEndpoint) {
        try {
          const response = await axios.post(appEndpoint, {
            userIdForSettings: userId,
            settings: updatedSettings
          });
          rootLogger.info(`Called app endpoint at ${appEndpoint} with response:`, response.data);
        } catch (err) {
          rootLogger.error(`Error calling app endpoint at ${appEndpoint}:`, err);
        }
      }
    }

    return res.json({ success: true, message: 'Settings updated successfully' });
  } catch (error) {
    rootLogger.error('Error processing update for TPA settings:', error);
    return res.status(401).json({ error: 'Invalid core token or error processing update' });
  }
});

export default router;<|MERGE_RESOLUTION|>--- conflicted
+++ resolved
@@ -7,15 +7,9 @@
 
 export const AUGMENTOS_AUTH_JWT_SECRET = process.env.AUGMENTOS_AUTH_JWT_SECRET || "";
 import appService, { isUninstallable } from '../services/core/app.service';
-<<<<<<< HEAD
-import { logger } from '@augmentos/utils';
-import { CloudToTpaMessageType, UserSession } from '@augmentos/sdk';
 import { sessionService } from '../services/session/session.service';
-=======
 import { logger as rootLogger } from '../services/logging/pino-logger';
 import { CloudToTpaMessageType, UserSession, AppSetting } from '@augmentos/sdk';
-import { sessionService } from '../services/core/session.service';
->>>>>>> 43175c31
 import { Permission } from '../models/app.model';
 
 const router = express.Router();
@@ -296,19 +290,13 @@
 
       try {
         // When the user is not runnning the app, the appConnection is undefined, so we wrap it in a try/catch.
-<<<<<<< HEAD
         const tpaWebsocket = userSession.appWebsockets.get(tpaName);
         if (!tpaWebsocket) {
-          userSession.logger.warn({packageName: tpaName, }, `No WebSocket connection found for TPA ${tpaName} for user ${userId}`);
+          userSession.logger.warn({ packageName: tpaName, }, `No WebSocket connection found for TPA ${tpaName} for user ${userId}`);
           return res.status(404).json({ error: `No WebSocket connection found for TPA ${tpaName}` });
         }
         tpaWebsocket.send(JSON.stringify(settingsUpdate));
-        logger.info(`Sent settings update via WebSocket to ${tpaName} for user ${userId}`);
-=======
-        const tpaConnection = userSession.appConnections.get(tpaName);
-        tpaConnection.send(JSON.stringify(settingsUpdate));
-        rootLogger.info(`Sent settings update via WebSocket to ${tpaName} for user ${userId}`);
->>>>>>> 43175c31
+        userSession.logger.info({ packageName: tpaName }, `Sent settings update via WebSocket to ${tpaName} for user ${userId}`);
       }
       catch (error) {
         rootLogger.error('Error sending settings update via WebSocket:', error);
