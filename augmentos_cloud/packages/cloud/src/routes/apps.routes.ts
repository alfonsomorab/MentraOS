--- conflicted
+++ resolved
@@ -8,11 +8,8 @@
 import jwt, { JwtPayload } from 'jsonwebtoken';
 import { DeveloperProfile, TpaType } from '@augmentos/sdk';
 import { logger as rootLogger } from '../services/logging/pino-logger';
-<<<<<<< HEAD
 import UserSession from 'src/services/session/UserSession';
-=======
 import { authWithOptionalSession, OptionalUserSessionRequest } from '../middleware/client/client-auth-middleware';
->>>>>>> 43175c31
 const logger = rootLogger.child({ service: 'apps.routes' });
 
 // Extended app interface for API responses that include developer profile
@@ -190,46 +187,6 @@
 //   });
 // }
 
-<<<<<<< HEAD
-=======
-/**
- * Middleware to allow authentication via either core token/session or apiKey+packageName+userId
- */
-// async function apiKeyOrSessionAuthMiddleware(req: Request, res: Response, next: NextFunction) {
-//   // Accept apiKey/packageName/userId from query, body, or headers
-//   const apiKey = req.query.apiKey as string || req.body.apiKey || req.headers['x-api-key'] as string;
-//   const packageName = req.query.packageName as string || req.body.packageName || req.headers['x-package-name'] as string;
-//   const userId = req.query.userId as string || req.body.userId || req.headers['x-user-id'] as string;
-//   const allowedPackages = ['test.augmentos.mira', 'com.augmentos.mira'];
-
-//   if (apiKey && packageName && userId && allowedPackages.includes(packageName)) {
-//     // Validate API key
-//     const valid = await appService.validateApiKey(packageName, apiKey, req.ip);
-//     if (valid) {
-//       const userSessions = sessionService.getSessionsForUser(userId);
-//       if (userSessions && userSessions.length > 0) {
-//         (req as any).userSession = userSessions[0];
-//         (req as any).authMode = 'apiKey';
-//         return next();
-//       } else {
-//         // Optionally: fallback to a minimal session, or return an error
-//         return res.status(401).json({
-//           success: false,
-//           message: 'No active session found for user.'
-//         });
-//       }
-//     } else {
-//       return res.status(401).json({
-//         success: false,
-//         message: 'Invalid API key or package name.'
-//       });
-//     }
-//   }
-
-//   // Fallback to existing dualModeAuthMiddleware
-//   return dualModeAuthMiddleware(req, res, next);
-// }
->>>>>>> 43175c31
 
 const router = express.Router();
 
@@ -530,13 +487,7 @@
  * Install app for user
  */
 async function installApp(req: Request, res: Response) {
-<<<<<<< HEAD
-  const { packageName } = req.params;
-  const userSession: UserSession = (req as any).userSession; // Get session from middleware
-  const email = userSession.userId;
-=======
   const request = req as OptionalUserSessionRequest;
->>>>>>> 43175c31
 
   const { packageName } = req.params;
   const userSession = request.userSession; // Get optional userSession from middleware
@@ -585,14 +536,8 @@
 
     // If there's an active userSession, update the session with the new app.
     try {
-<<<<<<< HEAD
       // sessionService.triggerAppStateChange(email);
       userSession.appManager.broadcastAppState();
-=======
-      if (userSession) {
-        sessionService.triggerAppStateChange(email);
-      }
->>>>>>> 43175c31
     } catch (error) {
       logger.warn({ error, email, packageName }, 'Error sending app state notification');
       // Non-critical error, installation succeeded
@@ -665,20 +610,6 @@
     } catch (error) {
       logger.warn('Error stopping app during uninstall:', error);
     }
-<<<<<<< HEAD
-=======
-
-    // Send app state change notification if there's an active session.
-    try {
-      if (userSession) {
-        sessionService.triggerAppStateChange(email);
-      }
-    } catch (error) {
-      logger.warn({ error, email }, 'Error updating client AppStateChange after uninstall');
-      // Non-critical error, uninstallation succeeded, but updating client state failed.
-    }
-
->>>>>>> 43175c31
   } catch (error) {
     logger.error({ error, userId: request.email, packageName }, 'Error uninstalling app');
     res.status(500).json({
