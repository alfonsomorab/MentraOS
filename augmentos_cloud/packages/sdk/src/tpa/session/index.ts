/**
 * 🎯 TPA Session Module
 *
 * Manages an active Third Party App session with AugmentOS Cloud.
 * Handles real-time communication, event subscriptions, and display management.
 */
import { WebSocket } from 'ws';
import { EventManager, EventData, StreamDataTypes } from './events';
import { LayoutManager } from './layouts';
import { SettingsManager } from './settings';
import { StreamingModule } from './modules/streaming';
import { ResourceTracker } from '../../utils/resource-tracker';
import {
  // Message types
  TpaToCloudMessage,
  CloudToTpaMessage,
  TpaConnectionInit,
  TpaSubscriptionUpdate,
  PhotoRequest,
  TpaToCloudMessageType,
  CloudToTpaMessageType,

  // Event data types
  StreamType,
  ExtendedStreamType,
  ButtonPress,
  HeadPosition,
  PhoneNotification,
  TranscriptionData,
  TranslationData,

  // Type guards
  isTpaConnectionAck,
  isTpaConnectionError,
  isDataStream,
  isAppStopped,
  isSettingsUpdate,
  isDashboardModeChanged,
  isDashboardAlwaysOnChanged,

  // Other types
  AppSettings,
  AppSetting,
  TpaConfig,
  validateTpaConfig,
  AudioChunk,
  isAudioChunk,
  createTranscriptionStream,
  createTranslationStream,
  GlassesToCloudMessage,
  PhotoResponse,
  VpsCoordinates,
  PhotoTaken
} from '../../types';
import { DashboardAPI } from '../../types/dashboard';
import { AugmentosSettingsUpdate } from '../../types/messages/cloud-to-tpa';
import { Logger } from 'pino';
import { TpaServer } from '../server';
<<<<<<< HEAD
import axios from 'axios';
=======
import EventEmitter from 'events';
>>>>>>> ed295e98

// Import the cloud-to-tpa specific type guards
import { isPhotoResponse, isRtmpStreamStatus } from '../../types/messages/cloud-to-tpa';

/**
 * ⚙️ Configuration options for TPA Session
 *
 * @example
 * ```typescript
 * const config: TpaSessionConfig = {
 *   packageName: 'org.example.myapp',
 *   apiKey: 'your_api_key',
 *   // Auto-reconnection is enabled by default
 *   // autoReconnect: true
 * };
 * ```
 */
export interface TpaSessionConfig {
  /** 📦 Unique identifier for your TPA (e.g., 'org.company.appname') */
  packageName: string;
  /** 🔑 API key for authentication with AugmentOS Cloud */
  apiKey: string;
  /** 🔌 WebSocket server URL (default: 'ws://localhost:7002/tpa-ws') */
  augmentOSWebsocketUrl?: string;
  /** 🔄 Automatically attempt to reconnect on disconnect (default: true) */
  autoReconnect?: boolean;
  /** 🔁 Maximum number of reconnection attempts (default: 3) */
  maxReconnectAttempts?: number;
  /** ⏱️ Base delay between reconnection attempts in ms (default: 1000) */
  reconnectDelay?: number;

  userId: string; // user ID for tracking sessions (email of the user).
  tpaServer: TpaServer; // Optional TPA server instance for advanced features
}

// List of event types that should never be subscribed to as streams
const TPA_TO_TPA_EVENT_TYPES = [
  'tpa_message_received',
  'tpa_user_joined',
  'tpa_user_left',
  'tpa_room_updated',
  'tpa_direct_message_response'
];

/**
 * 🚀 TPA Session Implementation
 *
 * Manages a live connection between your TPA and AugmentOS Cloud.
 * Provides interfaces for:
 * - 🎮 Event handling (transcription, head position, etc.)
 * - 📱 Display management in AR view
 * - 🔌 Connection lifecycle
 * - 🔄 Automatic reconnection
 *
 * @example
 * ```typescript
 * const session = new TpaSession({
 *   packageName: 'org.example.myapp',
 *   apiKey: 'your_api_key'
 * });
 *
 * // Handle events
 * session.onTranscription((data) => {
 *   session.layouts.showTextWall(data.text);
 * });
 *
 * // Connect to cloud
 * await session.connect('session_123');
 * ```
 */
export class TpaSession {
  /** WebSocket connection to AugmentOS Cloud */
  private ws: WebSocket | null = null;
  /** Current session identifier */
  private sessionId: string | null = null;
  /** Number of reconnection attempts made */
  private reconnectAttempts = 0;
  /** Active event subscriptions */
  private subscriptions = new Set<ExtendedStreamType>();
  /** Resource tracker for automatic cleanup */
  private resources = new ResourceTracker();
  /** Internal settings storage - use public settings API instead */
  private settingsData: AppSettings = [];
  /** TPA configuration loaded from tpa_config.json */
  private tpaConfig: TpaConfig | null = null;
  /** Whether to update subscriptions when settings change */
  private shouldUpdateSubscriptionsOnSettingsChange = false;
  /** Custom subscription handler for settings-based subscriptions */
  private subscriptionSettingsHandler?: (settings: AppSettings) => ExtendedStreamType[];
  /** Settings that should trigger subscription updates when changed */
  private subscriptionUpdateTriggers: string[] = [];
  /** Pending photo requests waiting for responses */
  private pendingPhotoRequests = new Map<string, {
    resolve: (url: string) => void,
    reject: (reason: any) => void
  }>();
  /** Pending user discovery requests waiting for responses */
  private pendingUserDiscoveryRequests = new Map<string, {
    resolve: (userList: any) => void,
    reject: (reason: any) => void
  }>();
  /** Pending direct message requests waiting for responses */
  private pendingDirectMessages = new Map<string, {
    resolve: (success: boolean) => void,
    reject: (reason: any) => void
  }>();

  /** 🎮 Event management interface */
  public readonly events: EventManager;
  /** 📱 Layout management interface */
  public readonly layouts: LayoutManager;
  /** ⚙️ Settings management interface */
  public readonly settings: SettingsManager;
  /** 📊 Dashboard management interface */
  public readonly dashboard: DashboardAPI;
  /** 📹 RTMP streaming interface */
  public readonly streaming: StreamingModule;

  public readonly tpaServer: TpaServer;
  public readonly logger: Logger;
  public readonly userId: string;

  /** Dedicated emitter for TPA-to-TPA events */
  private tpaEvents = new EventEmitter();

  constructor(private config: TpaSessionConfig) {
    // Set defaults and merge with provided config
    this.config = {
      augmentOSWebsocketUrl: `ws://localhost:8002/tpa-ws`, // Use localhost as default
      autoReconnect: true,   // Enable auto-reconnection by default for better reliability
      maxReconnectAttempts: 3, // Default to 3 reconnection attempts for better resilience
      reconnectDelay: 1000,  // Start with 1 second delay (uses exponential backoff)
      ...config
    };

    this.tpaServer = this.config.tpaServer;
    this.logger = this.tpaServer.logger.child({ userId: this.config.userId, service: 'tpa-session' });
    this.userId = this.config.userId;

    // Make sure the URL is correctly formatted to prevent double protocol issues
    if (this.config.augmentOSWebsocketUrl) {
      try {
        const url = new URL(this.config.augmentOSWebsocketUrl);
        if (!['ws:', 'wss:'].includes(url.protocol)) {
          // Fix URLs with incorrect protocol (e.g., 'ws://http://host')
          const fixedUrl = this.config.augmentOSWebsocketUrl.replace(/^ws:\/\/http:\/\//, 'ws://');
          this.config.augmentOSWebsocketUrl = fixedUrl;
          this.logger.warn(`⚠️ [${this.config.packageName}] Fixed malformed WebSocket URL: ${fixedUrl}`);
        }
      } catch (error) {
        this.logger.error({ error, config: this.config }, `⚠️ [${this.config.packageName}] Invalid WebSocket URL format: ${this.config.augmentOSWebsocketUrl}`);
      }
    }

    // Log initialization
    this.logger.debug(`🚀 [${this.config.packageName}] TPA Session initialized`);
    this.logger.debug(`🚀 [${this.config.packageName}] WebSocket URL: ${this.config.augmentOSWebsocketUrl}`);

    // Validate URL format - give early warning for obvious issues
    // Check URL format but handle undefined case
    if (this.config.augmentOSWebsocketUrl) {
      try {
        const url = new URL(this.config.augmentOSWebsocketUrl);
        if (!['ws:', 'wss:'].includes(url.protocol)) {
          this.logger.error({ config: this.config }, `⚠️ [${this.config.packageName}] Invalid WebSocket URL protocol: ${url.protocol}. Should be ws: or wss:`);
        }
      } catch (error) {
        this.logger.error({ error, config: this.config }, `⚠️ [${this.config.packageName}] Invalid WebSocket URL format: ${this.config.augmentOSWebsocketUrl}`);
      }
    }

    this.events = new EventManager(this.subscribe.bind(this), this.unsubscribe.bind(this));
    this.layouts = new LayoutManager(
      config.packageName,
      this.send.bind(this)
    );

    // Initialize settings manager with all necessary parameters, including subscribeFn for AugmentOS settings
    this.settings = new SettingsManager(
      this.settingsData,
      this.config.packageName,
      this.config.augmentOSWebsocketUrl,
      this.sessionId ?? undefined,
      async (streams: string[]) => {
        this.logger.debug(`[TpaSession] subscribeFn called for streams:`, streams);
        streams.forEach((stream) => {
          if (!this.subscriptions.has(stream as ExtendedStreamType)) {
            this.subscriptions.add(stream as ExtendedStreamType);
            this.logger.debug(`[TpaSession] Auto-subscribed to stream '${stream}' for AugmentOS setting.`);
          } else {
            this.logger.debug(`[TpaSession] Already subscribed to stream '${stream}'.`);
          }
        });
        this.logger.debug(`[TpaSession] Current subscriptions after subscribeFn:`, Array.from(this.subscriptions));
        if (this.ws?.readyState === 1) {
          this.updateSubscriptions();
          this.logger.debug(`[TpaSession] Sent updated subscriptions to cloud after auto-subscribing to AugmentOS setting.`);
        } else {
          this.logger.debug(`[TpaSession] WebSocket not open, will send subscriptions when connected.`);
        }
      }
    );

    // Initialize dashboard API with this session instance
    // Import DashboardManager dynamically to avoid circular dependency
    const { DashboardManager } = require('./dashboard');
    this.dashboard = new DashboardManager(this, this.send.bind(this));

    // Initialize streaming module with session reference
    this.streaming = new StreamingModule(
      this.config.packageName,
      this.sessionId || 'unknown-session-id',
      this.send.bind(this),
      this // Pass session reference
    );
  }

  /**
   * Get the current session ID
   * @returns The current session ID or 'unknown-session-id' if not connected
   */
  getSessionId(): string {
    return this.sessionId || 'unknown-session-id';
  }

  /**
   * Get the package name for this TPA
   * @returns The package name
   */
  getPackageName(): string {
    return this.config.packageName;
  }

  // =====================================
  // 🎮 Direct Event Handling Interface
  // =====================================

  /**
   * 🎤 Listen for speech transcription events
   * @param handler - Function to handle transcription data
   * @returns Cleanup function to remove the handler
   */
  onTranscription(handler: (data: TranscriptionData) => void): () => void {
    return this.events.onTranscription(handler);
  }

  /**
   * 🌐 Listen for speech transcription events in a specific language
   * @param language - Language code (e.g., "en-US")
   * @param handler - Function to handle transcription data
   * @returns Cleanup function to remove the handler
   * @throws Error if language code is invalid
   */
  onTranscriptionForLanguage(language: string, handler: (data: TranscriptionData) => void): () => void {
    return this.events.onTranscriptionForLanguage(language, handler);
  }

  /**
   * 🌐 Listen for speech translation events for a specific language pair
   * @param sourceLanguage - Source language code (e.g., "es-ES")
   * @param targetLanguage - Target language code (e.g., "en-US")
   * @param handler - Function to handle translation data
   * @returns Cleanup function to remove the handler
   * @throws Error if language codes are invalid
   */
  onTranslationForLanguage(sourceLanguage: string, targetLanguage: string, handler: (data: TranslationData) => void): () => void {
    return this.events.ontranslationForLanguage(sourceLanguage, targetLanguage, handler);
  }

  /**
   * 👤 Listen for head position changes
   * @param handler - Function to handle head position updates
   * @returns Cleanup function to remove the handler
   */
  onHeadPosition(handler: (data: HeadPosition) => void): () => void {
    return this.events.onHeadPosition(handler);
  }

  /**
   * 🔘 Listen for hardware button press events
   * @param handler - Function to handle button events
   * @returns Cleanup function to remove the handler
   */
  onButtonPress(handler: (data: ButtonPress) => void): () => void {
    return this.events.onButtonPress(handler);
  }

  /**
   * 📱 Listen for phone notification events
   * @param handler - Function to handle notifications
   * @returns Cleanup function to remove the handler
   */
  onPhoneNotifications(handler: (data: PhoneNotification) => void): () => void {
    return this.events.onPhoneNotifications(handler);
  }

  /**
   * 📡 Listen for VPS coordinates updates
   * @param handler - Function to handle VPS coordinates
   * @returns Cleanup function to remove the handler
   */
  onVpsCoordinates(handler: (data: VpsCoordinates) => void): () => void {
    this.subscribe(StreamType.VPS_COORDINATES);
    return this.events.onVpsCoordinates(handler);
  }

  /**
   * 📸 Listen for photo responses
   * @param handler - Function to handle photo response data
   * @returns Cleanup function to remove the handler
   */
  onPhotoTaken(handler: (data: PhotoTaken) => void): () => void {
    this.subscribe(StreamType.PHOTO_TAKEN);
    return this.events.onPhotoTaken(handler);
  }

  // =====================================
  // 📡 Pub/Sub Interface
  // =====================================

  /**
   * 📬 Subscribe to a specific event stream
   * @param type - Type of event to subscribe to
   */
  subscribe(type: ExtendedStreamType): void {
    if (TPA_TO_TPA_EVENT_TYPES.includes(type as string)) {
      this.logger.warn(`[TpaSession] Attempted to subscribe to TPA-to-TPA event type '${type}', which is not a valid stream. Use the event handler (e.g., onTpaMessage) instead.`);
      return;
    }
    this.subscriptions.add(type);
    if (this.ws?.readyState === 1) {
      this.updateSubscriptions();
    }
  }

  /**
   * 📭 Unsubscribe from a specific event stream
   * @param type - Type of event to unsubscribe from
   */
  unsubscribe(type: ExtendedStreamType): void {
    if (TPA_TO_TPA_EVENT_TYPES.includes(type as string)) {
      this.logger.warn(`[TpaSession] Attempted to unsubscribe from TPA-to-TPA event type '${type}', which is not a valid stream.`);
      return;
    }
    this.subscriptions.delete(type);
    if (this.ws?.readyState === 1) {
      this.updateSubscriptions();
    }
  }

  /**
   * 🎯 Generic event listener (pub/sub style)
   * @param event - Event name to listen for
   * @param handler - Event handler function
   */
  on<T extends ExtendedStreamType>(event: T, handler: (data: EventData<T>) => void): () => void {
    return this.events.on(event, handler);
  }

  // =====================================
  // 🔌 Connection Management
  // =====================================

  /**
   * 🚀 Connect to AugmentOS Cloud
   * @param sessionId - Unique session identifier
   * @returns Promise that resolves when connected
   */
  async connect(sessionId: string): Promise<void> {
    this.sessionId = sessionId;

    // Configure settings API client with the WebSocket URL and session ID
    // This allows settings to be fetched from the correct server
    this.settings.configureApiClient(
      this.config.packageName,
      this.config.augmentOSWebsocketUrl || '',
      sessionId
    );

    // Update the sessionId in the streaming module
    if (this.streaming) {
      Object.defineProperty(this.streaming, 'sessionId', { value: sessionId });
    }

    return new Promise((resolve, reject) => {
      try {
        // Clear previous resources if reconnecting
        if (this.ws) {
          // Don't call full dispose() as that would clear subscriptions
          if (this.ws.readyState !== 3) { // 3 = CLOSED
            this.ws.close();
          }
          this.ws = null;
        }

        // Validate WebSocket URL before attempting connection
        if (!this.config.augmentOSWebsocketUrl) {
          this.logger.error('WebSocket URL is missing or undefined');
          reject(new Error('WebSocket URL is required'));
          return;
        }

        // Add debug logging for connection attempts
        this.logger.info(`🔌🔌🔌 [${this.config.packageName}] Attempting to connect to: ${this.config.augmentOSWebsocketUrl} for session ${this.sessionId}`);

        // Create connection with error handling
        this.ws = new WebSocket(this.config.augmentOSWebsocketUrl);

        // Track WebSocket for automatic cleanup
        this.resources.track(() => {
          if (this.ws && this.ws.readyState !== 3) { // 3 = CLOSED
            this.ws.close();
          }
        });

        this.ws.on('open', () => {
          try {
            this.sendConnectionInit();
          } catch (error: unknown) {
            this.logger.error({ error }, 'Error during connection initialization');
            const errorMessage = error instanceof Error ? error.message : String(error);
            this.events.emit('error', new Error(`Connection initialization failed: ${errorMessage}`));
            reject(error);
          }
        });

        // Message handler with comprehensive error recovery
        const messageHandler = async (data: Buffer | string, isBinary: boolean) => {
          try {
            // Handle binary messages (typically audio data)
            if (isBinary && Buffer.isBuffer(data)) {
              try {
                // Validate buffer before processing
                if (data.length === 0) {
                  this.events.emit('error', new Error('Received empty binary data'));
                  return;
                }

                // Convert Node.js Buffer to ArrayBuffer safely
                const arrayBuf: ArrayBufferLike = data.buffer.slice(
                  data.byteOffset,
                  data.byteOffset + data.byteLength
                );

                // Create AUDIO_CHUNK event message with validation
                const audioChunk: AudioChunk = {
                  type: StreamType.AUDIO_CHUNK,
                  arrayBuffer: arrayBuf,
                  timestamp: new Date() // Ensure timestamp is present
                };

                this.handleMessage(audioChunk);
                return;
              } catch (error: unknown) {
                this.logger.error({ error }, 'Error processing binary message:');
                const errorMessage = error instanceof Error ? error.message : String(error);
                this.events.emit('error', new Error(`Failed to process binary message: ${errorMessage}`));
                return;
              }
            }

            // Handle ArrayBuffer data type directly
            if (data instanceof ArrayBuffer) {
              return;
            }

            // Handle JSON messages with validation
            try {
              // Convert string data to JSON safely
              let jsonData: string;
              if (typeof data === 'string') {
                jsonData = data;
              } else if (Buffer.isBuffer(data)) {
                jsonData = data.toString('utf8');
              } else {
                throw new Error('Unknown message format');
              }

              // Validate JSON before parsing
              if (!jsonData || jsonData.trim() === '') {
                this.events.emit('error', new Error('Received empty JSON message'));
                return;
              }

              // Parse JSON with error handling
              const message = JSON.parse(jsonData) as CloudToTpaMessage;

              // Basic schema validation
              if (!message || typeof message !== 'object' || !('type' in message)) {
                this.events.emit('error', new Error('Malformed message: missing type property'));
                return;
              }

              // Process the validated message
              this.handleMessage(message);
            } catch (error: unknown) {
              this.logger.error({ error }, 'JSON parsing error');
              const errorMessage = error instanceof Error ? error.message : String(error);
              this.events.emit('error', new Error(`Failed to parse JSON message: ${errorMessage}`));
            }
          } catch (error: unknown) {
            // Final catch - should never reach here if individual handlers work correctly
            this.logger.error({ error }, 'Unhandled message processing error');
            const errorMessage = error instanceof Error ? error.message : String(error);
            this.events.emit('error', new Error(`Unhandled message error: ${errorMessage}`));
          }
        };

        this.ws.on('message', messageHandler);

        // Track event handler removal for automatic cleanup
        this.resources.track(() => {
          if (this.ws) {
            this.ws.off('message', messageHandler);
          }
        });

        // Connection closure handler
        const closeHandler = (code: number, reason: string) => {
          const reasonStr = reason ? `: ${reason}` : '';
          const closeInfo = `Connection closed (code: ${code})${reasonStr}`;

          // Emit the disconnected event with structured data for better handling
          this.events.emit('disconnected', {
            message: closeInfo,
            code: code,
            reason: reason || '',
            wasClean: code === 1000 || code === 1001,
          });

          // Only attempt reconnection for abnormal closures
          // https://developer.mozilla.org/en-US/docs/Web/API/CloseEvent/code
          // 1000 (Normal Closure) and 1001 (Going Away) are normal
          // 1002-1015 are abnormal, and reason "App stopped" means intentional closure
          // 1008 usually when the userSession no longer exists on server. i.e user disconnected from cloud.
          const isNormalClosure = (code === 1000 || code === 1001 || code === 1008);
          const isManualStop = reason && reason.includes('App stopped');

          // Log closure details for diagnostics
          this.logger.debug(`🔌 [${this.config.packageName}] WebSocket closed with code ${code}${reasonStr}`);
          this.logger.debug(`🔌 [${this.config.packageName}] isNormalClosure: ${isNormalClosure}, isManualStop: ${isManualStop}`);

          if (!isNormalClosure && !isManualStop) {
            this.logger.warn(`🔌 [${this.config.packageName}] Abnormal closure detected, attempting reconnection`);
            this.handleReconnection();
          } else {
            this.logger.debug(`🔌 [${this.config.packageName}] Normal closure detected, not attempting reconnection`);
          }
        };

        this.ws.on('close', closeHandler);

        // Track event handler removal
        this.resources.track(() => {
          if (this.ws) {
            this.ws.off('close', closeHandler);
          }
        });

        // Connection error handler
        const errorHandler = (error: Error) => {
          this.logger.error({ error }, 'WebSocket error');
          this.events.emit('error', error);
        };

        // Enhanced error handler with detailed logging
        this.ws.on('error', (error: Error) => {
          this.logger.error({ error, config: this.config }, `⛔️⛔️⛔️ [${this.config.packageName}] WebSocket connection error: ${error.message}`);

          // Try to provide more context
          const errMsg = error.message || '';
          if (errMsg.includes('ECONNREFUSED')) {
            this.logger.error(`⛔️⛔️⛔️ [${this.config.packageName}] Connection refused - Check if the server is running at the specified URL`);
          } else if (errMsg.includes('ETIMEDOUT')) {
            this.logger.error(`⛔️⛔️⛔️ [${this.config.packageName}] Connection timed out - Check network connectivity and firewall rules`);
          }

          errorHandler(error);
        });

        // Track event handler removal
        this.resources.track(() => {
          if (this.ws) {
            this.ws.off('error', errorHandler);
          }
        });

        // Set up connection success handler
        const connectedCleanup = this.events.onConnected(() => resolve());

        // Track event handler removal
        this.resources.track(connectedCleanup);

        // Connection timeout with configurable duration
        const timeoutMs = 5000; // 5 seconds default
        const connectionTimeout = this.resources.setTimeout(() => {
          // Use tracked timeout that will be auto-cleared
          this.logger.error({
            config: this.config,
            sessionId: this.sessionId,
            timeoutMs
          }, `⏱️⏱️⏱️ [${this.config.packageName}] Connection timeout after ${timeoutMs}ms`);

          this.events.emit('error', new Error(`Connection timeout after ${timeoutMs}ms`));
          reject(new Error('Connection timeout'));
        }, timeoutMs);

        // Clear timeout on successful connection
        const timeoutCleanup = this.events.onConnected(() => {
          clearTimeout(connectionTimeout);
          resolve();
        });

        // Track event handler removal
        this.resources.track(timeoutCleanup);

      } catch (error: unknown) {
        this.logger.error({ error }, 'Connection setup error');
        const errorMessage = error instanceof Error ? error.message : String(error);
        reject(new Error(`Failed to setup connection: ${errorMessage}`));
      }
    });
  }

  /**
   * 👋 Disconnect from AugmentOS Cloud
   */
  disconnect(): void {
    // Use the resource tracker to clean up everything
    this.resources.dispose();

    // Clean up additional resources not handled by the tracker
    this.ws = null;
    this.sessionId = null;
    this.subscriptions.clear();
    this.reconnectAttempts = 0;
  }

  /**
   * 📸 Request a photo from the connected glasses
   * @param options - Optional configuration for the photo request
   * @returns Promise that resolves with the URL to the captured photo
   */
  requestPhoto(options?: { saveToGallery?: boolean }): Promise<string> {
    return new Promise((resolve, reject) => {
      try {
        // Generate unique request ID
        const requestId = `photo_req_${Date.now()}_${Math.random().toString(36).substring(2, 9)}`;

        // Store promise resolvers for when we get the response
        this.pendingPhotoRequests.set(requestId, { resolve, reject });

        // Create photo request message
        const message: PhotoRequest = {
          type: TpaToCloudMessageType.PHOTO_REQUEST,
          packageName: this.config.packageName,
          sessionId: this.sessionId!,
          timestamp: new Date(),
          saveToGallery: options?.saveToGallery || false
        };

        // Send request to cloud
        this.send(message);

        // Set timeout to avoid hanging promises
        const timeoutMs = 30000; // 30 seconds
        this.resources.setTimeout(() => {
          if (this.pendingPhotoRequests.has(requestId)) {
            this.pendingPhotoRequests.get(requestId)!.reject(new Error('Photo request timed out'));
            this.pendingPhotoRequests.delete(requestId);
          }
        }, timeoutMs);
      } catch (error: unknown) {
        const errorMessage = error instanceof Error ? error.message : String(error);
        reject(new Error(`Failed to request photo: ${errorMessage}`));
      }
    });
  }

  /**
   * 🛠️ Get all current user settings
   * @returns A copy of the current settings array
   * @deprecated Use session.settings.getAll() instead
   */
  getSettings(): AppSettings {
    return this.settings.getAll();
  }

  /**
   * 🔍 Get a specific setting value by key
   * @param key The setting key to look for
   * @returns The setting's value, or undefined if not found
   * @deprecated Use session.settings.get(key) instead
   */
  getSetting<T>(key: string): T | undefined {
    return this.settings.get<T>(key);
  }

  /**
   * ⚙️ Configure settings-based subscription updates
   * This allows TPAs to automatically update their subscriptions when certain settings change
   * @param options Configuration options for settings-based subscriptions
   */
  setSubscriptionSettings(options: {
    updateOnChange: string[]; // Setting keys that should trigger subscription updates
    handler: (settings: AppSettings) => ExtendedStreamType[]; // Handler that returns new subscriptions
  }): void {
    this.shouldUpdateSubscriptionsOnSettingsChange = true;
    this.subscriptionUpdateTriggers = options.updateOnChange;
    this.subscriptionSettingsHandler = options.handler;

    // If we already have settings, update subscriptions immediately
    if (this.settingsData.length > 0) {
      this.updateSubscriptionsFromSettings();
    }
  }

  /**
   * 🔄 Update subscriptions based on current settings
   * Called automatically when relevant settings change
   */
  private updateSubscriptionsFromSettings(): void {
    if (!this.subscriptionSettingsHandler) return;

    try {
      // Get new subscriptions from handler
      const newSubscriptions = this.subscriptionSettingsHandler(this.settingsData);

      // Update all subscriptions at once
      this.subscriptions.clear();
      newSubscriptions.forEach(subscription => {
        this.subscriptions.add(subscription);
      });

      // Send subscription update to cloud if connected
      if (this.ws && this.ws.readyState === 1) {
        this.updateSubscriptions();
      }
    } catch (error: unknown) {
      this.logger.error({ error }, 'Error updating subscriptions from settings');
      const errorMessage = error instanceof Error ? error.message : String(error);
      this.events.emit('error', new Error(`Failed to update subscriptions: ${errorMessage}`));
    }
  }

  /**
   * 🧪 For testing: Update settings locally
   * In normal operation, settings come from the cloud
   * @param newSettings The new settings to apply
   */
  updateSettingsForTesting(newSettings: AppSettings): void {
    this.settingsData = newSettings;

    // Update the settings manager with the new settings
    this.settings.updateSettings(newSettings);

    // Emit update event for backwards compatibility
    this.events.emit('settings_update', this.settingsData);

    // Check if we should update subscriptions
    if (this.shouldUpdateSubscriptionsOnSettingsChange) {
      this.updateSubscriptionsFromSettings();
    }
  }

  /**
   * 📝 Load configuration from a JSON file
   * @param jsonData JSON string containing TPA configuration
   * @returns The loaded configuration
   * @throws Error if the configuration is invalid
   */
  loadConfigFromJson(jsonData: string): TpaConfig {
    try {
      const parsedConfig = JSON.parse(jsonData);

      if (validateTpaConfig(parsedConfig)) {
        this.tpaConfig = parsedConfig;
        return parsedConfig;
      } else {
        throw new Error('Invalid TPA configuration format');
      }
    } catch (error: unknown) {
      const errorMessage = error instanceof Error ? error.message : String(error);
      throw new Error(`Failed to load TPA configuration: ${errorMessage}`);
    }
  }

  /**
   * 📋 Get the loaded TPA configuration
   * @returns The current TPA configuration or null if not loaded
   */
  getConfig(): TpaConfig | null {
    return this.tpaConfig;
  }

  /**
   * 🔌 Get the WebSocket server URL for this session
   * @returns The WebSocket server URL used by this session
   */
  getServerUrl(): string | undefined {
    return this.config.augmentOSWebsocketUrl;
  }

  getHttpsServerUrl(): string | undefined {
    if (!this.config.augmentOSWebsocketUrl) {
      return undefined;
    }
    return TpaSession.convertToHttps(this.config.augmentOSWebsocketUrl);
  }

  private static convertToHttps(rawUrl: string | undefined): string {
    if (!rawUrl) return '';
    // Remove ws:// or wss://
    let url = rawUrl.replace(/^wss?:\/\//, '');
    // Remove trailing /tpa-ws
    url = url.replace(/\/tpa-ws$/, '');
    // Prepend https://
    return `https://${url}`;
  }

  /**
   * 🔍 Get default settings from the TPA configuration
   * @returns Array of settings with default values
   * @throws Error if configuration is not loaded
   */
  getDefaultSettings(): AppSettings {
    if (!this.tpaConfig) {
      throw new Error('TPA configuration not loaded. Call loadConfigFromJson first.');
    }

    return this.tpaConfig.settings
      .filter((s: AppSetting | { type: 'group'; title: string }): s is AppSetting => s.type !== 'group')
      .map((s: AppSetting) => ({
        ...s,
        value: s.defaultValue  // Set value to defaultValue
      }));
  }

  /**
   * 🔍 Get setting schema from configuration
   * @param key Setting key to look up
   * @returns The setting schema or undefined if not found
   */
  getSettingSchema(key: string): AppSetting | undefined {
    if (!this.tpaConfig) return undefined;

    const setting = this.tpaConfig.settings.find((s: AppSetting | { type: 'group'; title: string }) =>
      s.type !== 'group' && 'key' in s && s.key === key
    );

    return setting as AppSetting | undefined;
  }

  // =====================================
  // 🔧 Private Methods
  // =====================================

  /**
   * 📨 Handle incoming messages from cloud
   */
  private handleMessage(message: CloudToTpaMessage): void {
    try {
      // Validate message before processing
      if (!this.validateMessage(message)) {
        this.events.emit('error', new Error('Invalid message format received'));
        return;
      }

      // Handle binary data (audio or video)
      if (message instanceof ArrayBuffer) {
        this.handleBinaryMessage(message);
        return;
      }

      // Using type guards to determine message type and safely handle each case
      try {
        if (isTpaConnectionAck(message)) {
          // Get settings from connection acknowledgment
          const receivedSettings = message.settings || [];
          this.settingsData = receivedSettings;

          // Store config if provided
          if (message.config && validateTpaConfig(message.config)) {
            this.tpaConfig = message.config;
          }

          // Use default settings from config if no settings were provided
          if (receivedSettings.length === 0 && this.tpaConfig) {
            try {
              this.settingsData = this.getDefaultSettings();
            } catch (error) {
              this.logger.warn('Failed to load default settings from config:', error);
            }
          }

          // Update the settings manager with the new settings
          this.settings.updateSettings(this.settingsData);

          // Emit connected event with settings
          this.events.emit('connected', this.settingsData);

          // Update subscriptions (normal flow)
          this.updateSubscriptions();

          // If settings-based subscriptions are enabled, update those too
          if (this.shouldUpdateSubscriptionsOnSettingsChange && this.settingsData.length > 0) {
            this.updateSubscriptionsFromSettings();
          }
        }
        else if (isTpaConnectionError(message) || message.type === 'connection_error') {
          // Handle both TPA-specific connection_error and standard connection_error
          const errorMessage = message.message || 'Unknown connection error';
          this.events.emit('error', new Error(errorMessage));
        }
        else if (message.type === StreamType.AUDIO_CHUNK) {
          if (this.subscriptions.has(StreamType.AUDIO_CHUNK)) {
            // Only process if we're subscribed to avoid unnecessary processing
            this.events.emit(StreamType.AUDIO_CHUNK, message);
          }
        }
        else if (isDataStream(message)) {
          // Ensure streamType exists before emitting the event
          let messageStreamType = message.streamType as ExtendedStreamType;
          if (message.streamType === StreamType.TRANSCRIPTION) {
            const transcriptionData = message.data as TranscriptionData;
            if (transcriptionData.transcribeLanguage) {
              messageStreamType = createTranscriptionStream(transcriptionData.transcribeLanguage) as ExtendedStreamType;
            }
          } else if (message.streamType === StreamType.TRANSLATION) {
            const translationData = message.data as TranslationData;
            if (translationData.transcribeLanguage && translationData.translateLanguage) {
              messageStreamType = createTranslationStream(translationData.transcribeLanguage, translationData.translateLanguage) as ExtendedStreamType;
            }
          }

          if (messageStreamType && this.subscriptions.has(messageStreamType)) {
            const sanitizedData = this.sanitizeEventData(messageStreamType, message.data) as EventData<typeof messageStreamType>;
            this.events.emit(messageStreamType, sanitizedData);
          }
        }
        else if (isPhotoResponse(message)) {
          // Handle photo response by resolving the pending promise
          if (this.pendingPhotoRequests.has((message as PhotoResponse).requestId)) {
            const { resolve } = this.pendingPhotoRequests.get((message as PhotoResponse).requestId)!;
            resolve((message as PhotoResponse).photoUrl);
            this.pendingPhotoRequests.delete((message as PhotoResponse).requestId);
          }
        }
        else if (isRtmpStreamStatus(message)) {
          // Emit as a standard stream event if subscribed
          if (this.subscriptions.has(StreamType.RTMP_STREAM_STATUS)) {
            this.events.emit(StreamType.RTMP_STREAM_STATUS, message);
          }

          // Update streaming module's internal state
          this.streaming.updateStreamState(message);
        }
        else if (isSettingsUpdate(message)) {
          // Store previous settings to check for changes
          const prevSettings = [...this.settingsData];

          // Update internal settings storage
          this.settingsData = message.settings || [];

          // Update the settings manager with the new settings
          const changes = this.settings.updateSettings(this.settingsData);

          // Emit settings update event (for backwards compatibility)
          this.events.emit('settings_update', this.settingsData);

          // --- AugmentOS settings update logic ---
          // If the message.settings looks like AugmentOS settings (object with known keys), update augmentosSettings
          if (message.settings && typeof message.settings === 'object') {
            this.settings.updateAugmentosSettings(message.settings);
          }

          // Check if we should update subscriptions
          if (this.shouldUpdateSubscriptionsOnSettingsChange) {
            // Check if any subscription trigger settings changed
            const shouldUpdateSubs = this.subscriptionUpdateTriggers.some(key => {
              return key in changes;
            });

            if (shouldUpdateSubs) {
              this.updateSubscriptionsFromSettings();
            }
          }
        }
        else if (isAppStopped(message)) {
          const reason = message.reason || 'unknown';
          const displayReason = `App stopped: ${reason}`;

          // Emit disconnected event with clean closure info to prevent reconnection attempts
          this.events.emit('disconnected', {
            message: displayReason,
            code: 1000, // Normal closure code
            reason: displayReason,
            wasClean: true,
          });

          // Clear reconnection state
          this.reconnectAttempts = 0;
        }
        // Handle dashboard mode changes
        else if (isDashboardModeChanged(message)) {
          try {
            // Use proper type
            const mode = message.mode || 'none';

            // Update dashboard state in the API
            if (this.dashboard && 'content' in this.dashboard) {
              (this.dashboard.content as any).setCurrentMode(mode);
            }
          } catch (error) {
            this.logger.error({ error }, 'Error handling dashboard mode change');
          }
        }
        // Handle always-on dashboard state changes
        else if (isDashboardAlwaysOnChanged(message)) {
          try {
            // Use proper type
            const enabled = !!message.enabled;

            // Update dashboard state in the API
            if (this.dashboard && 'content' in this.dashboard) {
              (this.dashboard.content as any).setAlwaysOnEnabled(enabled);
            }
          } catch (error) {
            this.logger.error({ error }, 'Error handling dashboard always-on change');
          }
        }
        // Handle custom messages
        else if (message.type === CloudToTpaMessageType.CUSTOM_MESSAGE) {
          this.events.emit('custom_message', message);
          return;
        }
        // Handle TPA-to-TPA communication messages
        else if ((message as any).type === 'tpa_message_received') {
          this.tpaEvents.emit('tpa_message_received', message as any);
        }
        else if ((message as any).type === 'tpa_user_joined') {
          this.tpaEvents.emit('tpa_user_joined', message as any);
        }
        else if ((message as any).type === 'tpa_user_left') {
          this.tpaEvents.emit('tpa_user_left', message as any);
        }
        else if ((message as any).type === 'tpa_room_updated') {
          this.tpaEvents.emit('tpa_room_updated', message as any);
        }
        else if ((message as any).type === 'tpa_direct_message_response') {
          const response = message as any;
          if (response.messageId && this.pendingDirectMessages.has(response.messageId)) {
            const { resolve } = this.pendingDirectMessages.get(response.messageId)!;
            resolve(response.success);
            this.pendingDirectMessages.delete(response.messageId);
          }
        }
        else if (message.type === 'augmentos_settings_update') {
          const augmentosMsg = message as AugmentosSettingsUpdate;
          if (augmentosMsg.settings && typeof augmentosMsg.settings === 'object') {
            this.settings.updateAugmentosSettings(augmentosMsg.settings);
          }
        }
        // Handle 'connection_error' as a specific case if cloud sends this string literal
        else if ((message as any).type === 'connection_error') {
          // Treat 'connection_error' (string literal) like TpaConnectionError
          // This handles cases where the cloud might send the type as a direct string
          // instead of the enum's 'tpa_connection_error' value.
          const errorMessage = (message as any).message || 'Unknown connection error (type: connection_error)';
          this.logger.warn(`Received 'connection_error' type directly. Consider aligning cloud to send 'tpa_connection_error'. Message: ${errorMessage}`);
          this.events.emit('error', new Error(errorMessage));
        }
        else if (message.type === 'permission_error') {
          // Handle permission errors from cloud
          this.logger.warn('Permission error received:', {
            message: message.message,
            details: message.details,
            detailsCount: message.details?.length || 0,
            rejectedStreams: message.details?.map(d => d.stream) || []
          });

          // Emit permission error event for application handling
          this.events.emit('permission_error', {
            message: message.message,
            details: message.details,
            timestamp: message.timestamp
          });

          // Optionally emit individual permission denied events for each stream
          message.details?.forEach(detail => {
            this.events.emit('permission_denied', {
              stream: detail.stream,
              requiredPermission: detail.requiredPermission,
              message: detail.message
            });
          });
        }
        // Handle unrecognized message types gracefully
        else {
          console.log(`Unrecognized message type: ${(message as any).type}. Full message details:`, {
            messageType: (message as any).type,
            fullMessage: message,
            messageKeys: Object.keys(message || {}),
            messageStringified: JSON.stringify(message, null, 2)
          });
          // Log all message object details for debugging
          this.logger.warn(`Unrecognized message type: ${(message as any).type}. Full message details:`, {
            messageType: (message as any).type,
            fullMessage: message,
            messageKeys: Object.keys(message || {}),
            messageStringified: JSON.stringify(message, null, 2)
          });
          this.events.emit('error', new Error(`Unrecognized message type: ${(message as any).type}`));
        }
      } catch (processingError: unknown) {
        // Catch any errors during message processing to prevent TPA crashes
        this.logger.error('Error processing message:', processingError);
        const errorMessage = processingError instanceof Error ? processingError.message : String(processingError);
        this.events.emit('error', new Error(`Error processing message: ${errorMessage}`));
      }
    } catch (error: unknown) {
      // Final safety net to ensure the TPA doesn't crash on any unexpected errors
      this.logger.error({ error, message }, 'Unexpected error in message handler');
      const errorMessage = error instanceof Error ? error.message : String(error);
      this.events.emit('error', new Error(`Unexpected error in message handler: ${errorMessage}`));
    }
  }

  /**
   * 🧪 Validate incoming message structure
   * @param message - Message to validate
   * @returns boolean indicating if the message is valid
   */
  private validateMessage(message: CloudToTpaMessage): boolean {
    // Handle ArrayBuffer case separately
    if (message instanceof ArrayBuffer) {
      return true; // ArrayBuffers are always considered valid at this level
    }

    // Check if message is null or undefined
    if (!message) {
      return false;
    }

    // Check if message has a type property
    if (!('type' in message)) {
      return false;
    }

    // All other message types should be objects with a type property
    return true;
  }

  /**
   * 📦 Handle binary message data (audio or video)
   * @param buffer - Binary data as ArrayBuffer
   */
  private handleBinaryMessage(buffer: ArrayBuffer): void {
    try {
      // Safety check - only process if we're subscribed to avoid unnecessary work
      if (!this.subscriptions.has(StreamType.AUDIO_CHUNK)) {
        return;
      }

      // Validate buffer has content before processing
      if (!buffer || buffer.byteLength === 0) {
        this.events.emit('error', new Error('Received empty binary message'));
        return;
      }

      // Create a safety wrapped audio chunk with proper defaults
      const audioChunk: AudioChunk = {
        type: StreamType.AUDIO_CHUNK,
        timestamp: new Date(),
        arrayBuffer: buffer,
        sampleRate: 16000 // Default sample rate
      };

      // Emit to subscribers
      this.events.emit(StreamType.AUDIO_CHUNK, audioChunk);
    } catch (error: unknown) {
      this.logger.error({ error }, 'Error processing binary message');
      const errorMessage = error instanceof Error ? error.message : String(error);
      this.events.emit('error', new Error(`Error processing binary message: ${errorMessage}`));
    }
  }

  /**
   * 🧹 Sanitize event data to prevent crashes from malformed data
   * @param streamType - The type of stream data
   * @param data - The potentially unsafe data to sanitize
   * @returns Sanitized data safe for processing
   */
  private sanitizeEventData(streamType: ExtendedStreamType, data: unknown): any {
    try {
      // If data is null or undefined, return an empty object to prevent crashes
      if (data === null || data === undefined) {
        return {};
      }

      // For specific stream types, perform targeted sanitization
      switch (streamType) {
        case StreamType.TRANSCRIPTION:
          // Ensure text field exists and is a string
          if (typeof (data as TranscriptionData).text !== 'string') {
            return {
              text: '',
              isFinal: true,
              startTime: Date.now(),
              endTime: Date.now()
            };
          }
          break;

        case StreamType.HEAD_POSITION:
          // Ensure position data has required numeric fields
          // Handle HeadPosition - Note the property position instead of x,y,z
          const pos = data as any;
          if (typeof pos?.position !== 'string') {
            return { position: 'up', timestamp: new Date() };
          }
          break;

        case StreamType.BUTTON_PRESS:
          // Ensure button type is valid
          const btn = data as any;
          if (!btn.buttonId || !btn.pressType) {
            return { buttonId: 'unknown', pressType: 'short', timestamp: new Date() };
          }
          break;
      }

      return data;
    } catch (error: unknown) {
      this.logger.error({ error }, `Error sanitizing ${streamType} data`);
      // Return a safe empty object if something goes wrong
      return {};
    }
  }

  /**
   * 🔐 Send connection initialization message
   */
  private sendConnectionInit(): void {
    const message: TpaConnectionInit = {
      type: TpaToCloudMessageType.CONNECTION_INIT,
      sessionId: this.sessionId!,
      packageName: this.config.packageName,
      apiKey: this.config.apiKey,
      timestamp: new Date()
    };
    this.send(message);
  }

  /**
   * 📝 Update subscription list with cloud
   */
  private updateSubscriptions(): void {
    this.logger.info(`[TpaSession] updateSubscriptions: sending subscriptions to cloud:`, Array.from(this.subscriptions));
    const message: TpaSubscriptionUpdate = {
      type: TpaToCloudMessageType.SUBSCRIPTION_UPDATE,
      packageName: this.config.packageName,
      subscriptions: Array.from(this.subscriptions),
      sessionId: this.sessionId!,
      timestamp: new Date()
    };
    this.send(message);
  }

  /**
   * 🔄 Handle reconnection with exponential backoff
   */
  private async handleReconnection(): Promise<void> {
    // Check if reconnection is allowed
    if (!this.config.autoReconnect || !this.sessionId) {
      this.logger.debug(`🔄 Reconnection skipped: autoReconnect=${this.config.autoReconnect}, sessionId=${this.sessionId ? 'valid' : 'invalid'}`);
      return;
    }

    // Check if we've exceeded the maximum attempts
    const maxAttempts = this.config.maxReconnectAttempts || 3;
    if (this.reconnectAttempts >= maxAttempts) {
      this.logger.info(`🔄 Maximum reconnection attempts (${maxAttempts}) reached, giving up`);

      // Emit a permanent disconnection event to trigger onStop in the TPA server
      this.events.emit('disconnected', {
        message: `Connection permanently lost after ${maxAttempts} failed reconnection attempts`,
        code: 4000, // Custom code for max reconnection attempts exhausted
        reason: 'Maximum reconnection attempts exceeded',
        wasClean: false,
        permanent: true // Flag this as a permanent disconnection
      });

      return;
    }

    // Calculate delay with exponential backoff
    const baseDelay = this.config.reconnectDelay || 1000;
    const delay = baseDelay * Math.pow(2, this.reconnectAttempts);
    this.reconnectAttempts++;

    this.logger.debug(`🔄 [${this.config.packageName}] Reconnection attempt ${this.reconnectAttempts}/${maxAttempts} in ${delay}ms`);

    // Use the resource tracker for the timeout
    await new Promise<void>(resolve => {
      this.resources.setTimeout(() => resolve(), delay);
    });

    try {
      this.logger.debug(`🔄 [${this.config.packageName}] Attempting to reconnect...`);
      await this.connect(this.sessionId);
      this.logger.debug(`✅ [${this.config.packageName}] Reconnection successful!`);
      this.reconnectAttempts = 0;
    } catch (error) {
      const errorMessage = error instanceof Error ? error.message : String(error);
      this.logger.error({ error }, `❌ [${this.config.packageName}] Reconnection failed for user ${this.userId}`);
      this.events.emit('error', new Error(`Reconnection failed: ${errorMessage}`));

      // Check if this was the last attempt
      if (this.reconnectAttempts >= maxAttempts) {
        this.logger.debug(`🔄 [${this.config.packageName}] Final reconnection attempt failed, emitting permanent disconnection`);

        // Emit permanent disconnection event after the last failed attempt
        this.events.emit('disconnected', {
          message: `Connection permanently lost after ${maxAttempts} failed reconnection attempts`,
          code: 4000, // Custom code for max reconnection attempts exhausted
          reason: 'Maximum reconnection attempts exceeded',
          wasClean: false,
          permanent: true // Flag this as a permanent disconnection
        });
      }
    }
  }

  /**
   * 📤 Send message to cloud with validation and error handling
   * @throws {Error} If WebSocket is not connected
   */
  private send(message: TpaToCloudMessage): void {
    try {
      // Verify WebSocket connection is valid
      if (!this.ws) {
        throw new Error('WebSocket connection not established');
      }

      if (this.ws.readyState !== 1) {
        const stateMap: Record<number, string> = {
          0: 'CONNECTING',
          1: 'OPEN',
          2: 'CLOSING',
          3: 'CLOSED'
        };
        const stateName = stateMap[this.ws.readyState] || 'UNKNOWN';
        throw new Error(`WebSocket not connected (current state: ${stateName})`);
      }

      // Validate message before sending
      if (!message || typeof message !== 'object') {
        throw new Error('Invalid message: must be an object');
      }

      if (!('type' in message)) {
        throw new Error('Invalid message: missing "type" property');
      }

      // Ensure message format is consistent
      if (!('timestamp' in message) || !(message.timestamp instanceof Date)) {
        message.timestamp = new Date();
      }

      // Try to send with error handling
      try {
        const serializedMessage = JSON.stringify(message);
        this.ws.send(serializedMessage);
      } catch (sendError: unknown) {
        const errorMessage = sendError instanceof Error ? sendError.message : String(sendError);
        throw new Error(`Failed to send message: ${errorMessage}`);
      }
    } catch (error: unknown) {
      // Log the error and emit an event so TPA developers are aware
      this.logger.error({ error }, 'Message send error');

      // Ensure we always emit an Error object
      if (error instanceof Error) {
        this.events.emit('error', error);
      } else {
        this.events.emit('error', new Error(String(error)));
      }

      // Re-throw to maintain the original function behavior
      throw error;
    }
  }

<<<<<<< HEAD
  /**
   * Fetch the onboarding instructions for this session from the backend.
   * @returns Promise resolving to the instructions string or null
   */
  public async getInstructions(): Promise<string | null> {
    try {
      const baseUrl = this.getServerUrl();
      const response = await axios.get(`${baseUrl}/api/instructions`, { params: { userId: this.userId } });
      return response.data.instructions || null;
    } catch (err) {
      this.logger.error('Error fetching instructions from backend:', err);
      return null;
    }
  }
=======
  // =====================================
  // 👥 TPA-to-TPA Communication Interface
  // =====================================

  /**
   * 👥 Discover other users currently using the same TPA
   * @param includeProfiles - Whether to include user profile information
   * @returns Promise that resolves with list of active users
   */
  async discoverTpaUsers(domain: string, includeProfiles = false): Promise<any> {
    // Use the domain argument as the base URL if provided
    if (!domain) {
      throw new Error('Domain (API base URL) is required for user discovery');
    }
    const url = `${domain}/api/tpa-communication/discover-users`;
    // Use the user's core token for authentication
    const tpaApiKey = this.config.apiKey; // This may need to be updated if you store the core token elsewhere

    if (!tpaApiKey) {
      throw new Error('Core token (apiKey) is required for user discovery');
    }
    const body = {
      packageName: this.config.packageName,
      userId: this.userId,
      includeUserProfiles: includeProfiles
    };
    const response = await fetch(url, {
      method: 'POST',
      headers: {
        'Authorization': `Bearer ${tpaApiKey}`,
        'Content-Type': 'application/json'
      },
      body: JSON.stringify(body)
    });
    if (!response.ok) {
      const errorText = await response.text();
      throw new Error(`Failed to discover users: ${response.status} ${response.statusText} - ${errorText}`);
    }
    return await response.json();
  }

  /**
   * 🔍 Check if a specific user is currently active
   * @param userId - User ID to check for
   * @returns Promise that resolves with boolean indicating if user is active
   */
  async isUserActive(userId: string): Promise<boolean> {
    try {
      const userList = await this.discoverTpaUsers('', false);
      return userList.users.some((user: any) => user.userId === userId);
    } catch (error) {
      this.logger.error({ error, userId }, 'Error checking if user is active');
      return false;
    }
  }

  /**
   * 📊 Get user count for this TPA
   * @returns Promise that resolves with number of active users
   */
  async getUserCount(domain: string): Promise<number> {
    try {
      const userList = await this.discoverTpaUsers(domain, false);
      return userList.totalUsers;
    } catch (error) {
      this.logger.error({ error }, 'Error getting user count');
      return 0;
    }
  }

  /**
   * 📢 Send broadcast message to all users with same TPA active
   * @param payload - Message payload to send
   * @param roomId - Optional room ID for room-based messaging
   * @returns Promise that resolves when message is sent
   */
  async broadcastToTpaUsers(payload: any, roomId?: string): Promise<void> {
    try {
      const messageId = this.generateMessageId();
      
      const message = {
        type: 'tpa_broadcast_message',
        packageName: this.config.packageName,
        sessionId: this.sessionId!,
        payload,
        messageId,
        senderUserId: this.userId,
        timestamp: new Date()
      };
      
      this.send(message as any);
    } catch (error: unknown) {
      const errorMessage = error instanceof Error ? error.message : String(error);
      throw new Error(`Failed to broadcast message: ${errorMessage}`);
    }
  }

  /**
   * 📤 Send direct message to specific user
   * @param targetUserId - User ID to send message to
   * @param payload - Message payload to send
   * @returns Promise that resolves with success status
   */
  async sendDirectMessage(targetUserId: string, payload: any): Promise<boolean> {
    return new Promise((resolve, reject) => {
      try {
        const messageId = this.generateMessageId();
        
        // Store promise resolver
        this.pendingDirectMessages.set(messageId, { resolve, reject });
        
        const message = {
          type: 'tpa_direct_message',
          packageName: this.config.packageName,
          sessionId: this.sessionId!,
          targetUserId,
          payload,
          messageId,
          senderUserId: this.userId,
          timestamp: new Date()
        };
        
        this.send(message as any);

        // Set timeout to avoid hanging promises
        const timeoutMs = 15000; // 15 seconds
        this.resources.setTimeout(() => {
          if (this.pendingDirectMessages.has(messageId)) {
            this.pendingDirectMessages.get(messageId)!.reject(new Error('Direct message timed out'));
            this.pendingDirectMessages.delete(messageId);
          }
        }, timeoutMs);
      } catch (error: unknown) {
        const errorMessage = error instanceof Error ? error.message : String(error);
        reject(new Error(`Failed to send direct message: ${errorMessage}`));
      }
    });
  }

  /**
   * 🏠 Join a communication room for group messaging
   * @param roomId - Room ID to join
   * @param roomConfig - Optional room configuration
   * @returns Promise that resolves when room is joined
   */
  async joinTpaRoom(roomId: string, roomConfig?: {
    maxUsers?: number;
    isPrivate?: boolean;
    metadata?: any;
  }): Promise<void> {
    try {
      const message = {
        type: 'tpa_room_join',
        packageName: this.config.packageName,
        sessionId: this.sessionId!,
        roomId,
        roomConfig,
        timestamp: new Date()
      };
      
      this.send(message as any);
    } catch (error: unknown) {
      const errorMessage = error instanceof Error ? error.message : String(error);
      throw new Error(`Failed to join room: ${errorMessage}`);
    }
  }

  /**
   * 🚪 Leave a communication room
   * @param roomId - Room ID to leave
   * @returns Promise that resolves when room is left
   */
  async leaveTpaRoom(roomId: string): Promise<void> {
    try {
      const message = {
        type: 'tpa_room_leave',
        packageName: this.config.packageName,
        sessionId: this.sessionId!,
        roomId,
        timestamp: new Date()
      };
      
      this.send(message as any);
    } catch (error: unknown) {
      const errorMessage = error instanceof Error ? error.message : String(error);
      throw new Error(`Failed to leave room: ${errorMessage}`);
    }
  }

  /**
   * 📨 Listen for messages from other TPA users
   * @param handler - Function to handle incoming messages
   * @returns Cleanup function to remove the handler
   */
  onTpaMessage(handler: (message: any) => void): () => void {
    this.tpaEvents.on('tpa_message_received', handler);
    return () => this.tpaEvents.off('tpa_message_received', handler);
  }

  /**
   * 👋 Listen for user join events
   * @param handler - Function to handle user join events
   * @returns Cleanup function to remove the handler
   */
  onTpaUserJoined(handler: (data: any) => void): () => void {
    this.tpaEvents.on('tpa_user_joined', handler);
    return () => this.tpaEvents.off('tpa_user_joined', handler);
  }

  /**
   * 🚪 Listen for user leave events
   * @param handler - Function to handle user leave events
   * @returns Cleanup function to remove the handler
   */
  onTpaUserLeft(handler: (data: any) => void): () => void {
    this.tpaEvents.on('tpa_user_left', handler);
    return () => this.tpaEvents.off('tpa_user_left', handler);
  }

  /**
   * 🏠 Listen for room update events
   * @param handler - Function to handle room updates
   * @returns Cleanup function to remove the handler
   */
  onTpaRoomUpdated(handler: (data: any) => void): () => void {
    this.tpaEvents.on('tpa_room_updated', handler);
    return () => this.tpaEvents.off('tpa_room_updated', handler);
  }

  /**
   * 🔧 Generate unique message ID
   * @returns Unique message identifier
   */
  private generateMessageId(): string {
    return `msg_${Date.now()}_${Math.random().toString(36).substring(2, 9)}`;
  }
>>>>>>> ed295e98
}<|MERGE_RESOLUTION|>--- conflicted
+++ resolved
@@ -56,11 +56,9 @@
 import { AugmentosSettingsUpdate } from '../../types/messages/cloud-to-tpa';
 import { Logger } from 'pino';
 import { TpaServer } from '../server';
-<<<<<<< HEAD
 import axios from 'axios';
-=======
 import EventEmitter from 'events';
->>>>>>> ed295e98
+
 
 // Import the cloud-to-tpa specific type guards
 import { isPhotoResponse, isRtmpStreamStatus } from '../../types/messages/cloud-to-tpa';
@@ -1455,7 +1453,6 @@
     }
   }
 
-<<<<<<< HEAD
   /**
    * Fetch the onboarding instructions for this session from the backend.
    * @returns Promise resolving to the instructions string or null
@@ -1470,7 +1467,6 @@
       return null;
     }
   }
-=======
   // =====================================
   // 👥 TPA-to-TPA Communication Interface
   // =====================================
@@ -1707,5 +1703,4 @@
   private generateMessageId(): string {
     return `msg_${Date.now()}_${Math.random().toString(36).substring(2, 9)}`;
   }
->>>>>>> ed295e98
 }