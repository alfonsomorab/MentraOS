--- conflicted
+++ resolved
@@ -21,13 +21,8 @@
 import com.th3rdwave.safeareacontext.SafeAreaContextPackage
 import com.zoontek.rnpermissions.RNPermissionsPackage
 import it.innove.BleManagerPackage
-<<<<<<< HEAD
-import kjd.reactnative.bluetooth.RNBluetoothClassicPackage
+// import kjd.reactnative.bluetooth.RNBluetoothClassicPackage
 // import com.reactnativecommunity.slider.ReactSliderPackage
-=======
-// import kjd.reactnative.bluetooth.RNBluetoothClassicPackage
-import com.reactnativecommunity.slider.ReactSliderPackage
->>>>>>> bb2f904a
 import com.lugg.RNCConfig.RNCConfigPackage
 // import org.reactnative.camera.RNCameraPackage
 import com.augmentos.augmentos.logcapture.LogcatCapturePackage
@@ -81,42 +76,7 @@
             return packages
           }
 
-<<<<<<< HEAD
           override fun getJSMainModuleName(): String = ".expo/.virtual-metro-entry"
-=======
-        override fun getPackages(): List<ReactPackage> {
-            return listOf(
-                MainReactPackage(),
-                // RNBluetoothClassicPackage(),
-                BleManagerPackage(),
-                ReanimatedPackage(),
-                RNScreensPackage(),
-                SafeAreaContextPackage(),
-                LinearGradientPackage(),
-                RNGestureHandlerPackage(),
-                RNPermissionsPackage(),
-                CoreCommsServicePackage(), // New Core Communications Package
-                CoreServiceStarterPackage(),
-                AsyncStoragePackage(),
-                SvgPackage(),
-                NotificationServicePackage(),
-                InstallApkPackage(),
-                ReactSliderPackage(),
-                NotificationAccessPackage(),
-                TpaHelpersPackage(),
-                FetchConfigHelperPackage(),
-                RNCConfigPackage(),
-                RNCameraPackage(),
-                LogcatCapturePackage(),
-                RNCWebViewPackage(),
-                RNFSPackage(),
-                ReactVideoPackage(),
-                FileProviderPackage(),
-                RNViewShotPackage(),
-                CreateThumbnailPackage(),
-            )
-        }
->>>>>>> bb2f904a
 
           override fun getUseDeveloperSupport(): Boolean = BuildConfig.DEBUG
 
