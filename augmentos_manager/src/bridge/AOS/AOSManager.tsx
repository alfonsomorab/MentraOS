--- conflicted
+++ resolved
@@ -874,828 +874,4 @@
 //   }
 // }
 
-<<<<<<< HEAD
-// Main AOSManager class
-class AOSManager {
-  private coreToken: string = ""
-  private coreTokenOwner: string = ""
-
-  private g1Manager: G1Manager | null = null
-  private micManager: OnboardMicrophoneManager | null = null
-  private serverComms: ServerComms
-
-  private subscriptions: Subscription[] = []
-  private cachedThirdPartyAppList: ThirdPartyCloudApp[] = []
-  private defaultWearable: string = ""
-  private deviceName: string = ""
-  private somethingConnected: boolean = false
-  private shouldEnableMic: boolean = false
-  private contextualDashboard: boolean = true
-  private headUpAngle: number = 30
-  private brightness: number = 50
-  private batteryLevel: number = -1
-  private autoBrightness: boolean = true
-  private dashboardHeight: number = 4
-  private depth: number = 5
-  private sensingEnabled: boolean = true
-  private isSearching: boolean = true
-  private alwaysOnStatusBar: boolean = false
-  private bypassVad: boolean = false
-  private bypassAudioEncoding: boolean = false
-  private onboardMicUnavailable: boolean = false
-  private metricSystemEnabled: boolean = false
-  private settingsLoaded: boolean = false
-  private connectTask: any = null
-
-  public viewStates: ViewState[] = [
-    {topText: " ", bottomText: " ", layoutType: "text_wall", text: "", eventStr: ""},
-    {
-      topText: " ",
-      bottomText: " ",
-      layoutType: "text_wall",
-      text: "$TIME12$ $DATE$ $GBATT$ $CONNECTION_STATUS",
-      eventStr: "",
-    },
-  ]
-
-  private useOnboardMic: boolean = false
-  private preferredMic: string = "glasses"
-  private micEnabled: boolean = false
-
-  private vad: SileroVADStrategy | null = null
-  private vadBuffer: Uint8Array[] = []
-  private isSpeaking: boolean = false
-
-  constructor() {
-    this.vad = new SileroVADStrategy()
-    this.serverComms = ServerComms.getInstance()
-
-    this.loadSettings().then(() => {
-      if (this.vad) {
-        this.vad.setup({
-          sampleRate: "rate_16k",
-          frameSize: "size_1024",
-          quality: "normal",
-          silenceTriggerDurationMs: 4000,
-          speechTriggerDurationMs: 50,
-        })
-      }
-    })
-
-    // Set up audio play response callback for iOS
-    import('../services/AudioPlayService').then(module => {
-      module.default.setResponseCallback((response) => {
-        this.sendAudioPlayResponse(response);
-      });
-    }).catch(error => {
-      console.error('Failed to import AudioPlayService for response callback:', error);
-    });
-  }
-
-  // Public Methods
-  public setup(): void {
-    this.g1Manager = new G1Manager()
-    this.micManager = new OnboardMicrophoneManager()
-    this.serverComms.locationManager.setup()
-    this.serverComms.mediaManager.setup()
-
-    if (!this.g1Manager) {
-      return
-    }
-
-    // Set up callbacks
-    this.serverComms.setServerCommsCallback(this)
-    if (this.micManager) {
-      this.micManager.setMicCallback(this)
-    }
-
-    // Set up voice data handling
-    this.setupVoiceDataHandling()
-
-    // Set up connection state change handler
-    this.g1Manager.onConnectionStateChanged = () => {
-      console.log(`G1 glasses connection changed to: ${this.g1Manager?.g1Ready ? "Connected" : "Disconnected"}`)
-
-      if (this.g1Manager?.g1Ready) {
-        this.handleDeviceReady()
-      } else {
-        this.handleDeviceDisconnected()
-        this.handleRequestStatus()
-      }
-    }
-
-    // Listen to changes in battery level
-    this.subscriptions.push(
-      this.g1Manager.batteryLevel.subscribe(level => {
-        if (level >= 0) {
-          this.batteryLevel = level
-          this.serverComms.sendBatteryStatus(this.batteryLevel, false)
-        }
-      }),
-    )
-
-    // Listen to headUp events
-    this.subscriptions.push(
-      this.g1Manager.isHeadUp.subscribe(value => {
-        this.sendCurrentState(value)
-      }),
-    )
-
-    // Subscribe to WebSocket status changes
-    this.subscriptions.push(
-      this.serverComms.wsManager.status.subscribe(() => {
-        this.handleRequestStatus()
-      }),
-    )
-  }
-
-  public connectServer(): void {
-    this.serverComms.connectWebSocket()
-  }
-
-  public setCoreToken(coreToken: string): void {
-    this.serverComms.setAuthCredentials("", coreToken)
-  }
-
-  public startApp(packageName: string): void {
-    this.serverComms.startApp(packageName)
-  }
-
-  public stopApp(packageName: string): void {
-    this.serverComms.stopApp(packageName)
-  }
-
-  // ServerCommsCallback Implementation
-  public onConnectionAck(): void {
-    this.handleRequestStatus()
-  }
-
-  public onAppStateChange(apps: ThirdPartyCloudApp[]): void {
-    this.cachedThirdPartyAppList = apps
-    this.handleRequestStatus()
-  }
-
-  public onConnectionError(error: string): void {
-    this.handleRequestStatus()
-  }
-
-  public onAuthError(): void {}
-
-  // // Voice Data Handling
-  // private checkSetVadStatus(speaking: boolean): void {
-  //   if (speaking !== this.isSpeaking) {
-  //     this.isSpeaking = speaking;
-  //     this.serverComms.sendVadStatus(this.isSpeaking);
-  //   }
-  // }
-
-  // private emptyVadBuffer(): void {
-  //   while (this.vadBuffer.length > 0) {
-  //     const chunk = this.vadBuffer.shift();
-  //     if (chunk) {
-  //       this.serverComms.sendAudioChunk(chunk);
-  //     }
-  //   }
-  // }
-
-  // private addToVadBuffer(chunk: Uint8Array): void {
-  //   const MAX_BUFFER_SIZE = 20;
-  //   this.vadBuffer.push(chunk);
-  //   while (this.vadBuffer.length > MAX_BUFFER_SIZE) {
-  //     this.vadBuffer.shift();
-  //   }
-  // }
-
-  // private setupVoiceDataHandling(): void {
-  //   if (!this.micManager || !this.g1Manager) {
-  //     return;
-  //   }
-
-  //   // Handle incoming PCM data from the microphone manager
-  //   this.subscriptions.push(
-  //     this.micManager.voiceData.subscribe(pcmData => {
-  //       if (!this.vad) {
-  //         console.log("VAD not initialized");
-  //         return;
-  //       }
-
-  //       if (this.bypassVad) {
-  //         this.serverComms.sendAudioChunk(pcmData);
-  //         return;
-  //       }
-
-  //       // Convert Uint8Array to Int16Array
-  //       const int16Array = new Int16Array(pcmData.buffer);
-  //       const pcmDataArray = Array.from(int16Array);
-
-  //       this.vad.checkVAD(pcmDataArray, (state) => {
-  //         console.log(`VAD State: ${state}`);
-  //       });
-
-  //       const vadState = this.vad.currentState();
-  //       if (vadState === "speeching") {
-  //         this.checkSetVadStatus(true);
-  //         this.emptyVadBuffer();
-  //         this.serverComms.sendAudioChunk(pcmData);
-  //       } else {
-  //         this.checkSetVadStatus(false);
-  //         this.addToVadBuffer(pcmData);
-  //       }
-  //     })
-  //   );
-
-  //   // Handle G1 audio data
-  //   this.subscriptions.push(
-  //     this.g1Manager.compressedVoiceData.subscribe(rawLC3Data => {
-  //       if (rawLC3Data.length <= 2) {
-  //         console.log(`Received invalid PCM data size: ${rawLC3Data.length}`);
-  //         return;
-  //       }
-
-  //       // Skip command bytes
-  //       const lc3Data = rawLC3Data.slice(2);
-
-  //       if (lc3Data.length === 0) {
-  //         console.log("No PCM data after removing command bytes");
-  //         return;
-  //       }
-
-  //       if (this.bypassVad) {
-  //         this.checkSetVadStatus(true);
-  //         this.emptyVadBuffer();
-  //         const pcmConverter = new PcmConverter();
-  //         const pcmData = pcmConverter.decode(lc3Data);
-  //         this.serverComms.sendAudioChunk(pcmData);
-  //         return;
-  //       }
-
-  //       const pcmConverter = new PcmConverter();
-  //       const pcmData = pcmConverter.decode(lc3Data);
-
-  //       if (pcmData.length === 0) {
-  //         console.log("PCM conversion resulted in empty data");
-  //         return;
-  //       }
-
-  //       if (!this.vad) {
-  //         console.log("VAD not initialized");
-  //         return;
-  //       }
-
-  //       // Convert to Int16Array
-  //       const int16Array = new Int16Array(pcmData.buffer);
-  //       const pcmDataArray = Array.from(int16Array);
-
-  //       this.vad.checkVAD(pcmDataArray, (state) => {
-  //         console.log(`VAD State: ${state}`);
-  //       });
-
-  //       const vadState = this.vad.currentState();
-  //       if (vadState === "speeching") {
-  //         this.checkSetVadStatus(true);
-  //         this.emptyVadBuffer();
-  //         this.serverComms.sendAudioChunk(pcmData);
-  //       } else {
-  //         this.checkSetVadStatus(false);
-  //         this.addToVadBuffer(pcmData);
-  //       }
-  //     })
-  //   );
-  // }
-
-  // MicCallback Implementation
-  public onMicrophoneStateChange(isEnabled: boolean): void {
-    console.log(`Changing microphone state to: ${isEnabled}`)
-
-    // Clear the VAD buffer
-    this.vadBuffer = []
-    this.micEnabled = isEnabled
-
-    // Manage microphone state
-    this.manageMicrophoneState(isEnabled)
-  }
-
-  private async manageMicrophoneState(isEnabled: boolean): Promise<void> {
-    let actuallyEnabled = isEnabled && this.sensingEnabled
-    if (!this.somethingConnected) {
-      actuallyEnabled = false
-    }
-
-    const glassesHasMic = this.getGlassesHasMic()
-
-    let useGlassesMic = false
-    let useOnboardMic = false
-
-    useOnboardMic = this.preferredMic === "phone"
-    useGlassesMic = this.preferredMic === "glasses"
-
-    if (this.onboardMicUnavailable) {
-      useOnboardMic = false
-    }
-
-    if (!glassesHasMic) {
-      useGlassesMic = false
-    }
-
-    if (!useGlassesMic && !useOnboardMic) {
-      if (glassesHasMic) {
-        useGlassesMic = true
-      } else if (!this.onboardMicUnavailable) {
-        useOnboardMic = true
-      }
-
-      if (!useGlassesMic && !useOnboardMic) {
-        console.log("No mic to use!")
-      }
-    }
-
-    useGlassesMic = actuallyEnabled && useGlassesMic
-    useOnboardMic = actuallyEnabled && useOnboardMic
-
-    console.log(
-      `User enabled microphone: ${isEnabled}, sensingEnabled: ${this.sensingEnabled}, useOnboardMic: ${useOnboardMic}, useGlassesMic: ${useGlassesMic}, glassesHasMic: ${glassesHasMic}, preferredMic: ${this.preferredMic}, somethingConnected: ${this.somethingConnected}, onboardMicUnavailable: ${this.onboardMicUnavailable}`,
-    )
-
-    if (this.somethingConnected && this.g1Manager) {
-      await this.g1Manager.setMicEnabled(useGlassesMic)
-    }
-
-    this.setOnboardMicEnabled(useOnboardMic)
-  }
-
-  private setOnboardMicEnabled(isEnabled: boolean): void {
-    if (isEnabled) {
-      if (!(this.micManager?.checkPermissions() ?? false)) {
-        console.log("Microphone permissions not granted. Cannot enable microphone.")
-        return
-      }
-
-      this.micManager?.startRecording()
-    } else {
-      this.micManager?.stopRecording()
-    }
-  }
-
-  public clearState(): void {
-    this.sendCurrentState(this.g1Manager?.isHeadUp.getValue() ?? false)
-  }
-
-  public sendCurrentState(isDashboard: boolean): void {
-    const currentViewState = isDashboard ? this.viewStates[1] : this.viewStates[0]
-
-    if (isDashboard && !this.contextualDashboard) {
-      return
-    }
-
-    const eventStr = currentViewState.eventStr
-    if (eventStr !== "") {
-      // CoreCommsService.emitter.emit("CoreMessageEvent", eventStr);
-    }
-
-    if (this.defaultWearable.includes("Simulated") || this.defaultWearable === "") {
-      return
-    }
-
-    if (!this.somethingConnected) {
-      return
-    }
-
-    const layoutType = currentViewState.layoutType
-    switch (layoutType) {
-      case "text_wall":
-        const text = currentViewState.text
-        this.sendText(text)
-        break
-      case "double_text_wall":
-        const topText = currentViewState.topText
-        const bottomText = currentViewState.bottomText
-        this.g1Manager?.RN_sendDoubleTextWall(topText, bottomText)
-        break
-      case "reference_card":
-        this.sendText(currentViewState.topText + "\n\n" + currentViewState.bottomText)
-        break
-      default:
-        console.log(`UNHANDLED LAYOUT_TYPE ${layoutType}`)
-        break
-    }
-  }
-
-  public handleDisplayEvent(event: any): void {
-    const view = event.view
-    if (!view) {
-      console.log("Invalid view")
-      return
-    }
-
-    const isDashboard = view === "dashboard"
-    const stateIndex = isDashboard ? 1 : 0
-
-    // Save state string to forward to the mirror
-    const wrapperObj = {glasses_display_event: event}
-    let eventStr = ""
-    try {
-      eventStr = JSON.stringify(wrapperObj)
-    } catch (error) {
-      console.log(`Error converting to JSON: ${error}`)
-    }
-
-    this.viewStates[stateIndex].eventStr = eventStr
-    const layout = event.layout
-    const layoutType = layout.layoutType
-    this.viewStates[stateIndex].layoutType = layoutType
-
-    let text = layout.text || " "
-    let topText = layout.topText || " "
-    let bottomText = layout.bottomText || " "
-    let title = layout.title || " "
-
-    text = parsePlaceholders(text, this.batteryLevel, this.serverComms.isWebSocketConnected())
-    topText = parsePlaceholders(topText, this.batteryLevel, this.serverComms.isWebSocketConnected())
-    bottomText = parsePlaceholders(bottomText, this.batteryLevel, this.serverComms.isWebSocketConnected())
-    title = parsePlaceholders(title, this.batteryLevel, this.serverComms.isWebSocketConnected())
-
-    switch (layoutType) {
-      case "text_wall":
-        this.viewStates[stateIndex].text = text
-        break
-      case "double_text_wall":
-        this.viewStates[stateIndex].topText = topText
-        this.viewStates[stateIndex].bottomText = bottomText
-        break
-      case "reference_card":
-        this.viewStates[stateIndex].topText = text
-        this.viewStates[stateIndex].bottomText = title
-        break
-      default:
-        console.log(`UNHANDLED LAYOUT_TYPE ${layoutType}`)
-        break
-    }
-
-    const headUp = this.g1Manager?.isHeadUp.getValue() ?? false
-    if ((stateIndex === 0 && !headUp) || (stateIndex === 1 && headUp)) {
-      this.sendCurrentState(stateIndex === 1)
-    }
-  }
-
-  public onDisplayEvent(event: any): void {
-    this.handleDisplayEvent(event)
-  }
-
-  /**
-   * Send audio play response back through ServerComms
-   */
-  private sendAudioPlayResponse(response: any): void {
-    console.log(`AOSManager: Sending audio play response for requestId: ${response.requestId}, success: ${response.success}`);
-
-    const message = {
-      command: "audio_play_response",
-      params: {
-        requestId: response.requestId,
-        success: response.success,
-        error: response.error,
-        duration: response.duration
-      }
-    };
-
-    this.serverComms.sendMessageToServer(JSON.stringify(message));
-  }
-
-  public onAudioPlayRequest(request: any): void {
-    console.log('AOSManager: Handling audio play request:', request);
-
-    import('../services/AudioPlayService').then(module => {
-      module.default.handleAudioPlayRequest(request).then(() => {
-        console.log('AOSManager: Audio play request started successfully');
-      }).catch(error => {
-        console.error('AOSManager: Failed to handle audio play request:', error);
-      });
-    }).catch(importError => {
-      console.error('AOSManager: Failed to import AudioPlayService:', importError);
-    });
-  }
-
-  public onRequestSingle(dataType: string): void {
-    this.handleRequestStatus()
-  }
-
-  public onRouteChange(reason: string, availableInputs: any[]): void {
-    console.log(`onRouteChange: ${reason}`)
-
-    switch (reason) {
-      case "newDeviceAvailable":
-        this.micManager?.stopRecording()
-        this.micManager?.startRecording()
-        break
-      case "oldDeviceUnavailable":
-        this.micManager?.stopRecording()
-        this.micManager?.startRecording()
-        break
-      default:
-        break
-    }
-  }
-
-  public onInterruption(began: boolean): void {
-    console.log(`Interruption: ${began}`)
-    this.onboardMicUnavailable = began
-    this.onMicrophoneStateChange(this.micEnabled)
-  }
-
-  private handleSearchForCompatibleDeviceNames(modelName: string): void {
-    console.log(`Searching for compatible device names for: ${modelName}`)
-
-    if (modelName.includes("Simulated")) {
-      this.defaultWearable = "Simulated Glasses"
-      this.preferredMic = "phone"
-      this.saveSettings()
-      this.handleRequestStatus()
-    } else if (modelName.includes("Audio")) {
-      this.defaultWearable = "Audio Wearable"
-      this.preferredMic = "phone"
-      this.saveSettings()
-      this.handleRequestStatus()
-    } else if (modelName.includes("G1")) {
-      this.defaultWearable = "Even Realities G1"
-      this.g1Manager?.RN_startScan()
-    }
-  }
-
-  private handleSetServerUrl(url: string): void {
-    console.log(`Setting server URL to: ${url}`)
-    this.serverComms.setServerUrl(url)
-  }
-
-  private sendText(text: string): void {
-    console.log(`Sending text: ${text}`)
-    if (this.defaultWearable.includes("Simulated") || this.defaultWearable === "") {
-      return
-    }
-    this.g1Manager?.RN_sendText(text)
-  }
-
-  private disconnect(): void {
-    this.somethingConnected = false
-    this.g1Manager?.disconnect()
-  }
-
-  public handleCommand(command: string): void {
-    console.log(`Received command: ${command}`)
-
-    if (!this.settingsLoaded) {
-      // In a real implementation, we'd wait for settings to load
-      console.log("Warning: Settings not loaded, proceeding with default values")
-    }
-
-    // Try to parse JSON
-    try {
-      const jsonDict = JSON.parse(command)
-
-      const commandString = jsonDict.command
-      if (!commandString) {
-        console.log("Invalid command format: missing 'command' field")
-        return
-      }
-
-      const commandType = commandString as CommandType
-      const params = jsonDict.params
-
-      // Process based on command type
-      switch (commandType) {
-        case CommandType.SET_SERVER_URL:
-          if (!params || !params.url) {
-            console.log("set_server_url invalid params")
-            break
-          }
-          this.handleSetServerUrl(params.url)
-          break
-
-        case CommandType.SET_AUTH_SECRET_KEY:
-          if (!params || !params.userId || !params.authSecretKey) {
-            console.log("set_auth_secret_key invalid params")
-            break
-          }
-          this.handleSetAuthSecretKey(params.userId, params.authSecretKey)
-          this.handleRequestStatus()
-          break
-
-        case CommandType.REQUEST_STATUS:
-          this.handleRequestStatus()
-          break
-
-        case CommandType.CONNECT_WEARABLE:
-          if (!params || !params.model_name || !params.device_name) {
-            console.log("connect_wearable invalid params")
-            this.handleConnectWearable(this.defaultWearable, "")
-            break
-          }
-          this.handleConnectWearable(params.model_name, params.device_name)
-          break
-
-        case CommandType.DISCONNECT_WEARABLE:
-          this.sendText(" ") // clear the screen
-          this.handleDisconnectWearable()
-          break
-
-        case CommandType.FORGET_SMART_GLASSES:
-          this.handleDisconnectWearable()
-          this.defaultWearable = ""
-          this.deviceName = ""
-          if (this.g1Manager) {
-            this.g1Manager.DEVICE_SEARCH_ID = ""
-          }
-          this.saveSettings()
-          this.handleRequestStatus()
-          break
-
-        case CommandType.SEARCH_FOR_COMPATIBLE_DEVICE_NAMES:
-          if (!params || !params.model_name) {
-            console.log("search_for_compatible_device_names invalid params")
-            break
-          }
-          this.handleSearchForCompatibleDeviceNames(params.model_name)
-          break
-
-        case CommandType.ENABLE_CONTEXTUAL_DASHBOARD:
-          if (!params || params.enabled === undefined) {
-            console.log("enable_contextual_dashboard invalid params")
-            break
-          }
-          this.contextualDashboard = params.enabled
-          this.saveSettings()
-          this.handleRequestStatus() // to update the UI
-          break
-
-        case CommandType.SET_PREFERRED_MIC:
-          if (!params || !params.mic) {
-            console.log("set_preferred_mic invalid params")
-            break
-          }
-          this.preferredMic = params.mic
-          this.onMicrophoneStateChange(this.micEnabled)
-          this.saveSettings()
-          this.handleRequestStatus() // to update the UI
-          break
-
-        case CommandType.START_APP:
-          if (!params || !params.target) {
-            console.log("start_app invalid params")
-            break
-          }
-          console.log(`Starting app: ${params.target}`)
-          this.serverComms.startApp(params.target)
-          this.handleRequestStatus()
-          break
-
-        case CommandType.STOP_APP:
-          if (!params || !params.target) {
-            console.log("stop_app invalid params")
-            break
-          }
-          console.log(`Stopping app: ${params.target}`)
-          this.serverComms.stopApp(params.target)
-          break
-
-        case CommandType.UPDATE_GLASSES_HEAD_UP_ANGLE:
-          if (!params || params.headUpAngle === undefined) {
-            console.log("update_glasses_head_up_angle invalid params")
-            break
-          }
-          this.headUpAngle = params.headUpAngle
-          this.g1Manager?.RN_setHeadUpAngle(params.headUpAngle)
-          this.saveSettings()
-          this.handleRequestStatus() // to update the UI
-          break
-
-        case CommandType.UPDATE_GLASSES_BRIGHTNESS:
-          if (!params || params.brightness === undefined || params.autoBrightness === undefined) {
-            console.log("update_glasses_brightness invalid params")
-            break
-          }
-          const autoBrightnessChanged = this.autoBrightness !== params.autoBrightness
-          this.brightness = params.brightness
-          this.autoBrightness = params.autoBrightness
-
-          this.g1Manager?.RN_setBrightness(params.brightness, params.autoBrightness)
-
-          setTimeout(() => {
-            if (autoBrightnessChanged) {
-              this.sendText(params.autoBrightness ? "Enabled auto brightness" : "Disabled auto brightness")
-            } else {
-              this.sendText(`Set brightness to ${params.brightness}%`)
-            }
-
-            setTimeout(() => {
-              this.sendText(" ") // clear screen
-            }, 800)
-          }, 0)
-
-          this.saveSettings()
-          this.handleRequestStatus() // to update the UI
-          break
-
-        case CommandType.UPDATE_GLASSES_HEIGHT:
-          if (!params || params.height === undefined) {
-            console.log("update_glasses_height invalid params")
-            break
-          }
-          this.dashboardHeight = params.height
-          ;(async () => {
-            await this.g1Manager?.RN_setDashboardPosition(this.dashboardHeight, this.depth)
-          })()
-
-          this.saveSettings()
-          this.handleRequestStatus() // to update the UI
-          break
-
-        case CommandType.SHOW_DASHBOARD:
-          ;(async () => {
-            await this.g1Manager?.RN_showDashboard()
-          })()
-          break
-
-        case CommandType.UPDATE_GLASSES_DEPTH:
-          if (!params || params.depth === undefined) {
-            console.log("update_glasses_depth invalid params")
-            break
-          }
-          this.depth = params.depth
-          ;(async () => {
-            await this.g1Manager?.RN_setDashboardPosition(this.dashboardHeight, this.depth)
-          })()
-
-          this.saveSettings()
-          break
-
-        case CommandType.ENABLE_SENSING:
-          if (!params || params.enabled === undefined) {
-            console.log("enable_sensing invalid params")
-            break
-          }
-          this.sensingEnabled = params.enabled
-          this.saveSettings()
-          // Update microphone state when sensing is toggled
-          this.onMicrophoneStateChange(this.micEnabled)
-          this.handleRequestStatus() // to update the UI
-          break
-
-        case CommandType.ENABLE_ALWAYS_ON_STATUS_BAR:
-          if (!params || params.enabled === undefined) {
-            console.log("enable_always_on_status_bar invalid params")
-            break
-          }
-          this.alwaysOnStatusBar = params.enabled
-          this.saveSettings()
-          this.handleRequestStatus() // to update the UI
-          break
-
-        case CommandType.BYPASS_VAD:
-          if (!params || params.enabled === undefined) {
-            console.log("bypass_vad invalid params")
-            break
-          }
-          this.bypassVad = params.enabled
-          this.saveSettings()
-          this.handleRequestStatus() // to update the UI
-          break
-
-        case CommandType.BYPASS_AUDIO_ENCODING:
-          if (!params || params.enabled === undefined) {
-            console.log("bypass_audio_encoding invalid params")
-            break
-          }
-          this.bypassAudioEncoding = params.enabled
-          break
-
-        case CommandType.FORCE_CORE_ONBOARD_MIC:
-          console.log("force_core_onboard_mic deprecated")
-          break
-
-        case CommandType.SET_METRIC_SYSTEM_ENABLED:
-          if (!params || params.enabled === undefined) {
-            console.log("set_metric_system_enabled invalid params")
-            break
-          }
-          this.metricSystemEnabled = params.enabled
-          this.saveSettings()
-          this.handleRequestStatus()
-          break
-
-        case CommandType.PING:
-          // Just acknowledge ping
-          break
-
-        default:
-          console.log(`Unknown command type: ${commandString}`)
-          this.handleRequestStatus()
-          break
-      }
-    } catch (error) {
-      console.error("Error parsing command:", error)
-    }
-  }
-}
-
-export default AOSManager
-=======
-// export default AOSManager
->>>>>>> 11196bcd
+// export default AOSManager