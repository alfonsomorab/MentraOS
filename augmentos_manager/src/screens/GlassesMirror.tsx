import React, { useState, useRef, useEffect } from 'react';
import {
  View,
  Text,
  StyleSheet,
  Image,
  TouchableOpacity,
  StatusBar,
<<<<<<< HEAD
  SafeAreaView,
=======
  Platform,
  PermissionsAndroid,
  BackHandler,
>>>>>>> b882fdc0
} from 'react-native';
import { RNCamera } from 'react-native-camera';
import NavigationBar from '../components/NavigationBar.tsx';
import { useStatus } from '../providers/AugmentOSStatusProvider.tsx';
import { useGlassesMirror } from '../providers/GlassesMirrorContext.tsx';

interface GlassesMirrorProps {
  isDarkTheme: boolean;
}

// Request camera permission for Android SDK 33
const requestCameraPermission = async () => {
  if (Platform.OS === 'android' && Platform.Version >= 33) {
    try {
      const granted = await PermissionsAndroid.request(
        PermissionsAndroid.PERMISSIONS.CAMERA,
        {
          title: 'Camera Permission',
          message: 'This app needs access to your camera for the fullscreen mirror mode.',
          buttonNeutral: 'Ask Me Later',
          buttonNegative: 'Cancel',
          buttonPositive: 'OK',
        },
      );
      return granted === PermissionsAndroid.RESULTS.GRANTED;
    } catch (err) {
      console.warn('Camera permission error:', err);
      return false;
    }
  }
  return true; // iOS handles permissions through Info.plist
};

const GlassesMirror: React.FC<GlassesMirrorProps> = ({isDarkTheme}) => {
  const { status } = useStatus();
  const { events } = useGlassesMirror(); // From context
  const [isFullScreen, setIsFullScreen] = useState(false);
  const [hasCameraPermission, setHasCameraPermission] = useState(false);
  const cameraRef = useRef<RNCamera | null>(null);

  // Helper to check if we have a glasses model name
  const isGlassesConnected = !!status.glasses_info?.model_name;
  
  // Get only the last event
  const lastEvent = events.length > 0 ? events[events.length - 1] : null;
  
  // Check camera permission when entering fullscreen
  const checkCameraPermission = async () => {
    const hasPermission = await requestCameraPermission();
    setHasCameraPermission(hasPermission);
    return hasPermission;
  };
  
  // Setup back button handling
  useEffect(() => {
    const backHandler = BackHandler.addEventListener('hardwareBackPress', () => {
      if (isFullScreen) {
        toggleFullScreen();
        return true;
      }
      return false;
    });

    return () => backHandler.remove();
  }, [isFullScreen]);
  
  // Check permission when entering fullscreen
  useEffect(() => {
    if (isFullScreen) {
      checkCameraPermission();
    }
  }, [isFullScreen]);
  
  // Function to toggle fullscreen mode
  const toggleFullScreen = () => {
    if (!isFullScreen) {
      // Enter fullscreen mode and hide status bar
      StatusBar.setHidden(true);
      setIsFullScreen(true);
    } else {
      // Exit fullscreen mode and show status bar
      StatusBar.setHidden(false);
      setIsFullScreen(false);
    }
  };

  return (
    <SafeAreaView
      style={[
        styles.container,
        isFullScreen ? styles.fullscreenContainer : (isDarkTheme ? styles.darkContainer : styles.lightContainer),
      ]}
    >
      {!isFullScreen && (
        <View
          style={[
            styles.titleContainer,
            isDarkTheme ? styles.titleContainerDark : styles.titleContainerLight,
          ]}
        >
          <Text
            style={[
              styles.title,
              isDarkTheme ? styles.titleTextDark : styles.titleTextLight,
            ]}
          >
            Glasses Mirror
          </Text>
          
          {isGlassesConnected && lastEvent && (
            <TouchableOpacity
              style={styles.fullscreenButton}
              onPress={toggleFullScreen}
            >
              <Text style={styles.fullscreenButtonText}>
                Enter Fullscreen
              </Text>
            </TouchableOpacity>
          )}
        </View>
      )}

      {/* Fullscreen mode */}
      {isFullScreen && isGlassesConnected && lastEvent ? (
        <View style={styles.fullscreenContainer}>
          {/* Camera feed */}
          {hasCameraPermission ? (
            <RNCamera
              ref={cameraRef}
              style={styles.cameraBackground}
              type={RNCamera.Constants.Type.front}
              captureAudio={false}
              // ratio='1:1' this works on flipped razr 2024?
              androidCameraPermissionOptions={{
                title: 'Camera Permission',
                message: 'This app needs access to your camera for the fullscreen mirror mode.',
                buttonPositive: 'OK',
                buttonNegative: 'Cancel',
              }}
            />
          ) : (
            <View style={styles.fullscreenBackground}>
              <Text style={styles.cameraPermissionText}>
                Camera permission needed for fullscreen mode
              </Text>
            </View>
          )}
          
          {/* Overlay the glasses display content */}
          <View style={styles.fullscreenOverlay}>
            {lastEvent.layout && lastEvent.layout.layoutType ? (
              renderLayout(lastEvent.layout)
            ) : (
              <Text style={styles.glassesText}>
                Unknown layout data
              </Text>
            )}
          </View>
          
          {/* Fullscreen exit button */}
          <TouchableOpacity
            style={styles.exitFullscreenButton}
            onPress={toggleFullScreen}
          >
            <Text style={styles.exitFullscreenText}>Exit</Text>
          </TouchableOpacity>
        </View>
      ) : (
        /* Regular mode - same as before */
        <>
          {isGlassesConnected ? (
            <View style={styles.contentContainer}>
              {lastEvent ? (
                <View style={styles.glassesDisplayContainer}>
                  <View style={styles.glassesScreen}>
                    {lastEvent.layout && lastEvent.layout.layoutType ? (
                      renderLayout(lastEvent.layout)
                    ) : (
                      <Text style={styles.glassesText}>
                        Unknown layout data
                      </Text>
                    )}
                  </View>
                </View>
              ) : (
                <View style={styles.fallbackContainer}>
                  <Text style={[isDarkTheme ? styles.darkText : styles.lightText, styles.fallbackText]}>
                    No display events available
                  </Text>
                </View>
              )}
            </View>
          ) : (
            <View style={styles.fallbackContainer}>
              <Text style={[isDarkTheme ? styles.darkText : styles.lightText, styles.fallbackText]}>
                Connect glasses to use the Glasses Mirror
              </Text>
            </View>
          )}
        </>
      )}

      {!isFullScreen && (
        <NavigationBar isDarkTheme={isDarkTheme} toggleTheme={() => {}} />
      )}
    </SafeAreaView>
  );
};

/**
 *  Render logic for each layoutType
 */
function renderLayout(layout: any) {
  const textStyle = styles.glassesText;

  switch (layout.layoutType) {
    case 'reference_card': {
      const { title, text } = layout;
      return (
        <>
          <Text style={[styles.cardTitle, textStyle]}>{title}</Text>
          <Text style={[styles.cardContent, textStyle]}>{text}</Text>
        </>
      );
    }
    case 'text_wall':
    case 'text_line': {
      const { text } = layout;
      // Even if text is empty, show a placeholder message for text_wall layouts
      return (
        <Text style={[styles.cardContent, textStyle]}>
          {text || text === "" ? text : ""}
        </Text>
      );
    }
    case 'double_text_wall': {
      const { topText, bottomText } = layout;
      return (
        <>
          <Text style={[styles.cardContent, textStyle]}>{topText}</Text>
          <Text style={[styles.cardContent, textStyle]}>{bottomText}</Text>
        </>
      );
    }
    case 'text_rows': {
      // layout.text is presumably an array of strings
      const rows = layout.text || [];
      return rows.map((row: string, index: number) => (
        <Text key={index} style={[styles.cardContent, textStyle]}>
          {row}
        </Text>
      ));
    }
    case 'bitmap_view': {
      // layout.data is a base64 string. We can show an image in RN by creating a data URL
      // e.g. { uri: "data:image/png;base64,<base64string>" }
      const { data } = layout;
      const imageUri = `data:image/png;base64,${data}`;
      return (
        <Image
          source={{ uri: imageUri }}
          style={{ width: 200, height: 200, resizeMode: 'contain', tintColor: '#00FF00' }}
        />
      );
    }
    default:
      return (
        <Text style={[styles.cardContent, textStyle]}>
          Unknown layout type: {layout.layoutType}
        </Text>
      );
  }
}

const styles = StyleSheet.create({
  container: {
    flex: 1,
    padding: 20,
  },
  darkContainer: {
    backgroundColor: '#121212',
  },
  lightContainer: {
    backgroundColor: '#f8f9fa',
  },
  fullscreenContainer: {
    flex: 1,
    padding: 0, // No padding in fullscreen mode
    backgroundColor: 'black',
    position: 'absolute',
    top: 0,
    left: 0,
    right: 0,
    bottom: 0,
    zIndex: 1000,
  },
  cameraBackground: {
    position: 'absolute',
    width: '100%',
    height: '100%',
    aspectRatio: 1, // Force a square aspect ratio
    alignSelf: 'center',
  },
  titleContainer: {
    paddingVertical: 15,
    paddingHorizontal: 20,
    marginBottom: 10,
    flexDirection: 'row',
    justifyContent: 'space-between',
    alignItems: 'center',
  },
  titleContainerDark: {
    backgroundColor: '#333333',
  },
  titleContainerLight: {
    backgroundColor: '#ffffff',
  },
  title: {
    fontSize: 24,
    fontWeight: 'bold',
    fontFamily: 'Montserrat-Bold',
    textAlign: 'left',
    marginBottom: 5,
    flex: 1,
  },
  titleTextDark: {
    color: '#ffffff',
    fontFamily: 'Montserrat-Bold',
  },
  titleTextLight: {
    color: '#000000',
    fontFamily: 'Montserrat-Bold',
  },
  darkText: {
    color: '#ffffff',
    fontFamily: 'Montserrat-Regular',
  },
  lightText: {
    color: '#000000',
    fontFamily: 'Montserrat-Regular',
  },
  contentContainer: {
    flex: 1,
    justifyContent: 'center',
    alignItems: 'center',
    marginBottom: 0,
  },
  // Glasses display styling
  glassesDisplayContainer: {
    width: '100%',
    alignItems: 'center',
    justifyContent: 'center',
    padding: 20,
  },
  glassesScreen: {
    width: '100%',
    minHeight: 200,
    backgroundColor: '#000000',
    borderRadius: 10,
    padding: 15,
    borderWidth: 2,
    borderColor: '#333333',
  },
  glassesText: {
    color: '#00FF00', // Bright green color for monochrome display
    fontFamily: 'Montserrat-Regular',
    fontSize: 16,
    // Add text shadow for better visibility against any background
    textShadowColor: 'rgba(0, 0, 0, 0.9)',
    textShadowOffset: { width: 1, height: 1 },
    textShadowRadius: 2,
  },
  emptyTextWall: {
    borderWidth: 1,
    borderColor: '#00FF00',
    borderStyle: 'dashed',
    width: '100%',
    height: 100,
    justifyContent: 'center',
    alignItems: 'center',
  },
  cardTitle: {
    fontSize: 18,
    fontFamily: 'Montserrat-Bold',
    marginBottom: 5,
  },
  cardContent: {
    fontSize: 16,
    fontFamily: 'Montserrat-Regular',
  },
  // Fallback
  fallbackContainer: {
    flex: 1,
    justifyContent: 'center',
    alignItems: 'center',
  },
  fallbackText: {
    fontSize: 16,
    textAlign: 'center',
    marginHorizontal: 20,
  },
  // Fullscreen mode styles
  fullscreenButton: {
    backgroundColor: '#4c8bf5',
    paddingVertical: 8,
    paddingHorizontal: 16,
    borderRadius: 8,
    alignSelf: 'flex-end',
  },
  fullscreenButtonText: {
    color: 'white',
    fontSize: 14,
    fontFamily: 'Montserrat-Bold',
  },
  fullscreenBackground: {
    position: 'absolute',
    width: '100%',
    height: '100%',
    backgroundColor: '#1a1a1a', // Dark background for contrast with green text
    justifyContent: 'center',
    alignItems: 'center',
  },
  cameraPermissionText: {
    color: 'white',
    fontSize: 16,
    fontFamily: 'Montserrat-Regular',
    textAlign: 'center',
  },
  fullscreenOverlay: {
    position: 'absolute',
    width: '100%',
    height: '100%',
    justifyContent: 'center',
    alignItems: 'center',
    backgroundColor: 'transparent',
    padding: 40,
    zIndex: 10,
  },
  exitFullscreenButton: {
    position: 'absolute',
    top: 40,
    right: 20,
    backgroundColor: 'rgba(0, 0, 0, 0.6)',
    paddingVertical: 10,
    paddingHorizontal: 20,
    borderRadius: 30,
    zIndex: 10,
  },
  exitFullscreenText: {
    color: 'white',
    fontSize: 16,
    fontFamily: 'Montserrat-Bold',
  },
});

export default GlassesMirror;<|MERGE_RESOLUTION|>--- conflicted
+++ resolved
@@ -6,13 +6,10 @@
   Image,
   TouchableOpacity,
   StatusBar,
-<<<<<<< HEAD
   SafeAreaView,
-=======
   Platform,
   PermissionsAndroid,
   BackHandler,
->>>>>>> b882fdc0
 } from 'react-native';
 import { RNCamera } from 'react-native-camera';
 import NavigationBar from '../components/NavigationBar.tsx';
