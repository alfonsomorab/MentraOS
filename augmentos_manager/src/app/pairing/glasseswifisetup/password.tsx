import React, {useState, useEffect} from "react"
import {View, Text, TextInput, KeyboardAvoidingView, Platform, TouchableOpacity} from "react-native"
import {useLocalSearchParams, router} from "expo-router"
import {Screen, Icon, Header, Checkbox} from "@/components/ignite"
import {useAppTheme} from "@/utils/useAppTheme"
import {ThemedStyle} from "@/theme"
import {ViewStyle, TextStyle} from "react-native"
import GlobalEventEmitter from "@/utils/GlobalEventEmitter"
import ActionButton from "@/components/ui/ActionButton"
<<<<<<< HEAD
import WifiCredentialsService from "@/utils/WifiCredentialsService"
=======
import {useNavigationHistory} from "@/contexts/NavigationHistoryContext"
import {ScrollView} from "react-native"
>>>>>>> c582ae05

export default function WifiPasswordScreen() {
  const params = useLocalSearchParams()
  const deviceModel = (params.deviceModel as string) || "Glasses"
  const initialSsid = (params.ssid as string) || ""

  const {theme, themed} = useAppTheme()
  const {push, goBack} = useNavigationHistory()
  const [ssid, setSsid] = useState(initialSsid)
  const [password, setPassword] = useState("")
  const [showPassword, setShowPassword] = useState(false)
  const [rememberPassword, setRememberPassword] = useState(false)
  const [hasSavedPassword, setHasSavedPassword] = useState(false)

  // Load saved password when component mounts
  useEffect(() => {
    if (initialSsid) {
      const savedPassword = WifiCredentialsService.getPassword(initialSsid)
      if (savedPassword) {
        setPassword(savedPassword)
        setHasSavedPassword(true)
        setRememberPassword(true) // Check the box if there's a saved password
      }
    }
  }, [initialSsid])

  // Handle checkbox state changes - immediately remove saved password when unchecked
  useEffect(() => {
    console.log("321321 rememberPassword", rememberPassword)
    console.log("321321 initialSsid", initialSsid)
    if (!rememberPassword && initialSsid) {
      // Remove saved credentials immediately when checkbox is unchecked
      WifiCredentialsService.removeCredentials(initialSsid)
      setHasSavedPassword(false)
      console.log("$%^&*()_321321 removed credentials")
    }
  }, [rememberPassword, initialSsid])

  const handleConnect = async () => {
    if (!ssid) {
      GlobalEventEmitter.emit("SHOW_BANNER", {
        message: "Please enter a network name",
        type: "error",
      })
      return
    }

    // Handle password saving based on checkbox state
    if (rememberPassword && password) {
      // Save credentials if checkbox is checked
      await WifiCredentialsService.saveCredentials(ssid, password, true)
    } else if (!rememberPassword) {
      // Remove saved credentials if checkbox is unchecked
      await WifiCredentialsService.removeCredentials(ssid)
    }

    // Navigate to connecting screen with credentials
<<<<<<< HEAD
    router.push({
      pathname: "/pairing/glasseswifisetup/connecting",
      params: {
        deviceModel,
        ssid,
        password,
        rememberPassword: rememberPassword.toString(),
      },
    })
=======
    push("/pairing/glasseswifisetup/connecting", {deviceModel, ssid, password})
>>>>>>> c582ae05
  }

  return (
    <Screen preset="fixed" contentContainerStyle={themed($container)}>
      <Header title="Enter Glasses WiFi Details" leftIcon="caretLeft" onLeftPress={() => goBack()} />
      <ScrollView
        style={{marginBottom: 20, marginTop: 10, marginRight: -theme.spacing.md, paddingRight: theme.spacing.md}}>
        <View style={themed($content)}>
          <View style={themed($inputContainer)}>
            <Text style={themed($label)}>Network Name (SSID)</Text>
            <TextInput
              style={themed($input)}
              value={ssid}
              onChangeText={setSsid}
              placeholder="Enter network name"
              placeholderTextColor={theme.colors.textDim}
              autoCapitalize="none"
              autoCorrect={false}
              editable={!initialSsid} // Only editable if manually entering
            />
          </View>

          <View style={themed($inputContainer)}>
            <Text style={themed($label)}>Password</Text>
            <View style={themed($passwordContainer)}>
              <TextInput
                style={themed($passwordInput)}
                value={password}
                onChangeText={setPassword}
                placeholder="Enter password"
                placeholderTextColor={theme.colors.textDim}
                secureTextEntry={!showPassword}
                autoCapitalize="none"
                autoCorrect={false}
              />
              <TouchableOpacity onPress={() => setShowPassword(!showPassword)} style={themed($eyeButton)}>
                <Icon icon={showPassword ? "view" : "hidden"} size={20} color={theme.colors.textDim} />
              </TouchableOpacity>
            </View>
            {hasSavedPassword && (
              <Text style={themed($savedPasswordText)}>✓ Password loaded from saved credentials</Text>
            )}
          </View>

          <View style={themed($checkboxContainer)}>
            <Checkbox
              value={rememberPassword}
              onValueChange={setRememberPassword}
            />
            <View style={themed($checkboxContent)}>
              <Text style={themed($checkboxLabel)}>Remember Password</Text>
              <Text style={themed($checkboxDescription)}>Save this password for future connections</Text>
            </View>
          </View>

          <View style={themed($buttonContainer)}>
            <ActionButton label="Connect" onPress={handleConnect} />

            <ActionButton label="Cancel" variant="secondary" onPress={() => router.back()} />
          </View>
        </View>
      </ScrollView>
    </Screen>
  )
}

const $container: ThemedStyle<ViewStyle> = () => ({
  flex: 1,
})

const $content: ThemedStyle<ViewStyle> = ({spacing}) => ({
  flex: 1,
  paddingHorizontal: spacing.lg,
})

const $inputContainer: ThemedStyle<ViewStyle> = ({spacing}) => ({
  marginBottom: spacing.lg,
})

const $label: ThemedStyle<TextStyle> = ({colors, spacing}) => ({
  fontSize: 16,
  fontWeight: "500",
  color: colors.text,
  marginBottom: spacing.xs,
})

const $input: ThemedStyle<ViewStyle> = ({colors, spacing}) => ({
  height: 50,
  borderWidth: 1,
  borderColor: colors.border,
  borderRadius: spacing.xs,
  padding: spacing.sm,
  fontSize: 16,
  color: colors.text,
  backgroundColor: colors.background,
})

const $passwordContainer: ThemedStyle<ViewStyle> = () => ({
  flexDirection: "row",
  alignItems: "center",
  position: "relative",
})

const $passwordInput: ThemedStyle<ViewStyle> = ({colors, spacing}) => ({
  flex: 1,
  height: 50,
  borderWidth: 1,
  borderColor: colors.border,
  borderRadius: spacing.xs,
  padding: spacing.sm,
  paddingRight: 50,
  fontSize: 16,
  color: colors.text,
  backgroundColor: colors.background,
})

const $eyeButton: ThemedStyle<ViewStyle> = ({spacing}) => ({
  position: "absolute",
  right: spacing.sm,
  height: 50,
  width: 40,
  justifyContent: "center",
  alignItems: "center",
})

const $savedPasswordText: ThemedStyle<TextStyle> = ({colors, spacing}) => ({
  fontSize: 12,
  color: colors.tint,
  marginTop: spacing.xs,
  fontStyle: "italic",
})

const $checkboxContainer: ThemedStyle<ViewStyle> = ({spacing}) => ({
  flexDirection: "row",
  alignItems: "flex-start",
  marginBottom: spacing.lg,
  paddingVertical: spacing.sm,
})

const $checkboxContent: ThemedStyle<ViewStyle> = ({spacing}) => ({
  flex: 1,
  marginLeft: spacing.sm,
})

const $checkboxLabel: ThemedStyle<TextStyle> = ({colors, spacing}) => ({
  fontSize: 16,
  fontWeight: "500",
  color: colors.text,
  marginBottom: spacing.xs,
})

const $checkboxDescription: ThemedStyle<TextStyle> = ({colors}) => ({
  fontSize: 14,
  color: colors.textDim,
})

const $buttonContainer: ThemedStyle<ViewStyle> = ({spacing}) => ({
  marginTop: spacing.xl,
  gap: spacing.md,
})<|MERGE_RESOLUTION|>--- conflicted
+++ resolved
@@ -7,12 +7,10 @@
 import {ViewStyle, TextStyle} from "react-native"
 import GlobalEventEmitter from "@/utils/GlobalEventEmitter"
 import ActionButton from "@/components/ui/ActionButton"
-<<<<<<< HEAD
 import WifiCredentialsService from "@/utils/WifiCredentialsService"
-=======
 import {useNavigationHistory} from "@/contexts/NavigationHistoryContext"
 import {ScrollView} from "react-native"
->>>>>>> c582ae05
+
 
 export default function WifiPasswordScreen() {
   const params = useLocalSearchParams()
@@ -70,7 +68,6 @@
     }
 
     // Navigate to connecting screen with credentials
-<<<<<<< HEAD
     router.push({
       pathname: "/pairing/glasseswifisetup/connecting",
       params: {
@@ -80,9 +77,6 @@
         rememberPassword: rememberPassword.toString(),
       },
     })
-=======
-    push("/pairing/glasseswifisetup/connecting", {deviceModel, ssid, password})
->>>>>>> c582ae05
   }
 
   return (
