"on":
<<<<<<< HEAD
    push:
        branches:
            - translation-manager
=======
  push:
    branches:
      - tiers
>>>>>>> d66d18ba
name: 🚀 [debug] Porter.run Deploy
jobs:
  porter-deploy:
    runs-on: ubuntu-latest
    steps:
      - name: Checkout code
        uses: actions/checkout@v4
      - name: Set Github tag
        id: vars
        run: echo "sha_short=$(git rev-parse --short HEAD)" >> $GITHUB_OUTPUT
      - name: Setup porter
        uses: porter-dev/setup-porter@v0.1.0
      - name: Deploy stack
        timeout-minutes: 30
        run: exec porter apply -f ./cloud/porter.yaml
        env:
          PORTER_APP_NAME: cloud-debug
          PORTER_NAMESPACE: debug
          NODE_ENV: debug
          CLOUD_PUBLIC_HOST_NAME: debug.augmentos.cloud
          CLOUD_LOCAL_HOST_NAME: cloud-debug-cloud.default.svc.cluster.local:80
          PORTER_CLUSTER: "4689"
          PORTER_DEPLOYMENT_TARGET_ID: 4a24a192-04c8-421f-8fc2-22db1714fdc0
          PORTER_HOST: https://dashboard.porter.run
          PORTER_PR_NUMBER: ${{ github.event.number }}
          PORTER_PROJECT: "15081"
          PORTER_REPO_NAME: ${{ github.event.repository.name }}
          PORTER_TAG: ${{ steps.vars.outputs.sha_short }}
          PORTER_TOKEN: ${{ secrets.PORTER_APP_15081_4689 }}<|MERGE_RESOLUTION|>--- conflicted
+++ resolved
@@ -1,13 +1,7 @@
 "on":
-<<<<<<< HEAD
     push:
         branches:
             - translation-manager
-=======
-  push:
-    branches:
-      - tiers
->>>>>>> d66d18ba
 name: 🚀 [debug] Porter.run Deploy
 jobs:
   porter-deploy:
